//==========================================================
// Author: Lixin He,mohan
// DATE : 2008-11-6
//==========================================================
//#include "global.h"
#include "src_pw/tools.h"
#include "input.h"

#include <iostream>
#include <fstream>
#include <iomanip>
#include <stdio.h>
#include <string.h>

Input INPUT;

Input::Input() 
{
	angle1 = new double[1];
	angle2 = new double[1];
// all values set in Default	
}

Input::~Input() 
{
	delete[] angle1;
	delete[] angle2;
}

void Input::Init(const string &fn)
{
	timer::tick("Input","Init",'B');
    this->Default();

    bool success = this->Read(fn);
	this->Default_2();			   

//xiaohui add 2015-09-16
#ifdef __MPI
	Parallel_Common::bcast_bool(input_error);
#endif
	if(input_error ==1 )
	{
		WARNING_QUIT("Input","Bad parameter, please check the input parameters in file INPUT");
	}

#ifdef __MPI
	Parallel_Common::bcast_bool(success);
#endif
	if(!success)
	{
		WARNING_QUIT("Input::Init","Error during readin parameters.");
	}
#ifdef __MPI
    Bcast();
#endif

	// mohan move forward 2011-02-26
//----------------------------------------------------------
// OTHRE CLASS MEMBER FUNCTION :
// NAME : Run::make_dir( dir name : OUT.suffix)
//----------------------------------------------------------
	Global_File::make_dir_out( this->suffix , this->calculation, MY_RANK, this->out_alllog); //xiaohui add 2013-09-01
	Check();

	time_t  time_now = time(NULL);
	ofs_running << "                                                                                     " << endl;
	ofs_running << "                             WELCOME TO ABACUS                                       " << endl;
	ofs_running << "                                                                                     " << endl;
    ofs_running << "               'Atomic-orbital Based Ab-initio Computation at UStc'                  " << endl;
    ofs_running << "                                                                                     " << endl;
    ofs_running << "                     Website: http://abacus.ustc.edu.cn/                             " << endl;
	ofs_running << "                                                                                     " << endl;

	ofs_running << setiosflags(ios::right);
                                                                                                                             

#ifdef __MPI
	//ofs_running << "    Version: Parallel, under ALPHA test" << endl;
    ofs_running << "    Version: Parallel, in development" << endl;
	ofs_running << "    Processor Number is " << NPROC << endl;
	TITLE("Input","init");
	TITLE("Input","Bcast");
#else
	ofs_running << "    This is SERIES version." << endl;
	TITLE("Input","init");
#endif
    	ofs_running << "    Start Time is " << ctime(&time_now);
	ofs_running << "                                                                                     " << endl;
	ofs_running << " ------------------------------------------------------------------------------------" << endl;

	ofs_running << setiosflags(ios::left);
	cout << setiosflags(ios::left);

	ofs_running << "\n READING GENERAL INFORMATION" << endl;
	OUT(ofs_running,"global_out_dir", global_out_dir);
	OUT(ofs_running,"global_in_card", global_in_card);
	OUT(ofs_running,"pseudo_dir", global_pseudo_dir);

	OUT(ofs_running,"pseudo_type", pseudo_type); // mohan add 2013-05-20 (xiaohui add 2013-06-23, global_pseudo_type -> pseudo_type)

	timer::tick("Input","Init",'B');
    return;
}

void Input::Default(void)
{
    TITLE("Input","Default");
//----------------------------------------------------------
// main parameters
//----------------------------------------------------------
	//xiaohui modify 2015-03-25
    //suffix = "MESIA";
    suffix = "ABACUS";
    atom_file = "";//xiaohui modify 2015-02-01
    kpoint_file = "";//xiaohui modify 2015-02-01
    pseudo_dir = "";
    pseudo_type = "auto"; // mohan add 2013-05-20 (xiaohui add 2013-06-23)
	wannier_card = "";
    latname = "test";
    //xiaohui modify 2015-09-15, relax -> scf
    //calculation = "relax";
    calculation = "scf";
    ntype = 0;
    nbands = 0;
	nbands_sto = 0;
	nbands_istate = 5;
	nche_sto = 0;
	npool = 1;
    berry_phase = false;
	gdir = 3;
	towannier90 = false;
	NNKP = "seedname.nnkp";
	wannier_spin = "up";

    efield = 0;
	edir = 1;
	emaxpos = 0.5;
	eopreg = 0.1;
	eamp = 0.001; // (a.u. = 51.44 * 10^10 V/m )

	opt_epsilon2 = false;//mohan add 2010-03-24
	opt_nbands = 0;
    lda_plus_u = false;
//----------------------------------------------------------
// electrons / spin
//----------------------------------------------------------
	dft_functional = "none";
    nspin = 1;
    nelec = 0.0;
    lmaxmax = 2;
    tot_magnetization = 0.0;
//----------------------------------------------------------
// new function
//----------------------------------------------------------
    //local_basis=0; xiaohui modify 2013-09-01
    //linear_scaling=false; xiaohui modify 2013-09-01
	basis_type = "pw"; //xiaohui add 2013-09-01
	ks_solver = "default"; //xiaohui add 2013-09-01 
    search_radius=-1.0; // unit: a.u. -1.0 has no meaning.
    search_pbc=true;
    sparse_matrix=false;
	atom_distribution=0;
    symmetry=false;
	mlwf_flag=false;
	vna = 0;
	grid_speed=1; //mohan add 2012-03-29
    force=0;
    force_set=false;
    force_thr=1.0e-3;
	force_thr_ev2=0;
    stress_thr = 1.0e-2; //LiuXh add 20180515
    press1 = 0.0;
    press2 = 0.0;
    press3 = 0.0;
	stress=false;
	fixed_axes = "None"; // pengfei 2018-11-9
	ion_dynamics="cg"; // pengfei  2014-10-13
    cg_threshold=0.5; // pengfei add 2013-08-15
	out_level="ie";
    out_md_control = false;
	bfgs_w1 = 0.01;		// mohan add 2011-03-13
	bfgs_w2 = 0.5;
	trust_radius_max = 0.8; // bohr
	trust_radius_min = 1e-5;
	trust_radius_ini = 0.5; //bohr
//----------------------------------------------------------
// ecutwfc
//----------------------------------------------------------
    //gamma_only = false;
    gamma_only = false;
	gamma_only_local = false;
    ecutwfc = 0.0;
    ecutrho = 0.0;
    ncx = 0;
    ncy = 0;
    ncz = 0;
    nx = 0;
    ny = 0;
    nz = 0;
	bx = 2;
	by = 2;
	bz = 2;
//----------------------------------------------------------
// diagonalization
//----------------------------------------------------------
    //diago_type = "default"; xiaohui modify 2013-09-01 //mohan update 2012-02-06
	diago_proc = 0; //if 0, then diago_proc = NPROC
    diago_cg_maxiter = 50;
	diago_cg_prec=1; //mohan add 2012-03-31
    diago_david_ndim = 10;
    ethr = 1.0e-2;
	nb2d = 0;
	nurse = 0;
	colour = 0;
	t_in_h = 1;
	vl_in_h = 1;
	vnl_in_h = 1;
	test_force = 0;
	test_stress = 0;
//----------------------------------------------------------
// iteration
//----------------------------------------------------------
    dr2 = 1.0e-9;
    niter = 40;
    nstep = 1;
	out_stru = 0;
//----------------------------------------------------------
// occupation
//----------------------------------------------------------
    occupations = "smearing";  //pengfei 2014-10-13
    smearing = "fixed";
    degauss = 0.01;
//----------------------------------------------------------
//  charge mixing
//----------------------------------------------------------
    mixing_mode = "pulay";
    mixing_beta = 0.7;
    mixing_ndim = 8;
	mixing_gg0 = 0.00; // used in kerker method. mohan add 2014-09-27
//----------------------------------------------------------
// potential / charge / wavefunction / energy
//----------------------------------------------------------
    restart_mode = "new";
    start_wfc = "atomic";
	mem_saver = 0;
	printe = 100; // must > 0
    start_pot = "atomic";
	charge_extrap = "atomic";//xiaohui modify 2015-02-01
    out_charge = 0;
	out_dm = 0;

	out_descriptor = 0; // caoyu added 2020-11-24, mohan added 2021-01-03
	lmax_descriptor = 2; // mohan added 2021-01-03

    out_potential = 0;
    out_wf = false;
	out_dos = 0;
    out_band = 0;
	out_hs = 0;
	out_hs2 = 0; //LiuXh add 2019-07-15
	out_r_matrix = 0; // jingan add 2019-8-14
	out_lowf = false;
	out_alllog = false;
	dos_emin_ev = -15;//(ev)
	dos_emax_ev = 15;//(ev)
	dos_edelta_ev = 0.01;//(ev)
    b_coef = 0.07;
//----------------------------------------------------------
// LCAO 
//----------------------------------------------------------
	lcao_ecut = 0; // (Ry)
	lcao_dk = 0.01;
	lcao_dr = 0.01;
	lcao_rmax = 30; // (a.u.)
//----------------------------------------------------------
// Selinv 
//----------------------------------------------------------
	selinv_npole = 40;
	selinv_temp = 2000;
	selinv_gap = 0.0;
	selinv_deltae = 2.0;
	selinv_mu = -1.0;
	selinv_threshold = 1.0e-3;
	selinv_niter = 50;
//----------------------------------------------------------
// Molecular Dynamics 
//----------------------------------------------------------
/*
	md_dt=20.0; //unit is 1 a.u., which is 4.8378*10e-17 s
	md_restart=0; 
	md_tolv=100.0;
	md_thermostat="not_controlled"; //"rescaling","rescale-v","rescale-t","reduce-t"...
	md_temp0=300; //kelvin
	md_tstep=1; //reduec md_delt every md_tstep step.
	md_delt=1.0;
*/
<<<<<<< HEAD
//md and related parameters(added by zheng da ye)
=======
	//md and related parameters(added by zheng da ye)
>>>>>>> 5a305a1e
	md_mdtype=1;
	md_tauthermo=0;
	md_taubaro=0;
	md_dt=-1;
	md_nresn=3;
	md_nyosh=3;
	md_qmass=1;
	md_tfirst=-1;         //kelvin
	md_tlast=md_tfirst;
	md_dumpmdfred=1;
	md_mdoutpath="mdoutput";
	md_domsd=0;
<<<<<<< HEAD
    md_domsdatom=0;
    md_rstmd=0;
    md_outputstressperiod=1;
    md_fixtemperature=1;
    md_ediff=1e-4;
	md_ediffg=1e-3;
    md_msdstartTime=1;
//end of zhengdaye's add.
=======
	md_domsdatom=0;
	md_rstmd=0;
	md_outputstressperiod=1;
	md_fixtemperature=1;
	md_ediff=1e-4;
	md_ediffg=1e-3;
	md_msdstartTime=1;
	//end of zhengdaye's add.
>>>>>>> 5a305a1e

/* //----------------------------------------------------------
// vdwD2									//Peize Lin add 2014-03-31, update 2015-09-30
//----------------------------------------------------------
	vdwD2=false;
	vdwD2_scaling=0.75;
	vdwD2_d=20;
	vdwD2_C6_file="default";
	vdwD2_C6_unit="Jnm6/mol";
	vdwD2_R0_file="default";
	vdwD2_R0_unit="A";
	vdwD2_model="radius";
	vdwD2_period = {3,3,3};
	vdwD2_radius=30.0/BOHR_TO_A;
	vdwD2_radius_unit="Bohr"; */

//----------------------------------------------------------
// vdw									//jiyy add 2019-08-04
//----------------------------------------------------------
    vdw_method="none";
	vdw_s6="default";
	vdw_s8="default";
	vdw_a1="default";
	vdw_a2="default";
	vdw_d=20;
	vdw_abc=false;
	vdw_radius="default";
	vdw_radius_unit="Bohr";
	vdw_cn_thr=40.0;
	vdw_cn_thr_unit="Bohr";
	vdw_C6_file="default";
	vdw_C6_unit="Jnm6/mol";
	vdw_R0_file="default";
	vdw_R0_unit="A";
	vdw_model="radius";
	vdw_period = {3,3,3};

//-----------------------------------------------------------
// spectrum                                                                      // pengfei Li add 2016-11-23
//-----------------------------------------------------------
<<<<<<< HEAD
    //epsilon=false;
	//epsilon_choice=0;
=======
//epsilon=false;
//epsilon_choice=0;
>>>>>>> 5a305a1e
	spectral_type="None";
	spectral_method=0;
	kernel_type="rpa";
	eels_method=0;
	absorption_method=0;
<<<<<<< HEAD
    system="bulk";
    eta=0.05;
    domega=0.01;
    nomega=300;
    ecut_chi=1;
    //oband=1;
	q_start[0]=0.1; q_start[1]=0.1; q_start[2]=0.1;
	q_direct[0]=1; q_direct[1]=0; q_direct[2]=0;
    //start_q=1;
    //interval_q=1;
    nq=1;
    out_epsilon=true;
    out_chi=false;
    out_chi0=false;
    fermi_level=0.0;
    coulomb_cutoff=false;

    kmesh_interpolation=false;
    for(int i=0; i<100; i++)
    {
        qcar[i][0] = 0.0; qcar[i][1] = 0.0; qcar[i][2] = 0.0;
    }

    lcao_box[0] = 10; lcao_box[1] = 10; lcao_box[2] = 10;
		
=======
	system="bulk";
	eta=0.05;
	domega=0.01;
	nomega=300;
	ecut_chi=1;
	//oband=1;
	q_start[0]=0.1; q_start[1]=0.1; q_start[2]=0.1;
	q_direct[0]=1; q_direct[1]=0; q_direct[2]=0;
	//start_q=1;
	//interval_q=1;
	nq=1;
	out_epsilon=true;
	out_chi=false;
	out_chi0=false;
	fermi_level=0.0;
	coulomb_cutoff=false;

	kmesh_interpolation=false;
	for(int i=0; i<100; i++)
	{
		qcar[i][0] = 0.0; qcar[i][1] = 0.0; qcar[i][2] = 0.0;
	}

	lcao_box[0] = 10; lcao_box[1] = 10; lcao_box[2] = 10;

>>>>>>> 5a305a1e
	//epsilon0 = false;
	//intersmear = 0.01;
	intrasmear = 0.0;
	shift = 0.0;
	metalcalc = false;
	eps_degauss = 0.01;
<<<<<<< HEAD
		
	//epsilon0_choice = 0;

//----------------------------------------------------------
// exx										//Peize Lin add 2018-06-20
//----------------------------------------------------------		
	exx_hybrid_type = "no";

	exx_hybrid_alpha = 0.25;
	exx_hse_omega = 0.11;
		
	exx_separate_loop = true;
	exx_hybrid_step = 100;
		
	exx_lambda = 0.3;
		
	exx_pca_threshold = 0;
	exx_c_threshold = 0;
	exx_v_threshold = 0;
	exx_dm_threshold = 0;
	exx_schwarz_threshold = 0;
	exx_cauchy_threshold = 0;
	exx_ccp_threshold = 1E-8;
	exx_ccp_rmesh_times = 10;
		
	exx_distribute_type = "htime";
		
	exx_opt_orb_lmax = 0;
	exx_opt_orb_ecut = 0.0;
	exx_opt_orb_tolerence = 0.0;

=======

	//epsilon0_choice = 0;
>>>>>>> 5a305a1e
	//added by zhengdy-soc
	noncolin = false;
	lspinorb = false;
	angle1[0] = 0.0;
	angle2[0] = 0.0;

	//xiaohui add 2015-09-16
	input_error = 0;

//----------------------------------------------------------			//Fuxiang He add 2016-10-26
// tddft
//----------------------------------------------------------
	tddft=0;
	td_dr2 = 1e-9;
	td_dt = 0.02;
	td_force_dt = 0.02;
	val_elec_01=1;
	val_elec_02=1;
	val_elec_03=1;
	vext=0;
	vext_dire=1;
	
//----------------------------------------------------------			//Fuxiang He add 2016-10-26
// constrained DFT
//----------------------------------------------------------
	ocp = 0;
	//ocp_n = 0;
	ocp_set = "none";
	// for(int i=0; i<10000; i++)
	// {
		// ocp_kb[i] = 0.0;
	// }
	
    cell_factor = 1.2; //LiuXh add 20180619
    
    newDM=0; // Shen Yu add 2019/5/9
         mulliken=0;// qi feng add 2019/9/10
		 
//----------------------------------------------------------			//Peize Lin add 2020-04-04
// restart
//----------------------------------------------------------
	restart_save = false;
	restart_load = false;

//==========================================================
//    DFT+U     Xin Qu added on 2020-10-29
//==========================================================
    dft_plus_u = false;                    // 1:DFT+U correction; 0：standard DFT calcullation
	yukawa_potential = false;
	double_counting = 1; 
	omc = false;
	dftu_type = 2;

    return;
}

bool Input::Read(const string &fn)
{
    TITLE("Input","Read");

    if (MY_RANK!=0) return false;

    ifstream ifs(fn.c_str(), ios::in);	// "in_datas/input_parameters"

    if (!ifs) 
	{
		cout << " Can't find the INPUT file." << endl;
		return false;
	}

    ifs.clear();
    ifs.seekg(0);

    char word[80];
    char word1[80];
    int ierr = 0;

    //ifs >> setiosflags(ios::uppercase);
    ifs.rdstate();
    while (ifs.good())
    {
        ifs >> word;
        ifs.ignore(150, '\n');
        if (strcmp(word , "INPUT_PARAMETERS") == 0)
        {
            ierr = 1;
            break;
        }
        ifs.rdstate();
    }

    if (ierr == 0)
    {
		cout << " Error parameter list." << endl;
		return false;// return error : false
    }

    ifs.rdstate();

    while (ifs.good())
    {
        ifs >> word1;
        if(ifs.eof()) break;
        strtolower(word1, word);

//----------------------------------------------------------
// main parameters
//----------------------------------------------------------
        if (strcmp("suffix", word) == 0)// out dir
        {
            read_value(ifs, suffix);
        }
        else if (strcmp("atom_file", word) == 0)//xiaohui modify 2015-02-01
        {
            read_value(ifs, atom_file);//xiaohui modify 2015-02-01
        }
        else if (strcmp("pseudo_dir", word) == 0)
        {
            read_value(ifs, pseudo_dir);
        }
		else if (strcmp("pseudo_type", word) == 0) // mohan add 2013-05-20 (xiaohui add 2013-06-23)
		{
			read_value(ifs, pseudo_type);
		}
        else if (strcmp("kpoint_file", word) == 0)//xiaohui modify 2015-02-01
        {
            read_value(ifs, kpoint_file);//xiaohui modify 2015-02-01
        }
		else if (strcmp("wannier_card", word) == 0) //mohan add 2009-12-25
		{
			read_value(ifs, wannier_card);
		}
        else if (strcmp("latname", word) == 0)// which material
        {
            read_value(ifs, latname);
        }
        else if (strcmp("calculation", word) == 0)// which type calculation
        {
            read_value(ifs, calculation);
        }
        else if (strcmp("ntype", word) == 0)// number of atom types
        {
            read_value(ifs, ntype);
        }
        else if (strcmp("nbands", word) == 0)// number of atom bands
        {
            read_value(ifs, nbands);
        }
		else if (strcmp("nbands_sto", word) == 0)//number of stochastic bands
        {
            read_value(ifs, nbands_sto);
        }
        else if (strcmp("nbands_istate", word) == 0)// number of atom bands
        {
            read_value(ifs, nbands_istate);
        }
		else if (strcmp("nche_sto", word) == 0)// Chebyshev expansion order
        {
            read_value(ifs, nche_sto);
        }
        else if (strcmp("npool", word) == 0)// number of pools
        {
            read_value(ifs, npool);
        }
        else if (strcmp("berry_phase", word) == 0)// berry phase calculation
        {
            read_value(ifs, berry_phase);
        }
		else if (strcmp("gdir", word) == 0)// berry phase calculation
		{
			read_value(ifs, gdir);
		}
		else if (strcmp("towannier90", word) == 0) // add by jingan for wannier90
		{
			read_value(ifs, towannier90);
		}
		else if (strcmp("nnkpfile", word) == 0) // add by jingan for wannier90
		{
			read_value(ifs, NNKP);
		}
		else if (strcmp("wannier_spin", word) == 0) // add by jingan for wannier90
		{
			read_value(ifs, wannier_spin);
		}
        else if (strcmp("efield", word) == 0)// electrical field
        {
            read_value(ifs, efield);
        }
        else if (strcmp("edir", word) == 0)// electrical field direction
        {
            read_value(ifs, edir);
        }
        else if (strcmp("emaxpos", word) == 0)// electrical field maximal field
        {
            read_value(ifs, emaxpos);
        }
        else if (strcmp("eopreg", word) == 0)// amplitute of the inverse region
        {
            read_value(ifs, eopreg);
        }
        else if (strcmp("eamp", word) == 0)// electrical field amplitute
        {
            read_value(ifs, eamp);
        }
        else if (strcmp("opt_epsilon2", word) == 0)// optical field
        {
            read_value(ifs, opt_epsilon2);
        }
        else if (strcmp("opt_nbands", word) == 0)// bands for optical calculations
        {
            read_value(ifs, opt_nbands);
        }
        else if (strcmp("lda_plus_u", word) == 0)// lda + u
        {
            read_value(ifs, lda_plus_u);
        }
//----------------------------------------------------------
// electrons / spin
//----------------------------------------------------------
        else if (strcmp("dft_functional", word) == 0)
        {
            read_value(ifs, dft_functional);
        }
        else if (strcmp("nspin", word) == 0)
        {
            read_value(ifs, nspin);
        }
        else if (strcmp("nelec", word) == 0)
        {
            read_value(ifs, nelec);
        }
        else if (strcmp("lmaxmax", word) == 0)
        {
            read_value(ifs, lmaxmax);
        }

        else if (strcmp("tot_magnetization", word) == 0)
        {
            read_value(ifs, tot_magnetization);
        }
//----------------------------------------------------------
// new function
//----------------------------------------------------------
        //else if (strcmp("local_basis", word) == 0)
        //{
        //    read_value(ifs, local_basis);
        //} xiaohui modify 2013-09-01
		else if (strcmp("basis_type", word) == 0)
		{
			read_value(ifs, basis_type);
		} //xiaohui add 2013-09-01
        //else if (strcmp("linear_scaling", word) == 0)
        //{
        //    read_value(ifs, linear_scaling);
        //} xiaohui modify 2013-09-01
		else if (strcmp("ks_solver", word) == 0)
		{
			read_value(ifs, ks_solver);
		} //xiaohui add 2013-09-01
        else if (strcmp("search_radius", word) == 0)
        {
            read_value(ifs, search_radius);
        }
        else if (strcmp("search_pbc", word) == 0)
        {
            read_value(ifs, search_pbc);
        }
        else if (strcmp("sparse_matrix", word) == 0)
        {
            read_value(ifs, sparse_matrix);
        }
        else if (strcmp("atom_distribution", word) == 0)
        {
            read_value(ifs, atom_distribution);
        }
        else if (strcmp("symmetry", word) == 0)
        {
            read_value(ifs, symmetry);
        }
        else if (strcmp("mlwf_flag", word) == 0)
        {
            read_value(ifs, mlwf_flag);
        }
        else if (strcmp("vna", word) == 0)
        {
            read_value(ifs, vna);
        }
        else if (strcmp("grid_speed", word) == 0)//mohan 2012-03-29
        {
            read_value(ifs, grid_speed);
        }
        else if (strcmp("force", word) == 0)
        {
            read_value(ifs, force);
        }
        else if (strcmp("force_set", word) == 0)
        {
            read_value(ifs, force_set);
        }
        else if (strcmp("force_thr", word) == 0)
        {
            read_value(ifs, force_thr);
        }
        else if (strcmp("force_thr_ev", word) == 0)
        {
            read_value(ifs, force_thr);
			force_thr = force_thr / 13.6058 * 0.529177;
        }
        else if (strcmp("force_thr_ev2", word) == 0)
        {
            read_value(ifs, force_thr_ev2);
        }
        else if (strcmp("stress_thr", word) == 0)
        {
            read_value(ifs, stress_thr);
        }
        else if (strcmp("press1", word) == 0)
        {
            read_value(ifs, press1);
        }
        else if (strcmp("press2", word) == 0)
        {
            read_value(ifs, press2);
        }
        else if (strcmp("press3", word) == 0)
        {
            read_value(ifs, press3);
        }
        else if (strcmp("stress", word) == 0)
        {
            read_value(ifs, stress);
        }
        else if (strcmp("fixed_axes", word) == 0)
        {
            read_value(ifs, fixed_axes);
        }
		else if (strcmp("move_method", word) == 0)
        {
            read_value(ifs, ion_dynamics);
        }
        else if (strcmp("cg_threshold",word) == 0) // pengfei add 2013-08-15
        {
            read_value(ifs, cg_threshold);
        }
        else if (strcmp("out_level", word) == 0)
        {
            read_value(ifs, out_level);
            out_md_control = true;
        }
        else if (strcmp("bfgs_w1", word) == 0)
        {
            read_value(ifs, bfgs_w1);
        }
        else if (strcmp("bfgs_w2", word) == 0)
        {
            read_value(ifs, bfgs_w2);
        }
        else if (strcmp("trust_radius_max", word) == 0)
        {
            read_value(ifs, trust_radius_max);
        }
        else if (strcmp("trust_radius_min", word) == 0)
        {
            read_value(ifs, trust_radius_min);
        }
        else if (strcmp("trust_radius_ini", word) == 0)
        {
            read_value(ifs, trust_radius_ini);
        }
//		else if (strcmp("gauss_pao_flag", word) == 0)
//		else if (strcmp("gauss_pao_flag", word) == 0)
//		else if (strcmp("gauss_pao_flag", word) == 0)
//		{
//			read_value(ifs, gauss_PAO_flag);
//		}
//----------------------------------------------------------
// plane waves
//----------------------------------------------------------
        else if (strcmp("gamma_only", word) == 0)
        {
            read_value(ifs, gamma_only);
        }
        else if (strcmp("ecutwfc", word) == 0)
        {
            read_value(ifs, ecutwfc);
			ecutrho = 4.0 * ecutwfc;
        }
        else if (strcmp("nx", word) == 0)
        {
            read_value(ifs, nx);
			ncx = nx;
        }
        else if (strcmp("ny", word) == 0)
        {
            read_value(ifs, ny);
			ncy = ny;
        }
        else if (strcmp("nz", word) == 0)
        {
            read_value(ifs, nz);
			ncz = nz;
        }
        else if (strcmp("bx", word) == 0)
        {
            read_value(ifs, bx);
        }
        else if (strcmp("by", word) == 0)
        {
            read_value(ifs, by);
        }
        else if (strcmp("bz", word) == 0)
        {
            read_value(ifs, bz);
        }
//----------------------------------------------------------
// diagonalization
//----------------------------------------------------------
        //else if (strcmp("diago_type", word) == 0)
        //{
        //    read_value(ifs, diago_type);
        //} xiaohui modify 2013-09-01
        else if (strcmp("diago_proc", word) == 0)
        {
            read_value(ifs, diago_proc);
        }
        else if (strcmp("diago_cg_maxiter", word) == 0)
        {
            read_value(ifs, diago_cg_maxiter);
        }
        else if (strcmp("diago_cg_prec", word) == 0)//mohan add 2012-03-31
        {
            read_value(ifs, diago_cg_prec);
        }
        else if (strcmp("diago_david_ndim", word) == 0)
        {
            read_value(ifs, diago_david_ndim);
        }
        else if (strcmp("ethr", word) == 0)
        {
            read_value(ifs, ethr);
        }
        else if (strcmp("nb2d", word) == 0)
        {
            read_value(ifs, nb2d);
        }
        else if (strcmp("nurse", word) == 0)
        {
            read_value(ifs, nurse);
        }
        else if (strcmp("colour", word) == 0)
        {
            read_value(ifs, colour);
        }
        else if (strcmp("t_in_h", word) == 0)
        {
            read_value(ifs, t_in_h);
        }
        else if (strcmp("vl_in_h", word) == 0)
        {
            read_value(ifs, vl_in_h);
        }
        else if (strcmp("vnl_in_h", word) == 0)
        {
            read_value(ifs, vnl_in_h);
        }
        else if (strcmp("test_force", word) == 0)
        {
            read_value(ifs, test_force);
        }
        else if (strcmp("test_stress", word) == 0)
        {
            read_value(ifs, test_stress);
        }
//----------------------------------------------------------
// iteration
//----------------------------------------------------------
        else if (strcmp("dr2", word) == 0)
        {
            read_value(ifs, dr2);
        }
        else if (strcmp("niter", word) == 0)
        {
            read_value(ifs, niter);
        }
        else if (strcmp("nstep", word) == 0)
        {
            read_value(ifs, nstep);
        }
        else if (strcmp("out_stru", word) == 0)
        {
            read_value(ifs, out_stru);
        }
//----------------------------------------------------------
// occupation
//----------------------------------------------------------
        //else if (strcmp("occupations", word) == 0)
        //{
        //    read_value(ifs, occupations);
        //}
        else if (strcmp("smearing", word) == 0)
        {
            read_value(ifs, smearing);
        }
        else if (strcmp("sigma", word) == 0)
        {
            read_value(ifs, degauss);
        }
        else if (strcmp("degauss_temp", word) == 0)
        {
			double degauss_temp;
            read_value(ifs, degauss_temp);
			degauss = degauss_temp * 3.166815e-6;
        }
//----------------------------------------------------------
// charge mixing
//----------------------------------------------------------
        else if (strcmp("mixing_type", word) == 0)
        {
            read_value(ifs, mixing_mode);
//2015-06-15, xiaohui
            if(mixing_mode == "pulay-kerker")
            {
                  mixing_gg0 = 1.5;
            }
        }
        else if (strcmp("mixing_beta", word) == 0)
        {
            read_value(ifs, mixing_beta);
        }
        else if  (strcmp("mixing_ndim", word) == 0)
        {
            read_value(ifs, mixing_ndim);
        }
        else if  (strcmp("mixing_gg0", word) == 0) //mohan add 2014-09-27
        {
            read_value(ifs, mixing_gg0);
        }
//----------------------------------------------------------
// charge / potential / wavefunction
//----------------------------------------------------------
        else if (strcmp("restart_mode", word) == 0)
        {
            read_value(ifs, restart_mode);
        }
        else if (strcmp("start_wfc", word) == 0)
        {
            read_value(ifs, start_wfc);
        }
        else if (strcmp("mem_saver", word) == 0)
        {
            read_value(ifs, mem_saver);
        }
        else if (strcmp("printe", word) == 0)
        {
            read_value(ifs, printe);
        }
        else if (strcmp("start_charge", word) == 0)
        {
            read_value(ifs, start_pot);
        }
        else if (strcmp("charge_extrap", word) == 0)//xiaohui modify 2015-02-01
        {
            read_value(ifs, charge_extrap);//xiaohui modify 2015-02-01
        }
        else if (strcmp("out_charge", word) == 0)
        {
            read_value(ifs, out_charge);
        }
        else if (strcmp("out_dm", word) == 0)
        {
            read_value(ifs, out_dm);
        }
        else if (strcmp("out_descriptor", word) == 0) // caoyu added 2020-11-24, mohan modified 2021-01-03
        {
            read_value(ifs, out_descriptor);
        }
        else if (strcmp("lmax_descriptor", word) == 0)// mohan added 2021-01-03
        {
            read_value(ifs, lmax_descriptor);
        }
        else if (strcmp("out_potential", word) == 0)
        {
            read_value(ifs, out_potential);
        }
        else if (strcmp("out_wf", word) == 0)
        {
            read_value(ifs, out_wf);
        }
		//mohan add 20090909
        else if (strcmp("out_dos", word) == 0)
        {
            read_value(ifs, out_dos);
        }
        else if (strcmp("out_band", word) == 0)
        {
            read_value(ifs, out_band);
        }
        
        else if (strcmp("out_hs", word) == 0)
        {
            read_value(ifs, out_hs);
        }
		//LiuXh add 2019-07-15
		else if (strcmp("out_hs2", word) == 0)
		{
			read_value(ifs, out_hs2);
		}
		else if (strcmp("out_r", word) == 0)
		{
			read_value(ifs, out_r_matrix);
		}
        else if (strcmp("out_lowf", word) == 0)
        {
            read_value(ifs, out_lowf);
        }
        else if (strcmp("out_alllog", word) == 0)
        {
            read_value(ifs, out_alllog);
        }
        else if (strcmp("dos_emin_ev", word) == 0)
        {
            read_value(ifs, dos_emin_ev);
        }
        else if (strcmp("dos_emax_ev", word) == 0)
        {
            read_value(ifs, dos_emax_ev);
        }
        else if (strcmp("dos_edelta_ev", word) == 0)
        {
            read_value(ifs, dos_edelta_ev);
        }
        else if (strcmp("dos_sigma", word) == 0)
        {
            read_value(ifs, b_coef);
        }

//----------------------------------------------------------
// Parameters about LCAO
// mohan add 2009-11-11
//----------------------------------------------------------
        else if (strcmp("lcao_ecut", word) == 0)
        {
            read_value(ifs, lcao_ecut);
        }
        else if (strcmp("lcao_dk", word) == 0)
        {
            read_value(ifs, lcao_dk);
        }
        else if (strcmp("lcao_dr", word) == 0)
        {
            read_value(ifs, lcao_dr);
        }
        else if (strcmp("lcao_rmax", word) == 0)
        {
            read_value(ifs, lcao_rmax);
        }
        else if (strcmp("selinv_npole", word) == 0)
        {
            read_value(ifs, selinv_npole);
        }
        else if (strcmp("selinv_temp", word) == 0)
        {
            read_value(ifs, selinv_temp);
        }
        else if (strcmp("selinv_deltae", word) == 0)
        {
            read_value(ifs, selinv_deltae);
        }
        else if (strcmp("selinv_gap", word) == 0)
        {
            read_value(ifs, selinv_gap);
        }
        else if (strcmp("selinv_mu", word) == 0)
        {
            read_value(ifs, selinv_mu);
        }
        else if (strcmp("selinv_threshold", word) == 0)
        {
            read_value(ifs, selinv_threshold);
        }
        else if (strcmp("selinv_niter", word) == 0)
        {
            read_value(ifs, selinv_niter);
        }
		// about molecular dynamics
/*
        else if (strcmp("md_dt", word) == 0)
        {
            read_value(ifs, md_dt);
        }
        else if (strcmp("md_restart", word) == 0)
        {
            read_value(ifs, md_restart);
        }
        else if (strcmp("md_tolv", word) == 0)
        {
            read_value(ifs, md_tolv);
        }
        else if (strcmp("md_thermostat", word) == 0)
        {
            read_value(ifs, md_thermostat);
        }
        else if (strcmp("md_temp0", word) == 0)
        {
            read_value(ifs, md_temp0);
        }
        else if (strcmp("md_tstep", word) == 0)
        {
            read_value(ifs, md_tstep);
        }
        else if (strcmp("md_delt", word) == 0)
        {
            read_value(ifs, md_delt);
        }
*/
//added begin by zheng daye
		else if (strcmp("md_mdtype",word) == 0)
		{
			read_value(ifs, md_mdtype);
		}
		else if (strcmp("md_tauthermo",word) == 0)
		{
			read_value(ifs, md_tauthermo);
		}
		else if (strcmp("md_taubaro",word) == 0)
		{
			read_value(ifs,md_taubaro );
		}
		else if (strcmp("md_dt",word) == 0)
		{
			read_value(ifs, md_dt);
		}
		else if (strcmp("md_nresn",word) == 0)
		{
			read_value(ifs,md_nresn );
		}
		else if (strcmp("md_nyosh",word) == 0)
		{
			read_value(ifs, md_nyosh);
		}
		else if (strcmp("md_qmass",word) == 0)
		{
			read_value(ifs,md_qmass );
		}
		else if (strcmp("md_tfirst",word) == 0)
		{
			read_value(ifs, md_tfirst);
		}
		else if (strcmp("md_tlast",word) == 0)
		{
			read_value(ifs,md_tlast );
		}
		else if (strcmp("md_dumpmdfred",word) == 0)
		{
			read_value(ifs, md_dumpmdfred);
		}
		else if (strcmp("md_mdoutpath",word) == 0)
		{
			read_value(ifs,md_mdoutpath );
		}
		else if (strcmp("md_domsd",word) == 0)
		{
			read_value(ifs, md_domsd);
		}
		else if (strcmp("md_domsdatom",word) == 0)
		{
			read_value(ifs, md_domsdatom);
		}
		else if (strcmp("md_rstmd",word) == 0)
		{
			read_value(ifs,md_rstmd );
		}
		else if (strcmp("md_outputstressperiod",word) == 0)
		{
			read_value(ifs,md_outputstressperiod );
		}
		else if (strcmp("md_fixtemperature",word) == 0)
		{
			read_value(ifs,md_fixtemperature );
		}
		else if (strcmp("md_ediff",word) == 0)
		{
			read_value(ifs,md_ediff );
		}
		else if (strcmp("md_ediffg",word) == 0)
		{
			read_value(ifs,md_ediffg );
		}
		else if (strcmp("md_msdstarttime",word) == 0)
		{
			read_value(ifs,md_msdstartTime );
		}
//added by zheng daye
//----------------------------------------------------------
// tddft
// Fuxiang He add 2016-10-26
//----------------------------------------------------------
		else if (strcmp("tddft", word) == 0)
		{
			read_value(ifs,tddft );
		}
		else if (strcmp("td_dr2", word) == 0)
		{
			read_value(ifs,td_dr2 );
		}
		else if (strcmp("td_dt", word) == 0)
		{
			read_value(ifs,td_dt );
		}
		else if (strcmp("td_force_dt", word) == 0)
		{
			read_value(ifs,td_force_dt );
		}
		else if (strcmp("val_elec_01", word) == 0)
		{
			read_value(ifs, val_elec_01);
		}
		else if (strcmp("val_elec_02", word) == 0)
		{
			read_value(ifs,val_elec_02 );
		}
		else if (strcmp("val_elec_03", word) == 0)
		{
			read_value(ifs,val_elec_03 );
		}
		else if (strcmp("vext", word) == 0)
		{
			read_value(ifs,vext );
		}
		else if (strcmp("vext_dire", word) == 0)
		{
			read_value(ifs,vext_dire );
		}
/* //----------------------------------------------------------
// vdwD2
// Peize Lin add 2014-03-31
//----------------------------------------------------------
        else if (strcmp("vdwd2", word) == 0)
	    {
	        read_value(ifs, vdwD2);
	    }
	    else if (strcmp("vdwd2_scaling", word) == 0)
	    {
	        read_value(ifs, vdwD2_scaling);
	    }
	    else if (strcmp("vdwd2_d", word) == 0)
	    {
	        read_value(ifs, vdwD2_d);
	    }		
	    else if (strcmp("vdwd2_c6_file", word) == 0)
	    {
	        read_value(ifs, vdwD2_C6_file);
	    }
	    else if (strcmp("vdwd2_c6_unit", word) == 0)
	    {
	        read_value(ifs, vdwD2_C6_unit);
	    }
	    else if (strcmp("vdwd2_r0_file", word) == 0)
	    {
	        read_value(ifs, vdwD2_R0_file);
	    }
	    else if (strcmp("vdwd2_r0_unit", word) == 0)
	    {
	        read_value(ifs, vdwD2_R0_unit);
	    }
	    else if (strcmp("vdwd2_model", word) == 0)
	    {
	        read_value(ifs, vdwD2_model);
	    }
	    else if (strcmp("vdwd2_period", word) == 0)
	    {
			ifs >> vdwD2_period.x >> vdwD2_period.y;
	        read_value(ifs, vdwD2_period.z);
	    }
	    else if (strcmp("vdwd2_radius", word) == 0)
	    {
	        read_value(ifs, vdwD2_radius);
	    }
	    else if (strcmp("vdwd2_radius_unit", word) == 0)
	    {
	        read_value(ifs, vdwD2_radius_unit);
        } */
//----------------------------------------------------------
// vdw
// jiyy add 2019-08-04
//----------------------------------------------------------
        else if (strcmp("vdw_method", word) == 0)
        {
            read_value(ifs, vdw_method);
        }
        else if (strcmp("vdw_s6", word) == 0)
        {
            read_value(ifs, vdw_s6);
        }
		else if (strcmp("vdw_s8", word) == 0)
        {
            read_value(ifs, vdw_s8);
        }
		else if (strcmp("vdw_a1", word) == 0)
        {
            read_value(ifs, vdw_a1);
        }
		else if (strcmp("vdw_a2", word) == 0)
        {
            read_value(ifs, vdw_a2);
        }
		else if (strcmp("vdw_d", word) == 0)
        {
            read_value(ifs, vdw_d);
        }	
        else if (strcmp("vdw_abc", word) == 0)
        {
            read_value(ifs, vdw_abc);
        }
        else if (strcmp("vdw_radius", word) == 0)
        {
            read_value(ifs, vdw_radius);
        }
        else if (strcmp("vdw_radius_unit", word) == 0)
        {
            read_value(ifs, vdw_radius_unit);
        }	
        else if (strcmp("vdw_cn_thr", word) == 0)
        {
            read_value(ifs, vdw_cn_thr);
        }
        else if (strcmp("vdw_cn_thr_unit", word) == 0)
        {
            read_value(ifs, vdw_cn_thr_unit);
        }		
        else if (strcmp("vdw_c6_file", word) == 0)
        {
            read_value(ifs, vdw_C6_file);
        }
        else if (strcmp("vdw_c6_unit", word) == 0)
        {
            read_value(ifs, vdw_C6_unit);
        }
        else if (strcmp("vdw_r0_file", word) == 0)
        {
            read_value(ifs, vdw_R0_file);
        }
        else if (strcmp("vdw_r0_unit", word) == 0)
        {
            read_value(ifs, vdw_R0_unit);
        }
        else if (strcmp("vdw_model", word) == 0)
        {
            read_value(ifs, vdw_model);
        }
        else if (strcmp("vdw_period", word) == 0)
        {
			ifs >> vdw_period.x >> vdw_period.y;
            read_value(ifs, vdw_period.z);
        }
//--------------------------------------------------------
// restart           Peize Lin 2020-04-04
//--------------------------------------------------------		
        else if (strcmp("restart_save", word) == 0)
        {
            read_value(ifs, restart_save);
        }
        else if (strcmp("restart_load", word) == 0)
        {
            read_value(ifs, restart_load);
        }
//--------------------------------------------------------
// epsilon           pengfei Li 2016-11-23
//--------------------------------------------------------
	    //else if (strcmp("epsilon", word) == 0)
	    //{
	    //    read_value(ifs, epsilon);
	    //}
	    //else if (strcmp("epsilon_choice", word) == 0)
	    //{
	    //    read_value(ifs, epsilon_choice);
	    //}
		else if (strcmp("spectral_type", word) == 0)
	    {
	        read_value(ifs, spectral_type);
	    }
		else if (strcmp("spectral_method", word) == 0)
	    {
	        read_value(ifs, spectral_method);
	    }
		else if (strcmp("kernel_type", word) == 0)
	    {
	        read_value(ifs, kernel_type);
	    }
		else if (strcmp("eels_method", word) == 0)
	    {
	        read_value(ifs, eels_method);
	    }
		else if (strcmp("absorption_method", word) == 0)
	    {
	        read_value(ifs, absorption_method);
	    }
	    else if (strcmp("system", word) == 0)
	    {
	        read_value(ifs, system);
	    }
	    else if (strcmp("eta", word) == 0)
	    {
	        read_value(ifs, eta);
	    }
	    else if (strcmp("domega", word) == 0)
	    {
	        read_value(ifs, domega);
	    }
	    else if (strcmp("nomega", word) == 0)
	    {
	        read_value(ifs, nomega);
	    }
	    else if (strcmp("ecut_chi", word) == 0)
	    {
	        read_value(ifs, ecut_chi);
	    }
	    //else if (strcmp("oband", word) == 0)
	    //{
	    //   read_value(ifs, oband);
	    //}
	    else if (strcmp("q_start", word) == 0)
	    {
			ifs >> q_start[0]; ifs >> q_start[1]; read_value(ifs, q_start[2]);
	    }
	    else if (strcmp("q_direction", word) == 0)
	    {
			ifs >> q_direct[0]; ifs >> q_direct[1]; read_value(ifs, q_direct[2]);
	    }				
	    //else if (strcmp("start_q", word) == 0)
	    //{
	    //    read_value(ifs, start_q);
	    //}
	    //else if (strcmp("interval_q", word) == 0)
	    //{
	    //    read_value(ifs, interval_q);
	    //}
	    else if (strcmp("nq", word) == 0)
	    {
	        read_value(ifs, nq);
	    }
	    else if (strcmp("out_epsilon", word) == 0)
	    {
	        read_value(ifs, out_epsilon);
	    }
	    else if (strcmp("out_chi", word) == 0)
	    {
	        read_value(ifs, out_chi);
	    }
	    else if (strcmp("out_chi0", word) == 0)
	    {
	        read_value(ifs, out_chi0);
	    }
	    else if (strcmp("fermi_level", word) == 0)
	    {
	        read_value(ifs, fermi_level);
	    }
	    else if (strcmp("coulomb_cutoff", word) == 0)
	    {
	        read_value(ifs, coulomb_cutoff);
	    }
	    else if (strcmp("kmesh_interpolation", word) == 0)
	    {
	        read_value(ifs, kmesh_interpolation);
	    }
	    else if (strcmp("qcar", word) == 0)
	    {
	         for(int i=0; i<nq; i++)
	         {
	             ifs >> qcar[i][0]; ifs >> qcar[i][1]; read_value(ifs, qcar[i][2]);
	         }
	    }
        else if (strcmp("ocp", word) == 0)
        {
            read_value(ifs, ocp);
        }
		else if (strcmp("ocp_set", word) == 0)
		{
			getline(ifs, ocp_set);
			ifs.ignore(150, '\n');
		}
        // else if (strcmp("ocp_n", word) == 0)
        // {
            // read_value(ifs, ocp_n);
        // }
        // else if (strcmp("ocp_kb", word) == 0)
        // {
             // for(int i=0; i<(ocp_n-1); i++)
             // {
                 // ifs >> ocp_kb[i]; 
             // }
			// read_value(ifs, ocp_kb[ocp_n-1]);
        // }
		else if (strcmp("mulliken", word) == 0)
		{
			read_value(ifs, mulliken);
		}//qifeng add 2019/9/10
	    else if (strcmp("supercell_scale", word) == 0)
	    {
	        ifs >> lcao_box[0]; ifs >> lcao_box[1];
	        read_value(ifs, lcao_box[2]);
	    }
	    //else if (strcmp("epsilon0", word) == 0)
	    //{
	    //    read_value(ifs, epsilon0);
	    //}
	    //else if (strcmp("intersmear", word) == 0)
	    //{
	    //    read_value(ifs, intersmear);
	    //}
	    else if (strcmp("intrasmear", word) == 0)
	    {
	        read_value(ifs, intrasmear);
	    }
	    else if (strcmp("shift", word) == 0)
	    {
	        read_value(ifs, shift);
	    }
	    else if (strcmp("metalcalc", word) == 0)
	    {
	        read_value(ifs, metalcalc);
	    }	
	    else if (strcmp("eps_degauss", word) == 0)
	    {
	        read_value(ifs, eps_degauss);
	    }
	    //else if (strcmp("epsilon0_choice", word) == 0)
	    //{
	    //    read_value(ifs, epsilon0_choice);
	    //}					
//----------------------------------------------------------
// exx
// Peize Lin add 2018-06-20
//----------------------------------------------------------
        else if (strcmp("exx_hybrid_type", word) == 0)
        {
            read_value(ifs, exx_hybrid_type);
        }		
        else if (strcmp("exx_hybrid_alpha", word) == 0)
        {
            read_value(ifs, exx_hybrid_alpha);
        }		
        else if (strcmp("exx_hse_omega", word) == 0)
        {
            read_value(ifs, exx_hse_omega);
        }		
        else if (strcmp("exx_separate_loop", word) == 0)
        {
            read_value(ifs, exx_separate_loop);
        }		
        else if (strcmp("exx_hybrid_step", word) == 0)
        {
            read_value(ifs, exx_hybrid_step);
        }		
        else if (strcmp("exx_lambda", word) == 0)
        {
            read_value(ifs, exx_lambda);
        }		
        else if (strcmp("exx_pca_threshold", word) == 0)
        {
            read_value(ifs, exx_pca_threshold);
        }		
        else if (strcmp("exx_c_threshold", word) == 0)
        {
            read_value(ifs, exx_c_threshold);
        }			
        else if (strcmp("exx_v_threshold", word) == 0)
        {
            read_value(ifs, exx_v_threshold);
        }			
        else if (strcmp("exx_dm_threshold", word) == 0)
        {
            read_value(ifs, exx_dm_threshold);
        }		
        else if (strcmp("exx_schwarz_threshold", word) == 0)
        {
            read_value(ifs, exx_schwarz_threshold);
        }		
        else if (strcmp("exx_cauchy_threshold", word) == 0)
        {
            read_value(ifs, exx_cauchy_threshold);
        }		
        else if (strcmp("exx_ccp_threshold", word) == 0)
        {
            read_value(ifs, exx_ccp_threshold);
        }		
        else if (strcmp("exx_ccp_rmesh_times", word) == 0)
        {
            read_value(ifs, exx_ccp_rmesh_times);
        }		
        else if (strcmp("exx_distribute_type", word) == 0)
        {
            read_value(ifs, exx_distribute_type);
        }
        else if (strcmp("exx_opt_orb_lmax", word) == 0)
        {
            read_value(ifs, exx_opt_orb_lmax);
        }
        else if (strcmp("exx_opt_orb_ecut", word) == 0)
        {
            read_value(ifs, exx_opt_orb_ecut);
        }
        else if (strcmp("exx_opt_orb_tolerence", word) == 0)
        {
            read_value(ifs, exx_opt_orb_tolerence);
        }
		else if (strcmp("noncolin", word) == 0)
		{
			read_value(ifs, noncolin);
		}
		else if (strcmp("lspinorb", word) == 0)
		{
			read_value(ifs, lspinorb);
		}
		else if (strcmp("angle1", word) == 0)
		{
			delete[] angle1;
			if(ntype<1) angle1 = new double[1];
			else
			{
				angle1 = new double[ntype];
				ZEROS(angle1, ntype);
				for(int i = 0;i<ntype;i++){
					ifs>>angle1[i];
				}
				ifs.ignore(150, '\n');
			}
		}
		else if (strcmp("angle2", word) == 0)
		{
			delete[] angle2;
			if(ntype<1) angle2 = new double[1];
			else
			{
				angle2 = new double[ntype];
				ZEROS(angle2, ntype);
				for(int i = 0;i<ntype;i++){
					ifs>>angle2[i];
				}
				ifs.ignore(150, '\n');
			}
		}
        //else if (strcmp("epsilon0_choice", word) == 0)
        //{
        //    read_value(ifs, epsilon0_choice);
        //}					
		else if (strcmp("cell_factor", word) == 0)
		{
			read_value(ifs, cell_factor);
		}
		else if (strcmp("newdm", word) == 0)
		{
			read_value(ifs, newDM);
		}
//----------------------------------------------------------------------------------
//         Xin Qu added on 2020-10-29 for DFT+U
//----------------------------------------------------------------------------------		
		else if(strcmp("dft_plus_u",word)==0)
		{
			ifs >> dft_plus_u;
		}
		else if(strcmp("dftu_type",word)==0) ifs.ignore(150,'\n');
		else if(strcmp("yukawa_potential",word)==0) ifs.ignore(150,'\n');
		else if(strcmp("hubbard_u",word)==0) ifs.ignore(150,'\n');
		else if(strcmp("hund_j",word)==0) ifs.ignore(150,'\n');
	 	else if(strcmp("double_counting",word)==0) ifs.ignore(150,'\n');
        else if(strcmp("orbital_corr",word)==0) ifs.ignore(150,'\n');
		else if(strcmp("omc",word)==0) ifs.ignore(150,'\n');
		else if(strcmp("yukawa_lambda",word)==0) ifs.ignore(150,'\n');
//---------------------------------------------------------------------------------
        else
        {
			//xiaohui add 2015-09-15
			if(word[0] != '#' && word[0] != '/')
			{
				input_error = 1;
				cout<<" THE PARAMETER NAME '" << word << "' IS NOT USED!" << endl;
			}
// mohan screen this 2012-06-30
//			cout << " THE PARAMETER NAME '" << word
//			<< "' IS NOT USED!" << endl;
			ifs.ignore(150, '\n');
        }

        ifs.rdstate();

        /*if(gamma_only == 1)
        {
           gamma_only_local = 1;      //pengfei 2014-10-15
           gamma_only = 0;
           cout << "gamma_only_local = " << gamma_only_local <<endl;
        }*/

        if (ifs.eof() != 0)
        {
			break;
        }
        else if (ifs.bad() != 0)
        {
			cout << " Bad input parameters. " << endl;
            return false;
        }
        else if (ifs.fail() != 0)
        {
			cout << " word = " << word << endl;
			cout << " Fail to read parameters. " << endl; 
            ifs.clear();
			return false;
        }
        else if (ifs.good() == 0)
        {
			break;
        }
    }

//----------------------------------------------------------
//       DFT+U    Xin Qu  added on 2020-10-29
//----------------------------------------------------------
    hubbard_u= new double [ntype];
	for(int i=0; i<ntype; i++)
	{						
		hubbard_u[i] = 0.0;				
	}

	hund_j= new double [ntype];	
	for(int i=0; i<ntype; i++)
	{						
		hund_j[i] = 0.0;				
	}

	orbital_corr= new int [ntype];
	for(int i=0; i<ntype; i++)
	{						
		orbital_corr[i] = -1;				
	}

	if(dft_plus_u)
	{
		ifs.clear();
    	ifs.seekg(0);  //move to the beginning of the file
    	ifs.rdstate(); 
    	while (ifs.good())
    	{
  			ifs >> word1;
  			strtolower(word1, word);     //convert uppercase string to lower case; word1 --> word
	
			if(strcmp("dftu_type",word)==0)
			{	
				ifs >> dftu_type;								
			}
			else if(strcmp("yukawa_potential", word)==0)
			{
				ifs >> yukawa_potential;
			} 
			else if (strcmp("yukawa_lambda",word)==0)
			{							
				ifs >> yukawa_lambda;			
			}
			else if(strcmp("double_counting",word)==0)
			{
				ifs >> double_counting;
			}
			else if(strcmp("hubbard_u",word)==0)
			{
				for(int i=0; i<ntype; i++)
				{		
					ifs >> hubbard_u[i];				
					hubbard_u[i] /= Ry_to_eV;				
				}
			} 
			else if (strcmp("hund_j",word)==0)
			{
				for(int i=0;i<ntype;i++)
				{			
					ifs >> hund_j[i];
					hund_j[i] /= Ry_to_eV;				
				}		
			}
			else if(strcmp("orbital_corr", word)==0)
			{
				for(int i=0;i<ntype;i++)
				{			
					ifs >> orbital_corr[i];								
				}		
			}
			else if(strcmp("omc",word)==0)
			{
				ifs >> omc;
			}
			else
			{
				ifs.ignore(150, '\n');
			}

			if (ifs.eof() != 0)
  			{
				break;
  			}       
		}
		
		for(int i=0; i<ntype; i++)
		{		

			if(hubbard_u[i]<-1.0e-3)
			{
				cout << " WRONG ARGUMENTS OF hubbard_u " << endl;
				exit(0);
			}

			if(hund_j[i]<-1.0e-3)
			{
				cout << " WRONG ARGUMENTS OF hund_j " << endl;
				exit(0);
			}

			if( (orbital_corr[i]==-1) && (orbital_corr[i]==0) && (orbital_corr[i]!=1) && (orbital_corr[i]!=2) && (orbital_corr[i]!=3) )
			{
				cout << " WRONG ARGUMENTS OF orbital_corr " << endl;
				exit(0);
			}
		}

		dft_plus_u = 0;		
		for(int i=0; i<ntype; i++)
		{
			if(orbital_corr[i] != -1) dft_plus_u = 1;
		}

		if(strcmp("lcao", basis_type.c_str())!=0)
		{
			cout << " WRONG ARGUMENTS OF basis_type, only lcao is support " << endl;
			exit(0);
		}

		if(strcmp("genelpa", ks_solver.c_str())!=0)
		{
			cout << " WRONG ARGUMENTS OF ks_solver in DFT+U routine, only genelpa is support " << endl;
			exit(0);
		}

	}
	
	if (basis_type == "pw")  // pengfei Li add 2015-1-31
	{
		gamma_only = 0;
		//cout << "gamma_only =" << gamma_only << endl;
	}
	else if ((basis_type == "lcao" || basis_type == "lcao_in_pw")&&(gamma_only == 1))
	{
		gamma_only_local = 1;
		//cout << "gamma_only_local =" << gamma_only_local << endl;
	}

    return true;
}//end read_parameters

void Input::Default_2(void)          //jiyy add 2019-08-04
{
//==========================================================
// vdw
//jiyy add 2019-08-04
//==========================================================
	if(vdw_s6=="default")
	{
		if(vdw_method=="d2")
		{
			vdw_s6="0.75";
		}
		else if(vdw_method=="d3_0" || vdw_method=="d3_bj")
		{
			vdw_s6="1.0";
		}
	}
	if(vdw_s8=="default")
	{
		if(vdw_method=="d3_0")
		{
			vdw_s8="0.722";
		}
		else if(vdw_method=="d3_bj")
		{
			vdw_s8="0.7875";
		}
	}
	if(vdw_a1=="default")
	{
		if(vdw_method=="d3_0")
		{
			vdw_a1="1.217";
		}
		else if(vdw_method=="d3_bj")
		{
			vdw_a1="0.4289";
		}
	}
	if(vdw_a2=="default")
	{
		if(vdw_method=="d3_0")
		{
			vdw_a2="1.0";
		}
		else if(vdw_method=="d3_bj")
		{
			vdw_a2="4.4407";
		}
	}
	if(vdw_radius=="default")
	{
		if(vdw_method=="d2")
		{
			vdw_radius="56.6918";
		}
		else if(vdw_method=="d3_0" || vdw_method=="d3_bj")
		{
			vdw_radius="95";
		}
	}
}		  
#ifdef __MPI
void Input::Bcast()
{
    TITLE("Input","Bcast");

//	cout << "\n Bcast()" << endl;
//----------------------------------------------------------
// main parameters
//----------------------------------------------------------
    Parallel_Common::bcast_string( suffix );
    Parallel_Common::bcast_string( atom_file );//xiaohui modify 2015-02-01
    Parallel_Common::bcast_string( pseudo_dir );
    Parallel_Common::bcast_string( pseudo_type ); // mohan add 2013-05-20 (xiaohui add 2013-06-23)
    Parallel_Common::bcast_string( kpoint_file );//xiaohui modify 2015-02-01
    Parallel_Common::bcast_string( wannier_card );
    Parallel_Common::bcast_string( latname );
    Parallel_Common::bcast_string( calculation );
    Parallel_Common::bcast_int( ntype );
    Parallel_Common::bcast_int( nbands );
	Parallel_Common::bcast_int( nbands_sto );
    Parallel_Common::bcast_int( nbands_istate );
	Parallel_Common::bcast_int( nche_sto );
	Parallel_Common::bcast_int( npool );
    Parallel_Common::bcast_bool( berry_phase );
	Parallel_Common::bcast_int( gdir );
	Parallel_Common::bcast_bool(towannier90);
	Parallel_Common::bcast_string(NNKP);
	Parallel_Common::bcast_string(wannier_spin);
    Parallel_Common::bcast_int( efield );
    Parallel_Common::bcast_int( edir );
    Parallel_Common::bcast_double( emaxpos );
    Parallel_Common::bcast_double( eopreg );
    Parallel_Common::bcast_double( eamp );


    Parallel_Common::bcast_bool( opt_epsilon2 );
    Parallel_Common::bcast_int( opt_nbands );
    Parallel_Common::bcast_bool( lda_plus_u );

	Parallel_Common::bcast_string( dft_functional );
    Parallel_Common::bcast_int( nspin );
    Parallel_Common::bcast_double( nelec );
    Parallel_Common::bcast_int( lmaxmax );

    Parallel_Common::bcast_double( tot_magnetization );

    //Parallel_Common::bcast_int( local_basis ); xiaohui modify 2013-09-01
	Parallel_Common::bcast_string( basis_type ); //xiaohui add 2013-09-01
    //Parallel_Common::bcast_int ( linear_scaling ); xiaohui modify 2013-09-01
	Parallel_Common::bcast_string( ks_solver ); //xiaohui add 2013-09-01
	Parallel_Common::bcast_double( search_radius );
	Parallel_Common::bcast_bool( search_pbc );
    Parallel_Common::bcast_bool ( sparse_matrix );
    Parallel_Common::bcast_int ( atom_distribution );
    Parallel_Common::bcast_double( search_radius );
    Parallel_Common::bcast_bool( symmetry );
    Parallel_Common::bcast_bool( mlwf_flag );
    Parallel_Common::bcast_int( vna );
	Parallel_Common::bcast_int( grid_speed );//mohan add 2012-03-29
    Parallel_Common::bcast_int( force );
    Parallel_Common::bcast_bool( force_set );
    Parallel_Common::bcast_double( force_thr);
    Parallel_Common::bcast_double( force_thr_ev2);
    Parallel_Common::bcast_double( stress_thr); //LiuXh add 20180515
    Parallel_Common::bcast_double( press1);
    Parallel_Common::bcast_double( press2);
    Parallel_Common::bcast_double( press3);
    Parallel_Common::bcast_bool( stress );
	Parallel_Common::bcast_string( fixed_axes );
    Parallel_Common::bcast_string( ion_dynamics );
    Parallel_Common::bcast_double( cg_threshold); // pengfei add 2013-08-15
	Parallel_Common::bcast_string( out_level);
    Parallel_Common::bcast_bool( out_md_control);
    Parallel_Common::bcast_double( bfgs_w1);
    Parallel_Common::bcast_double( bfgs_w2);
    Parallel_Common::bcast_double( trust_radius_max);
    Parallel_Common::bcast_double( trust_radius_min);
    Parallel_Common::bcast_double( trust_radius_ini);

    //Parallel_Common::bcast_bool( gamma_only );
    Parallel_Common::bcast_bool( gamma_only );
    Parallel_Common::bcast_bool( gamma_only_local );
    Parallel_Common::bcast_double( ecutwfc );
    Parallel_Common::bcast_double( ecutrho );
    Parallel_Common::bcast_int( ncx );
    Parallel_Common::bcast_int( ncy );
    Parallel_Common::bcast_int( ncz );
    Parallel_Common::bcast_int( nx );
    Parallel_Common::bcast_int( ny );
    Parallel_Common::bcast_int( nz );
    Parallel_Common::bcast_int( bx );
    Parallel_Common::bcast_int( by );
    Parallel_Common::bcast_int( bz );

    //Parallel_Common::bcast_string( diago_type ); xiaohui modify 2013-09-01
    Parallel_Common::bcast_int( diago_proc ); //mohan add 2012-01-03
    Parallel_Common::bcast_int( diago_cg_maxiter );
	Parallel_Common::bcast_int( diago_cg_prec );
    Parallel_Common::bcast_int( diago_david_ndim );
    Parallel_Common::bcast_double( ethr );
	Parallel_Common::bcast_int( nb2d );
	Parallel_Common::bcast_int( nurse );
	Parallel_Common::bcast_bool( colour );
	Parallel_Common::bcast_int( t_in_h );
	Parallel_Common::bcast_int( vl_in_h );
	Parallel_Common::bcast_int( vnl_in_h );

	Parallel_Common::bcast_int( test_force );
	Parallel_Common::bcast_int( test_stress );

    Parallel_Common::bcast_double( dr2 );
    Parallel_Common::bcast_int( niter );
    Parallel_Common::bcast_int( nstep );
	Parallel_Common::bcast_int( out_stru ); //mohan add 2012-03-23

    //Parallel_Common::bcast_string( occupations );
    Parallel_Common::bcast_string( smearing );
    Parallel_Common::bcast_double( degauss );

    Parallel_Common::bcast_string( mixing_mode );
    Parallel_Common::bcast_double( mixing_beta );
    Parallel_Common::bcast_int( mixing_ndim );
    Parallel_Common::bcast_double( mixing_gg0 ); //mohan add 2014-09-27

    Parallel_Common::bcast_string( restart_mode );
    Parallel_Common::bcast_string( start_wfc );
	Parallel_Common::bcast_int( mem_saver );
	Parallel_Common::bcast_int( printe );
    Parallel_Common::bcast_string( start_pot );
    Parallel_Common::bcast_string( charge_extrap );//xiaohui modify 2015-02-01
    Parallel_Common::bcast_int( out_charge );
    Parallel_Common::bcast_int( out_dm );
    Parallel_Common::bcast_int( out_descriptor ); // caoyu added 2020-11-24, mohan modified 2021-01-03
    Parallel_Common::bcast_int( lmax_descriptor ); // mohan modified 2021-01-03

    Parallel_Common::bcast_int( out_potential );
    Parallel_Common::bcast_bool( out_wf );
	Parallel_Common::bcast_int( out_dos );
        Parallel_Common::bcast_int( out_band );
	Parallel_Common::bcast_int( out_hs );
	Parallel_Common::bcast_int( out_hs2 ); //LiuXh add 2019-07-15
	Parallel_Common::bcast_int( out_r_matrix ); // jingan add 2019-8-14
	Parallel_Common::bcast_bool( out_lowf );
	Parallel_Common::bcast_bool( out_alllog );

	Parallel_Common::bcast_double( dos_emin_ev );
	Parallel_Common::bcast_double( dos_emax_ev );
	Parallel_Common::bcast_double( dos_edelta_ev );
        Parallel_Common::bcast_double( b_coef );

	// mohan add 2009-11-11
	Parallel_Common::bcast_double( lcao_ecut );
	Parallel_Common::bcast_double( lcao_dk );
	Parallel_Common::bcast_double( lcao_dr );
	Parallel_Common::bcast_double( lcao_rmax );

	// mohan add 2011-09-28
	Parallel_Common::bcast_int( selinv_npole);
	Parallel_Common::bcast_double( selinv_temp);
	Parallel_Common::bcast_double( selinv_gap);
	Parallel_Common::bcast_double( selinv_deltae);
	Parallel_Common::bcast_double( selinv_mu);
	Parallel_Common::bcast_double( selinv_threshold);
	Parallel_Common::bcast_int( selinv_niter);
/*
	// mohan add 2011-11-07
	Parallel_Common::bcast_double( md_dt );
	Parallel_Common::bcast_int( md_restart );
	Parallel_Common::bcast_double( md_tolv );
	Parallel_Common::bcast_string( md_thermostat );
	Parallel_Common::bcast_double( md_temp0 );
	Parallel_Common::bcast_int( md_tstep );
	Parallel_Common::bcast_double( md_delt );
*/
	//zheng daye add 2014/5/5
        Parallel_Common::bcast_int(md_mdtype);
        Parallel_Common::bcast_double(md_tauthermo);
        Parallel_Common::bcast_double(md_taubaro);
        Parallel_Common::bcast_double(md_dt);
        Parallel_Common::bcast_int(md_nresn);
        Parallel_Common::bcast_int(md_nyosh);
        Parallel_Common::bcast_double(md_qmass);
        Parallel_Common::bcast_double(md_tfirst);
        Parallel_Common::bcast_double(md_tlast);
        Parallel_Common::bcast_int(md_dumpmdfred);
        Parallel_Common::bcast_string(md_mdoutpath);
        Parallel_Common::bcast_bool(md_domsd);
        Parallel_Common::bcast_bool(md_domsdatom);
        Parallel_Common::bcast_int(md_rstmd);
        Parallel_Common::bcast_int(md_outputstressperiod);
        Parallel_Common::bcast_int(md_fixtemperature);
        Parallel_Common::bcast_double(md_ediff);
        Parallel_Common::bcast_double(md_ediffg);
        Parallel_Common::bcast_int(md_msdstartTime);
/* 	// Peize Lin add 2014-04-07
	Parallel_Common::bcast_bool( vdwD2 );
	Parallel_Common::bcast_double( vdwD2_scaling );
	Parallel_Common::bcast_double( vdwD2_d );
	Parallel_Common::bcast_string( vdwD2_C6_file );
	Parallel_Common::bcast_string( vdwD2_C6_unit );
	Parallel_Common::bcast_string( vdwD2_R0_file );
	Parallel_Common::bcast_string( vdwD2_R0_unit );
	Parallel_Common::bcast_string( vdwD2_model );
	Parallel_Common::bcast_int( vdwD2_period.x );
	Parallel_Common::bcast_int( vdwD2_period.y );
	Parallel_Common::bcast_int( vdwD2_period.z );
	Parallel_Common::bcast_double( vdwD2_radius );
	Parallel_Common::bcast_string( vdwD2_radius_unit ); */
// jiyy add 2019-08-04
	Parallel_Common::bcast_string( vdw_method );
	Parallel_Common::bcast_string( vdw_s6 );
	Parallel_Common::bcast_string( vdw_s8 );
	Parallel_Common::bcast_string( vdw_a1 );
	Parallel_Common::bcast_string( vdw_a2 );
	Parallel_Common::bcast_double( vdw_d );
	Parallel_Common::bcast_bool( vdw_abc );
	Parallel_Common::bcast_string( vdw_radius );
	Parallel_Common::bcast_string( vdw_radius_unit );
	Parallel_Common::bcast_double( vdw_cn_thr );
	Parallel_Common::bcast_string( vdw_cn_thr_unit );
	Parallel_Common::bcast_string( vdw_C6_file );
	Parallel_Common::bcast_string( vdw_C6_unit );
	Parallel_Common::bcast_string( vdw_R0_file );
	Parallel_Common::bcast_string( vdw_R0_unit );
	Parallel_Common::bcast_string( vdw_model );
	Parallel_Common::bcast_int( vdw_period.x );
	Parallel_Common::bcast_int( vdw_period.y );
	Parallel_Common::bcast_int( vdw_period.z );
	// Fuxiang He add 2016-10-26
	Parallel_Common::bcast_int(tddft);
	Parallel_Common::bcast_int(val_elec_01);
	Parallel_Common::bcast_int(val_elec_02);
	Parallel_Common::bcast_int(val_elec_03);
	Parallel_Common::bcast_double(td_dr2);
	Parallel_Common::bcast_double(td_dt);
	Parallel_Common::bcast_double(td_force_dt);
	Parallel_Common::bcast_int(vext);
	Parallel_Common::bcast_int(vext_dire);
    // pengfei Li add 2016-11-23
    //Parallel_Common::bcast_bool( epsilon );
	//Parallel_Common::bcast_int( epsilon_choice );
	Parallel_Common::bcast_string( spectral_type );
	Parallel_Common::bcast_int( spectral_method );
	Parallel_Common::bcast_string( kernel_type );
	Parallel_Common::bcast_int( eels_method );
	Parallel_Common::bcast_int( absorption_method );
    Parallel_Common::bcast_string( system );
    Parallel_Common::bcast_double( eta );
    Parallel_Common::bcast_double( domega );
    Parallel_Common::bcast_int( nomega );
    Parallel_Common::bcast_int( ecut_chi );
    //Parallel_Common::bcast_int( oband );
	Parallel_Common::bcast_double( q_start[0]);
	Parallel_Common::bcast_double( q_start[1]);
	Parallel_Common::bcast_double( q_start[2]);
	Parallel_Common::bcast_double( q_direct[0]);
	Parallel_Common::bcast_double( q_direct[1]);
	Parallel_Common::bcast_double( q_direct[2]);
    //Parallel_Common::bcast_int( start_q );
    //Parallel_Common::bcast_int( interval_q );
    Parallel_Common::bcast_int( nq );
    Parallel_Common::bcast_bool( out_epsilon );
    Parallel_Common::bcast_bool( out_chi );
    Parallel_Common::bcast_bool( out_chi0 );
    Parallel_Common::bcast_double( fermi_level );
    Parallel_Common::bcast_bool( coulomb_cutoff );
    Parallel_Common::bcast_bool( kmesh_interpolation );
    for(int i=0; i<100; i++)
    {
        Parallel_Common::bcast_double( qcar[i][0] );
        Parallel_Common::bcast_double( qcar[i][1] );
        Parallel_Common::bcast_double( qcar[i][2] );
    }
	Parallel_Common::bcast_int(ocp);
	// Parallel_Common::bcast_int(ocp_n);
	Parallel_Common::bcast_string(ocp_set);
        // for(int i=0; i<10000; i++)
        // {
            // Parallel_Common::bcast_double( ocp_kb[i] );
        // }
                Parallel_Common::bcast_int( mulliken);//qifeng add 2019/9/10
<<<<<<< HEAD
    Parallel_Common::bcast_int( lcao_box[0] );
    Parallel_Common::bcast_int( lcao_box[1] );
    Parallel_Common::bcast_int( lcao_box[2] );
	//Parallel_Common::bcast_bool( epsilon0 );
	//Parallel_Common::bcast_double( intersmear );
	Parallel_Common::bcast_double( intrasmear );
	Parallel_Common::bcast_double( shift );
	Parallel_Common::bcast_bool( metalcalc );
	Parallel_Common::bcast_double( eps_degauss );
		
	//Parallel_Common::bcast_int( epsilon0_choice );


	// Peize Lin add 2018-06-20
	Parallel_Common::bcast_string( exx_hybrid_type );		
	Parallel_Common::bcast_double( exx_hybrid_alpha );		
	Parallel_Common::bcast_double( exx_hse_omega );		
	Parallel_Common::bcast_bool( exx_separate_loop );		
	Parallel_Common::bcast_int( exx_hybrid_step );		
	Parallel_Common::bcast_double( exx_lambda );		
	Parallel_Common::bcast_double( exx_pca_threshold );		
	Parallel_Common::bcast_double( exx_c_threshold );		
	Parallel_Common::bcast_double( exx_v_threshold );		
	Parallel_Common::bcast_double( exx_dm_threshold );		
	Parallel_Common::bcast_double( exx_schwarz_threshold );		
	Parallel_Common::bcast_double( exx_cauchy_threshold );		
	Parallel_Common::bcast_double( exx_ccp_threshold );		
	Parallel_Common::bcast_double( exx_ccp_rmesh_times );		
	Parallel_Common::bcast_string( exx_distribute_type );
	Parallel_Common::bcast_int( exx_opt_orb_lmax );
	Parallel_Common::bcast_double( exx_opt_orb_ecut );
	Parallel_Common::bcast_double( exx_opt_orb_tolerence );
		
	Parallel_Common::bcast_bool( noncolin );	
	Parallel_Common::bcast_bool( lspinorb );
	Parallel_Common::bcast_bool( starting_spin_angle );
	for(int i = 0;i<ntype;i++)
	{
		Parallel_Common::bcast_double(angle1[i]);
		Parallel_Common::bcast_double(angle2[i]);
	}
=======
        Parallel_Common::bcast_int( lcao_box[0] );
        Parallel_Common::bcast_int( lcao_box[1] );
        Parallel_Common::bcast_int( lcao_box[2] );
		//Parallel_Common::bcast_bool( epsilon0 );
		//Parallel_Common::bcast_double( intersmear );
		Parallel_Common::bcast_double( intrasmear );
		Parallel_Common::bcast_double( shift );
		Parallel_Common::bcast_bool( metalcalc );
		Parallel_Common::bcast_double( eps_degauss );
		Parallel_Common::bcast_bool( noncolin );
		Parallel_Common::bcast_bool( lspinorb );
		if(noncolin)
		{
			if(MY_RANK==0)
			{
				if((sizeof(angle1) / sizeof(angle1[0]) != this->ntype)){
					delete[] angle1;
					angle1 = new double [this->ntype];
					ZEROS(angle1, this->ntype);
				}
				if(sizeof(angle2) / sizeof(angle2[0]) != this->ntype){
					delete[] angle2;
					angle2 = new double [this->ntype];
					ZEROS(angle2, this->ntype);
				}
			}
			if(MY_RANK!=0)
			{
				delete[] angle1;
				angle1 = new double [this->ntype];
				delete[] angle2;
				angle2 = new double [this->ntype];
			}
			for(int i = 0;i<this->ntype;i++)
			{
				Parallel_Common::bcast_double(angle1[i]);
				Parallel_Common::bcast_double(angle2[i]);
			}
		}
>>>>>>> 5a305a1e
	
		//Parallel_Common::bcast_int( epsilon0_choice );
    Parallel_Common::bcast_double( cell_factor); //LiuXh add 20180619
    Parallel_Common::bcast_int( newDM ); // Shen Yu add 2019/5/9
    Parallel_Common::bcast_bool( restart_save ); // Peize Lin add 2020.04.04
    Parallel_Common::bcast_bool( restart_load ); // Peize Lin add 2020.04.04

//-----------------------------------------------------------------------------------
//DFT+U (added by Quxin 2020-10-29)
//-----------------------------------------------------------------------------------
    Parallel_Common::bcast_bool( dft_plus_u );
	Parallel_Common::bcast_bool( yukawa_potential );
	Parallel_Common::bcast_bool( omc );
	Parallel_Common::bcast_int(dftu_type);
	Parallel_Common::bcast_int(double_counting);
	Parallel_Common::bcast_double(yukawa_lambda);
	if(MY_RANK!=0)
	{
		hubbard_u = new double [this->ntype];
		hund_j = new double [this->ntype];
		orbital_corr = new int [this->ntype];
	}
	
	for(int i =0; i<this->ntype; i++)
	{
		Parallel_Common::bcast_double(hubbard_u[i]);
		Parallel_Common::bcast_double(hund_j[i]);
		Parallel_Common::bcast_int(orbital_corr[i]);
	}

    return;
}
#endif

void Input::Check(void)
{
    TITLE("Input","Check");

	if(nbands < 0) WARNING_QUIT("Input","NBANDS must > 0");
//	if(nbands_istate < 0) WARNING_QUIT("Input","NBANDS_ISTATE must > 0");
	if(nb2d < 0) WARNING_QUIT("Input","nb2d must > 0");
	if(ntype < 0) WARNING_QUIT("Input","ntype must > 0");

	//cout << "diago_proc=" << diago_proc << endl;
	//cout << " NPROC=" << NPROC << endl;
	if(diago_proc<=0)
	{
		diago_proc = NPROC;
	}
	else if(diago_proc>NPROC)
	{
		diago_proc = NPROC;
	}

	// mohan add 2010/03/29
	//if(!local_basis && diago_type=="lapack") xiaohui modify 2013-09-01
	//if(basis_type=="pw" && ks_solver=="lapack") xiaohui modify 2013-09-04 //xiaohui add 2013-09-01
	//{
	//	WARNING_QUIT("Input","lapack can not be used in plane wave basis.");
	//} xiaohui modify 2013-09-04	

	//xiaohui move 4 lines, 2015-09-30
	//if(symmetry)
	//{
	//	WARNING("Input","symmetry is only correct for total energy calculations now,not for nonlocal force." );
	//}

    if (efield && symmetry)
    {
        symmetry = false;
        WARNING_QUIT("Input","Presently no symmetry can be used with electric field");
    }

    if (efield && nspin>2)
    {
        WARNING_QUIT("Input","nspin>2 not available with electric field.");
    }

	if (edir < 1 || edir > 3)
	{
		WARNING_QUIT("Input","edir should be 1, 2 or 3.");
	}

	if (emaxpos < 0.0 || emaxpos >= 1.0)
	{
		WARNING_QUIT("Input","emaxpos should be [0,1)");
	}

	if (eopreg < 0.0 || eopreg >= 1.0)
	{
		WARNING_QUIT("Input","eopreg should be [0,1)");
	}



    if (nbands < 0)
    {
        WARNING_QUIT("Input","nbands < 0 is not allowed !");
    }

    if (nelec < 0.0)
    {
        WARNING_QUIT("Input","nelec < 0 is not allowed !");
    }

//----------------------------------------------------------
// main parameters / electrons / spin ( 1/16 )
//----------------------------------------------------------
    if (calculation == "scf")
    {
		if(mem_saver == 1)
		{
			mem_saver = 0;
			AUTO_SET("mem_savre","0");
		}
		//xiaohui modify 2015-09-15, 0 -> 1
        //force = 0;
/*
		if(!noncolin)
        	force = 1;
		else 
		{
			force = 0;//modified by zhengdy-soc, can't calculate force now!
			cout<<"sorry, can't calculate force with soc now, would be implement in next version!"<<endl;
		}
*/
                nstep = 1;

    }
    else if (calculation == "relax")  // pengfei 2014-10-13
    {
                if(mem_saver == 1)
                {
                        mem_saver = 0;
                        AUTO_SET("mem_savre","0");
                }
                force = 1;
    }

    else if (calculation == "nscf")
    {
		CALCULATION == "nscf";
        nstep = 1;
		out_stru = 0;
        
		//if (local_basis == 0 && linear_scaling == 0) xiaohui modify 2013-09-01
		if (basis_type == "pw") //xiaohui add 2013-09-01. Attention! maybe there is some problem
		{
			if (ethr>1.0e-3)
        	{
        	    WARNING_QUIT("Input::Check","nscf : ethr > 1.0e-3, ethr too large.");
        	}
		}
		if(force) // mohan add 2010-09-07
		{
			force = false;
			AUTO_SET("force","false");
		}
		if (out_dos == 3 && symmetry)
		{
			WARNING_QUIT("Input::Check","symmetry can't be used for out_dos==3(Fermi Surface Plotting) by now.");
		}
    }
	else if(calculation == "istate")
	{
		CALCULATION = "istate";
		nstep = 1;
		out_stru = 0;
		out_dos = 0;
                out_band = 0;
		force=0;
		start_wfc = "file";
		start_pot = "atomic"; // useless, 
		charge_extrap = "atomic"; //xiaohui modify 2015-02-01
		out_charge = 1; // this leads to the calculation of state charge.
		out_dm = 0;
		out_potential = 0;

		//if(!local_basis || !linear_scaling) xiaohui modify 2013-09-01
		if(basis_type == "pw") //xiaohui add 2013-09-01
		{
			WARNING_QUIT("Input::Check","calculate = istate is only availble for LCAO.");
		}
	}
	else if(calculation == "ienvelope")
	{
		CALCULATION = "ienvelope"; // mohan fix 2011-11-04
		nstep = 1;
		out_stru = 0;
		out_dos = 0;
                out_band = 0;
		force = 0;
		start_wfc = "file";
		start_pot = "atomic";
		charge_extrap = "atomic"; //xiaohui modify 2015-02-01
		out_charge = 1;
		out_dm = 0;
		out_potential = 0;
		//if(!local_basis || !linear_scaling) xiaohui modify 2013-09-01
		if(basis_type == "pw") //xiaohui add 2013-09-01
		{
			WARNING_QUIT("Input::Check","calculate = istate is only availble for LCAO.");
		}	
	}
	else if(calculation == "md") // mohan add 2011-11-04
	{
		CALCULATION = "md"; 
		force = 1;
        if(!out_md_control) out_level = "m";//zhengdy add 2019-04-07

        //deal with input parameters , 2019-04-30
        if(basis_type == "pw" ) WARNING_QUIT("Input::Check","calculate = MD is only availble for LCAO.");
        if(md_dt == -1) WARNING_QUIT("Input::Check","time interval of MD calculation should be set!");
        if(md_tfirst == -1) WARNING_QUIT("Input::Check","temperature of MD calculation should be set!");
        if(md_tlast  == -1) md_tlast = md_tfirst;
        if(md_tfirst!=md_tlast)
        {
            ifstream file1;
            file1.open("ChangeTemp.dat");
            if(!file1)                      // Peize Lin fix bug 2016-08-06
           {
                ofstream file;
                file.open("ChangeTemp.dat");
                for(int ii=0;ii<30;ii++)
                {
                    file<<md_tfirst+(md_tlast-md_tfirst)/double(30)*double(ii+1)<<" ";
                }
                file.close();
            }
            else
                file1.close();
        }

	}
	else if(calculation == "cell-relax") // mohan add 2011-11-04
	{
		force = 1;
		stress = 1;
	}
	else if(calculation == "test")
	{
	}
    else
    {
        WARNING_QUIT("Input","check 'calculation' !");
    }
    if (start_pot != "atomic" && start_pot != "file")
    {
        WARNING_QUIT("Input","wrong 'start_pot',not 'atomic', 'file',please check");
    }
	//xiaohui modify 2014-05-10, extra_pot value changes to 0~7	
	//if (extra_pot <0 ||extra_pot > 7)
	//{
	//	WARNING_QUIT("Input","wrong 'extra_pot',neither 0~7.");
	//}xiaohui modify 2015-02-01
	if(gamma_only_local==0)
	{
		if(out_dm==1)
		{
			WARNING_QUIT("Input","out_dm with k-point algorithm is not implemented yet.");
		}
	}

	//if(extra_pot==4 && local_basis==0) xiaohui modify 2013-09-01
	if(charge_extrap=="dm" && basis_type=="pw") //xiaohui add 2013-09-01, xiaohui modify 2015-02-01
	{
		WARNING_QUIT("Input","wrong 'charge_extrap=dm' is only available for local orbitals.");//xiaohui modify 2015-02-01
	}

	if(charge_extrap=="dm" || force>1)
	{
		//if(out_dm==0) out_dm = 10000;//at least must output the density matrix at the last electron iteration step.
	}
	//if(charge_extrap != "dm")//xiaohui add 2015-02-01
	//{
	//	if(calculation=="relax")//xiaohui add 2015-02-01
	//	{
	//		charge_extrap = "first-order";
	//	}
	//	if(calculation=="md")//xiaohui add 2015-02-01
	//	{
	//		charge_extrap = "second-order";
	//	}
	//}

    if (CALCULATION=="nscf" && start_pot != "file")
    {
        start_pot = "file";
        AUTO_SET("start_pot",start_pot);
    }

    if (start_wfc != "atomic" && start_wfc != "random" &&
            start_wfc != "file")
    {
        WARNING_QUIT("Input","wrong start_wfc, please use 'atomic' or 'random' or 'file' ");
    }

    if (nbands > nbndxx)
    {
        WARNING_QUIT("Input","nbnd out of range, increase nbndxx!");
    }
    if ( nelec > 0 && nbands > 0 && nelec > 2*nbands )
    {
        WARNING_QUIT("Input","nelec > 2*nbnd , bands not enough!");
    }
    if (nspin < 1  || nspin > nspinx)
    {
        WARNING_QUIT("Input","nspin out of range!");
    }
	

	//if(local_basis==0) xiaohui modify 2013-09-01
	if(basis_type=="pw") //xiaohui add 2013-09-01
	{
		//if(diago_type=="default") xiaohui modify 2013-09-01
		if(ks_solver=="default") //xiaohui add 2013-09-01
		{
			//diago_type = "cg";
			ks_solver = "cg";
			//AUTO_SET("diago_type","cg");
			AUTO_SET("ks_solver","cg");
		}
		else if(ks_solver=="cg")
		{
			ofs_warning << " It's ok to use cg." << endl;
		}
		else if(ks_solver=="dav")
		{
			ofs_warning << " It's ok to use dav." << endl;
		}
		//if(diago_type=="hpseps") xiaohui modify 2013-09-01
		else if(ks_solver=="genelpa") //yshen add 2016-07-20
		{
			WARNING_QUIT("Input","genelpa can not be used with plane wave basis."); 
		}
		else if(ks_solver=="scalapack_gvx") //Peize Lin add 2020.11.14
		{
			WARNING_QUIT("Input","scalapack_gvx can not be used with plane wave basis."); 
		}
		else if(ks_solver=="hpseps") //xiaohui add 2013-09-01
		{
			//ofs_warning << " hpseps can't be used with plane wave basis." << endl; xiaohui modify 2013-09-04
			//diago_type = "cg";
			//ks_solver = "cg"; xiaohui modify 2013-09-04
			//AUTO_SET("diago_type","cg");
			//AUTO_SET("ks_solver","cg"); xiaohui modify 2013-09-04
			WARNING_QUIT("Input","hpseps can not be used with plane wave basis."); //xiaohui add 2013-09-04
		}
		//else if(diago_type=="selinv") xiaohui modify 2013-09-01
		else if(ks_solver=="selinv") //xiaohui add 2013-09-01
		{
			//ofs_warning << " selinv can't be used with plane wave basis." << endl; xiaohui modify 2013-09-04
			//diago_type = "cg";
			//ks_solver = "cg"; xiaohui modify 2013-09-04
			//AUTO_SET("diago_type","cg");
			//AUTO_SET("ks_solver","cg"); xiaohui modify 2013-09-04
			WARNING_QUIT("Input","selinv can not be used with plane wave basis."); //xiaohui add 2013-09-04
		}
		//xiaohui add 2013-09-04
		else if(ks_solver=="lapack")
		{
			//ofs_warning << " lapack can't be used with plane wave basis." << endl; xiaohui modify 2013-09-04
			WARNING_QUIT("Input","lapack can not be used with plane wave basis.");
		}//xiaohui add 2013-09-04
		else //xiaohui add 2013-09-04
		{
			WARNING_QUIT("Input","please check the ks_solver parameter!");
		} //xiaohui add 2013-09-04
	}
	//else if(local_basis==4) xiaohui modify 2013-09-01
	else if(basis_type=="lcao") //xiaohui add 2013-09-01
	{
		//if(linear_scaling == 1) xiaohui modify 2013-09-01
		//{
			//if(diago_type == "default")
			if(ks_solver == "default")
			{
				//diago_type = "hpseps";
				//ks_solver = "hpseps";
				ks_solver = "genelpa";
				//AUTO_SET("diago_type","hpseps");
				//AUTO_SET("ks_solver","hpseps");
				AUTO_SET("ks_solver","genelpa");
			}
			//else if(diago_type == "cg" )
			else if (ks_solver == "cg")
			{
				//ofs_warning << " Use CG method in LCAO." << endl; xiaohui 2013-09-04
				//atom_distribution=1; xiaohui 2013-09-04
				//AUTO_SET("atom_distribution",1); xiaohui 2013-09-04
				WARNING_QUIT("Input","not ready for cg method in lcao ."); //xiaohui add 2013-09-04
			}
			//else if( diago_type == "hpseps" )
			else if (ks_solver == "genelpa")
			{
#ifdef __MPI
//				ofs_warning << "genelpa is under testing" << endl;
#else
				WARNING_QUIT("Input","genelpa can not be used for series version.");
#endif
            }
			else if (ks_solver == "scalapack_gvx")
			{
#ifdef __MPI
				ofs_warning << "scalapack_gvx is under testing" << endl;
#else
				WARNING_QUIT("Input","scalapack_gvx can not be used for series version.");
#endif
            }
			else if (ks_solver == "hpseps")
			{
#ifdef __MPI
				ofs_warning << "It's a good choice to use hpseps!" << endl;
#else
				WARNING_QUIT("Input","hpseps can not be used for series version.");
#endif
			}
			//else if( diago_type == "lapack" )
			else if (ks_solver == "lapack")
			{
#ifdef __MPI
				//WARNING_QUIT("Input","diago_type=lapack is not an option for parallel version of MESIA (try hpseps).");
				//xiaohui modify 2015-03-25
				//WARNING_QUIT("Input","ks_solver=lapack is not an option for parallel version of MESIA (try hpseps).");	
				WARNING_QUIT("Input","ks_solver=lapack is not an option for parallel version of ABACUS (try hpseps).");	
#else
				ofs_warning << " It's ok to use lapack." << endl;
#endif
			}
			//else if( diago_type == "selinv")
			else if (ks_solver == "selinv")
			{
				WARNING_QUIT("Input","not ready for selinv method in lcao ."); //xiaohui add 2013-09-04
			}
			//xiaohui add 2013-09-04
			else if(ks_solver == "linear_scaling")
			{
				WARNING_QUIT("Input","not ready for linear_scaling method in lcao .");
			} //xiaohui add 2013-09-04
			else
			{
				//WARNING_QUIT("Input","please check the diago_type parameter!");
				WARNING_QUIT("Input","please check the ks_solver parameter!");
			}
		//}xiaohui modify 2013-09-01
		//else if(linear_scaling == 2) xiaohui modify 2013-09-01. Attention! Maybe there is some problem.
		//{
			//if(diago_type != "canonical" && diago_type != "trace_correcting" && diago_type != "trace_resetting")
			//{	
			//	diago_type = "canonical";
			//	AUTO_SET("diago_type","canonical");
			//}
		//}
		//else xiaohui modify 2013-09-01, move this part to "lcao in pw"
		//{
			//if( diago_type != "lapack" )
			//{
				//ofs_warning << " LCAO in plane wave can only done with lapack." << endl;
				//diago_type = "lapack";
				//AUTO_SET("diago_type","lapack");
			//}
		//}
	}
	else if(basis_type=="lcao_in_pw") //xiaohui add 2013-09-01
	{
		if( ks_solver != "lapack" )
		{
			//ofs_warning << " LCAO in plane wave can only done with lapack." << endl; xiaohui modify 2013-09-04
			//ks_solver = "lapack"; xiaohui modify 2013-09-04
			//AUTO_SET("ks_solver","lapack"); xiaohui modify 2013-09-04
			WARNING_QUIT("Input","LCAO in plane wave can only done with lapack.");
		}
	}
	else //xiaohui add 2013-09-01
	{
		WARNING_QUIT("Input","please check the basis_type parameter!");
	}

	//if(local_basis==0 && linear_scaling>0) xiaohui modify 2013-09-01. Attention! Maybe there is some problem.
	//{
	//	WARNING_QUIT("Input","linear scaling method can not used for plane wave basis!");
	//}

	// add 2010-09-04
	//if(local_basis==0 && gamma_only) xiaohui modify 2013-09-01
	if(basis_type=="pw" && gamma_only) //xiaohui add 2013-09-01
	{
		WARNING_QUIT("Input","gamma_only not implemented for plane wave now.");
	}

	// add 2010-09-06
	//if(local_basis==0 || (local_basis==4 && !linear_scaling) ) xiaohui modify 2013-09-01
	if(basis_type=="pw" || basis_type=="lcao_in_pw") //xiaohui add 2013-09-01
	{
		if(gamma_only_local)
		{
			// means you can use > 1 number of k points.
			gamma_only_local = 0;
			AUTO_SET("gamma_only_local","0");
		}
	}

	//if( (local_basis>0 && linear_scaling) && !gamma_only_local) xiaohui modify 2013-09-01
	if(basis_type=="lcao" && !gamma_only_local) //xiaohui add 2013-09-01. Attention! Maybe there is some problem.
	{
		WARNING("Input","gamma_only_local algorithm is not used.");
	}

	// new rule, mohan add 2012-02-11
	// otherwise, there need wave functions transfers
	//if(diago_type=="cg") xiaohui modify 2013-09-01
	if(ks_solver=="cg") //xiaohui add 2013-09-01
	{
		if(diago_proc!=NPROC)
		{
			WARNING("Input","when CG is used for diago, diago_proc==NPROC");
			diago_proc=NPROC;
		}
	}

	//if(NPROC>1 && diago_type=="lapack") xiaohui modify 2013-09-01
	if(NPROC>1 && ks_solver=="lapack") //xiaohui add 2013-09-01
	{
		//if(local_basis ==4 && linear_scaling==0) xiaohui modify 2013-09-01
		if(basis_type=="lcao_in_pw") //xiaohui add 2013-09-01
		{

		}
		else
		{
			WARNING_QUIT("Input","lapack can not be used when nproc > 1");
		}
	}

	if(ion_dynamics!= "sd" && ion_dynamics!="cg" && ion_dynamics!="bfgs" && ion_dynamics!="cg_bfgs")   // pengfei add 13-8-10  a new method cg to bfgs
	{
		 WARNING_QUIT("Input","ion_dynamics can only be sd, cg, bfgs or cg_bfgs.");
	}

	if(opt_epsilon2==true && opt_nbands==0)
	{
		WARNING_QUIT("Input","please Input the opt_nbands for optical properties calculations");
	}

	//if(local_basis==0) xiaohui modify 2013-09-01
	if(basis_type=="pw") //xiaohui add 2013-09-01
	{
		bx=1;
		by=1;
		bz=1;
	}
	else if(bx>10)
	{
		WARNING_QUIT("Input","bx is too large!");
	}
	else if(by>10)
	{
		WARNING_QUIT("Input","by is too large!");
	}
	else if(bz>10)
	{
		WARNING_QUIT("Input","bz is too large!");
	}	

	if(basis_type=="lcao")
	{
		if(lcao_ecut == 0) 
		{
			lcao_ecut = ecutwfc; 
			AUTO_SET("lcao_ecut",ecutwfc);
		}
	}

/* 
	if(vdwD2)														//Peize Lin add 2-14-04-05, update 2015-09-30
	{
		if( (vdwD2_C6_unit!="Jnm6/mol") && (vdwD2_C6_unit!="eVA6") )
		{
			WARNING_QUIT("Input","vdwD2_C6_unit must be Jnm6/mol or eVA6");
		}
		if( (vdwD2_R0_unit!="A") && (vdwD2_R0_unit!="Bohr") )
		{
			WARNING_QUIT("Input","vdwD2_R0_unit must be A or Bohr");
		}
		if( (vdwD2_model!="radius") && (vdwD2_model!="period") )
		{
			WARNING_QUIT("Input","vdwD2_model must be radius or period");
		}
		if( (vdwD2_period.x<=0) || (vdwD2_period.y<=0) || (vdwD2_period.z<=0) )
		{
			WARNING_QUIT("Input","vdwD2_period <= 0 is not allowd");
		}
		if( vdwD2_radius<=0 )
		{
			WARNING_QUIT("Input","vdwD2_radius <= 0 is not allowd");
		}
		if( (vdwD2_radius_unit!="A") && (vdwD2_radius_unit!="Bohr") )
		{
			WARNING_QUIT("Input","vdwD2_radius_unit must be A or Bohr");
		}
	} */
	
	if(vdw_method=="d2" || vdw_method=="d3_0" || vdw_method=="d3_bj")														//jiyy add 2019-08-04
	{
		if( (vdw_C6_unit!="Jnm6/mol") && (vdw_C6_unit!="eVA6") )
		{
			WARNING_QUIT("Input","vdw_C6_unit must be Jnm6/mol or eVA6");
		}
		if( (vdw_R0_unit!="A") && (vdw_R0_unit!="Bohr") )
		{
			WARNING_QUIT("Input","vdw_R0_unit must be A or Bohr");
		}
		if( (vdw_model!="radius") && (vdw_model!="period") )
		{
			WARNING_QUIT("Input","vdw_model must be radius or period");
		}
		if( (vdw_period.x<=0) || (vdw_period.y<=0) || (vdw_period.z<=0) )
		{
			WARNING_QUIT("Input","vdw_period <= 0 is not allowd");
		}
		if( std::stod(vdw_radius)<=0 )
		{
			WARNING_QUIT("Input","vdw_radius <= 0 is not allowd");
		}
		if( (vdw_radius_unit!="A") && (vdw_radius_unit!="Bohr") )
		{
			WARNING_QUIT("Input","vdw_radius_unit must be A or Bohr");
		}
		if( vdw_cn_thr<=0 )
		{
			WARNING_QUIT("Input","vdw_cn_thr <= 0 is not allowd");
		}
		if( (vdw_cn_thr_unit!="A") && (vdw_cn_thr_unit!="Bohr") )
		{
			WARNING_QUIT("Input","vdw_cn_thr_unit must be A or Bohr");
		}
	}
	
	if(spectral_type!="None" && spectral_type!="eels" && spectral_type!="absorption")
	{
		WARNING_QUIT("INPUT","spectral_type must be eels or absorption !");
	}

	if(spectral_type!="None")                                                     // pengfei 2016-12-14
	{
		if( system!="bulk" && system!="surface")
		{
			WARNING_QUIT("Input","system must be bulk or surface");
		}
		if( kernel_type!="rpa")
		{
			WARNING_QUIT("Input","Now kernel_type must be rpa!");
		}
		if( q_start[0] == 0 && q_start[1] == 0 && q_start[2] == 0)
		{
			WARNING_QUIT("INPUT","Gamma point is not allowed!");
		}
		if( q_direct[0] == 0 && q_direct[1] == 0 && q_direct[2] == 0)
		{
			WARNING_QUIT("INPUT","You must choose a direction!");
		}		
		//if( oband > nbands)
		//{
		//	WARNING_QUIT("INPUT","oband must <= nbands");
		//}
        //        if( oband == 1)
        //        {
        //            oband = nbands;
        //        }		
	}

	if(exx_hybrid_type!="no" && exx_hybrid_type!="hf" && exx_hybrid_type!="pbe0" && exx_hybrid_type!="hse" && exx_hybrid_type!="opt_orb")
	{
		WARNING_QUIT("INPUT","exx_hybrid_type must be no or hf or pbe0 or hse or opt_orb");
	}
	if(exx_hybrid_type=="hf" || exx_hybrid_type=="pbe0" || exx_hybrid_type=="hse")
	{
		if(exx_hybrid_alpha<0 || exx_hybrid_alpha>1)
		{
			WARNING_QUIT("INPUT","must 0 < exx_hybrid_alpha < 1");
		}
		if(exx_hybrid_step<=0)
		{
			WARNING_QUIT("INPUT","must exx_hybrid_step > 0");
		}
		if(exx_ccp_rmesh_times<1)
		{
			WARNING_QUIT("INPUT","must exx_ccp_rmesh_times >= 1");
		}
		if(exx_distribute_type!="htime" && exx_distribute_type!="kmeans2" && exx_distribute_type!="kmeans1" && exx_distribute_type!="order")
		{
			WARNING_QUIT("INPUT","exx_distribute_type must be htime or kmeans2 or kmeans1");
		}
	}
	if(exx_hybrid_type=="opt_orb")
	{
		if(exx_opt_orb_lmax<0)
		{
			WARNING_QUIT("INPUT","exx_opt_orb_lmax must >=0");
		}
		if(exx_opt_orb_ecut<0)
		{
			WARNING_QUIT("INPUT","exx_opt_orb_ecut must >=0");
		}
		if(exx_opt_orb_tolerence<0)
		{
			WARNING_QUIT("INPUT","exx_opt_orb_tolerence must >=0");
		}
	}
	
//2015-06-15, xiaohui
        if(mixing_mode == "pulay" && mixing_gg0 > 0.0)
        {
                 WARNING("Input","To use pulay-kerker mixing method, please set mixing_type=pulay-kerker");
        }
	
	if(berry_phase)
	{
		if(basis_type == "pw")
		{
			if( !(calculation=="nscf") )
				WARNING_QUIT("Input","calculate berry phase, please set calculation = nscf");
		}
		else if(basis_type == "lcao" && (ks_solver == "genelpa" || ks_solver == "scalapack_gvx"))
		{
			if( !(calculation=="nscf") )
				WARNING_QUIT("Input","calculate berry phase, please set calculation = nscf");
		}
		else
		{
			WARNING_QUIT("Input","calculate berry phase, please set basis_type = pw or lcao");
		}
		
		if( !(gdir==1||gdir==2||gdir==3) )
		{
			WARNING_QUIT("Input","calculate berry phase, please set gdir = 1 or 2 or 3");
		}
	}
	
	if(towannier90)
	{
		if(basis_type == "pw" || basis_type == "lcao")
		{
			if( !(calculation=="nscf") )
				WARNING_QUIT("Input","to use towannier90, please set calculation = nscf");
		}
		else
		{
			WARNING_QUIT("Input","to use towannier90, please set basis_type = pw or lcao");
		}
		
		if(nspin == 2)
		{
			if( !(wannier_spin=="up"||wannier_spin=="down") )
			{
				WARNING_QUIT("Input","to use towannier90, please set wannier_spin = up or down");
			}
		}
	}
	
    return;
}



void Input::Print(const string &fn)const
{
    if (MY_RANK!=0) return;

    TITLE("Input","Print");

    ofstream ofs(fn.c_str());

	//----------------------------------
	// output the information in INPUT.
	//----------------------------------
    ofs << "INPUT_PARAMETERS" << endl;
	ofs << setiosflags(ios::left);
	
	ofs << "#Parameters (1.General)" << endl;
	OUTP(ofs,"suffix",suffix,"the name of main output directory");
	OUTP(ofs,"latname",latname,"the name of lattice name");
	OUTP(ofs,"atom_file",global_atom_card,"the filename of file containing atom positions");//xiaohui modify 2015-02-01
	OUTP(ofs,"kpoint_file",global_kpoint_card,"the name of file containing k points");//xiaohui modify 2015-02-01
	OUTP(ofs,"pseudo_dir",global_pseudo_dir,"the directory containing pseudo files");
	OUTP(ofs,"pseudo_type",global_pseudo_type,"the type pseudo files"); // mohan add 2013-05-20 (xiaohui add 2013-06-23)
	OUTP(ofs,"dft_functional",dft_functional,"exchange correlation functional"); // xiaohui add 2015-03-24
//	OUTP(ofs,"wannier_card",wannier_card,"not used now");
	OUTP(ofs,"calculation",calculation,"test; scf; relax; nscf; ienvelope; istate;");
	OUTP(ofs,"ntype",ntype,"atom species number");
	OUTP(ofs,"nspin",nspin,"1: single spin; 2: up and down spin; 4: noncollinear spin");
	OUTP(ofs,"nbands",nbands,"number of bands");
	OUTP(ofs,"nbands_sto",nbands_sto,"number of stochastic bands");
	OUTP(ofs,"nbands_istate",nbands_istate,"number of bands around Fermi level for istate calulation");
	OUTP(ofs,"nche_sto",nche_sto,"number of orders for Chebyshev expansion in stochastic DFT");
	OUTP(ofs,"symmetry",symmetry,"turn symmetry on or off");	
	OUTP(ofs,"nelec",nelec,"input number of electrons");
        //OUTP(ofs,"lmax1",lmax1,"lmax");
	ofs << "\n#Parameters (2.PW)" << endl;
	OUTP(ofs,"ecutwfc",ecutwfc,"#energy cutoff for wave functions");
	//if(diago_type=="cg") xiaohui modify 2013-09-01
	if(ks_solver=="cg") //xiaohui add 2013-09-01
	{
		OUTP(ofs,"diago_cg_maxiter",diago_cg_maxiter,"max iteration number for cg");
		OUTP(ofs,"diago_cg_prec",diago_cg_prec,"diago_cg_prec");
	}
	//else if(diago_type=="dav") xiaohui modify 2013-09-01
	else if(ks_solver=="dav") //xiaohui add 2013-09-01
	{
		OUTP(ofs,"diago_david_ndim",diago_david_ndim,"max dimension for davidson");
	}
	OUTP(ofs,"ethr",ethr,"threshold for eigenvalues is cg electron iterations");
	OUTP(ofs,"dr2",dr2,"charge density error");
	OUTP(ofs,"start_wfc",start_wfc,"start wave functions are from 'atomic' or 'file'");
	OUTP(ofs,"start_charge",start_pot,"start charge is from 'atomic' or file");
	OUTP(ofs,"charge_extrap",charge_extrap,"atomic; first-order; second-order; dm:coefficients of SIA");
	OUTP(ofs,"out_charge",out_charge,">0 output charge density for selected electron steps");
	OUTP(ofs,"out_potential",out_potential,"output realspace potential");
	OUTP(ofs,"out_wf",out_wf,"output wave functions");
	OUTP(ofs,"out_dos",out_dos,"output energy and dos");
	OUTP(ofs,"out_band",out_band,"output energy and band structure");
	OUTP(ofs,"restart_save",restart_save,"print to disk every step for restart");
	OUTP(ofs,"restart_load",restart_load,"restart from disk");
//	OUTP(ofs,"ecutrho",ecutrho);
//	OUTP(ofs,"ncx",ncx);
//	OUTP(ofs,"ncy",ncy);
//	OUTP(ofs,"ncz",ncz);
	OUTP(ofs,"nx",nx,"number of points along x axis for FFT grid");
	OUTP(ofs,"ny",ny,"number of points along y axis for FFT grid");
	OUTP(ofs,"nz",nz,"number of points along z axis for FFT grid");	
	
	ofs << "\n#Parameters (3.Relaxation)" << endl;
	//OUTP(ofs,"diago_type",DIAGO_TYPE,"cg; david; lapack; hpseps;"); xiaohui modify 2013-09-01
	OUTP(ofs,"ks_solver",KS_SOLVER,"cg; david; lapack; genelpa; hpseps; scalapack_gvx");
	OUTP(ofs,"niter",niter,"#number of electron iterations");
	OUTP(ofs,"vna",vna,"use the vna or not");
	OUTP(ofs,"grid_speed",grid_speed,"1:normal 2:fast");//mohan add 2012-03-29
	//OUTP(ofs,"force",force,"calculate the force or not");
        OUTP(ofs,"force_set",force_set,"output the force_set or not"); 
	OUTP(ofs,"nstep",nstep,"number of ion iteration steps");
	OUTP(ofs,"out_stru",out_stru,"output the structure files after each ion step");
	OUTP(ofs,"force_thr",force_thr,"force threshold, unit: Ry/Bohr");
	OUTP(ofs,"force_thr_ev",force_thr*13.6058/0.529177,"force threshold, unit: eV/Angstrom");
	OUTP(ofs,"force_thr_ev2",force_thr_ev2,"force invalid threshold, unit: eV/Angstrom");
        OUTP(ofs,"stress_thr",stress_thr,"stress threshold"); //LiuXh add 20180515
        OUTP(ofs,"press1",press1,"target pressure, unit: KBar");
        OUTP(ofs,"press2",press2,"target pressure, unit: KBar");
        OUTP(ofs,"press3",press3,"target pressure, unit: KBar");
	OUTP(ofs,"bfgs_w1",bfgs_w1,"wolfe condition 1 for bfgs");
	OUTP(ofs,"bfgs_w2",bfgs_w2,"wolfe condition 2 for bfgs");
	OUTP(ofs,"trust_radius_max", trust_radius_max,"maximal trust radius, unit: Bohr");
	OUTP(ofs,"trust_radius_min", trust_radius_min,"minimal trust radius, unit: Bohr");
	OUTP(ofs,"trust_radius_ini", trust_radius_ini,"initial trust radius, unit: Bohr");
	OUTP(ofs,"stress",stress,"calculate the stress or not");
	OUTP(ofs,"fixed_axes",fixed_axes,"which axes are fixed");
	OUTP(ofs,"move_method",ion_dynamics,"bfgs; sd; cg; cg_bfgs;"); //pengfei add 2013-08-15
	OUTP(ofs,"out_level",out_level,"ie(for electrons); i(for ions);");
	OUTP(ofs,"out_dm",out_dm,">0 output density matrix");
	OUTP(ofs,"out_descriptor",out_descriptor,">0 compute descriptor for deepks");//caoyu added 2020-11-24, mohan added 2021-01-03
	OUTP(ofs,"lmax_descriptor",lmax_descriptor,">0 lmax used in descriptor for deepks");//caoyu added 2020-11-24, mohan added 2021-01-03

	ofs << "\n#Parameters (4.LCAO)" << endl;
	//OUTP(ofs,"local_basis",local_basis,"0:PW; 1:LO in pw; 4:LCAO"); xiaohui modify 2013-09-01
	OUTP(ofs,"basis_type",basis_type,"PW; LCAO in pw; LCAO"); //xiaohui add 2013-09-01
	//OUTP(ofs,"linear_scaling",linear_scaling,"0:PW 1:LCAO 2:DMM"); xiaohui modify 2013-09-01
	//if(diago_type=="HPSEPS") xiaohui modify 2013-09-01
	if(ks_solver=="HPSEPS" || ks_solver=="genelpa" || ks_solver=="scalapack_gvx") //xiaohui add 2013-09-01
	{
		OUTP(ofs,"nb2d",nb2d,"2d distribution of atoms");
	}
	OUTP(ofs,"search_radius",search_radius,"input search radius (Bohr)");
	OUTP(ofs,"search_pbc",search_pbc,"input periodic boundary condition");
	OUTP(ofs,"lcao_ecut",lcao_ecut,"energy cutoff for LCAO");
	OUTP(ofs,"lcao_dk",lcao_dk,"delta k for 1D integration in LCAO");
	OUTP(ofs,"lcao_dr",lcao_dr,"delta r for 1D integration in LCAO");
	OUTP(ofs,"lcao_rmax",lcao_rmax,"max R for 1D two-center integration table");
	OUTP(ofs,"out_hs",out_hs,"output H and S matrix");
	OUTP(ofs,"out_lowf",out_lowf,"ouput LCAO wave functions");
	OUTP(ofs,"bx",bx,"division of an element grid in FFT grid along x");
	OUTP(ofs,"by",by,"division of an element grid in FFT grid along y");
	OUTP(ofs,"bz",bz,"division of an element grid in FFT grid along z");

	ofs << "\n#Parameters (5.Smearing)" << endl;
	//OUTP(ofs,"occupations",occupations,"fixed; smearing");
	OUTP(ofs,"smearing",smearing,"type of smearing: gauss; fd; fixed; mp; mp2");
	OUTP(ofs,"sigma",degauss,"energy range for smearing");
	
	ofs << "\n#Parameters (6.Charge Mixing)" << endl;
//2015-06-15
        OUTP(ofs,"mixing_type",mixing_mode,"plain; kerker; pulay; pulay-kerker");
	OUTP(ofs,"mixing_beta",mixing_beta,"mixing parameter: 0 means no new charge");
	OUTP(ofs,"mixing_ndim",mixing_ndim,"mixing dimension in pulay");
	OUTP(ofs,"mixing_gg0",mixing_gg0,"mixing parameter in kerker");

	ofs << "\n#Parameters (7.DOS)" << endl;
	OUTP(ofs,"dos_emin_ev",dos_emin_ev,"minimal range for dos");
	OUTP(ofs,"dos_emax_ev",dos_emax_ev,"maximal range for dos");
	OUTP(ofs,"dos_edelta_ev",dos_edelta_ev,"delta energy for dos");
        OUTP(ofs,"dos_sigma",b_coef,"gauss b coefficeinet(default=0.07)");
	
	ofs << "\n#Parameters (8.Technique)" << endl;
        OUTP(ofs,"gamma_only",gamma_only,"gamma only");
	//OUTP(ofs,"gamma_only_local",gamma_only_local,"gamma only in LCAO (important)");
	OUTP(ofs,"diago_proc",DIAGO_PROC,"number of proc used to diago");//mohan add 2012-01-13
	//OUTP(ofs,"gamma_only_pw",gamma_only,"gamma only in pw");
	OUTP(ofs,"npool",npool,"number of pools for k points, pw only");
	OUTP(ofs,"sparse_matrix",sparse_matrix,"use sparse matrix, in DMM");
	OUTP(ofs,"atom_distribution",atom_distribution,"distribute atoms, in DMM");
	OUTP(ofs,"mem_saver",mem_saver,"memory saver for many k points used");
	OUTP(ofs,"printe",printe,"print band energy for selectively ionic steps");

//	ofs << "\n#Parameters (11.Divide&Conqure)" << endl;
//	OUTP(ofs,"DC_nx",dc_nx,"division of atoms along x");
//	OUTP(ofs,"DC_ny",dc_ny,"division of atoms along y");
//	OUTP(ofs,"DC_nz",dc_nz,"division of atoms along z");

	ofs << "\n#Parameters (9.SIAO)" << endl;
	OUTP(ofs,"selinv_npole",selinv_npole,"number of selected poles");
	OUTP(ofs,"selinv_temp",selinv_temp,"temperature for Fermi-Dirac distribution");
	OUTP(ofs,"selinv_gap",selinv_gap,"supposed gap in the calculation");
	OUTP(ofs,"selinv_deltae",selinv_deltae,"expected energy range");
	OUTP(ofs,"selinv_mu",selinv_mu,"chosen mu as Fermi energy");
	OUTP(ofs,"selinv_threshold",selinv_threshold,"threshold for calculated electron number");
	OUTP(ofs,"selinv_niter",selinv_niter,"max number of steps to update mu");

	ofs << "\n#Parameters (10.Molecular dynamics)" << endl;
/*	
	OUTP(ofs,"md_dt",md_dt,"time step for molecular dynamics");
	OUTP(ofs,"md_restart",md_restart,"restart molecular dynamics from previous steps.");
	OUTP(ofs,"md_thermostat",md_thermostat,"ionic temperature: various md_thermostat");
	OUTP(ofs,"md_temp0",md_temp0,"start temperature");
	OUTP(ofs,"md_tolv",md_tolv,"tolerence for velocity scaling");
	OUTP(ofs,"md_tstep",md_tstep,"the temperature will reduce every md_tstep");
	OUTP(ofs,"md_delt",md_delt,"the reduce amount of temperature");
*/
//added by zheng daye
        OUTP(ofs,"md_mdtype",md_mdtype,"choose ensemble");
	//OUTP(ofs,"md_tauthermo",md_tauthermo,);
        //OUTP(ofs,"md_taubaro",md_taubaro,);
        OUTP(ofs,"md_dt",md_dt,"time step");
        OUTP(ofs,"md_nresn",md_nresn,"parameter during integrater");
        OUTP(ofs,"md_nyosh",md_nyosh,"parameter during integrater");
        OUTP(ofs,"md_qmass",md_qmass,"mass of thermostat");
        OUTP(ofs,"md_tfirst",md_tfirst,"temperature first");
        OUTP(ofs,"md_tlast",md_tlast,"temperature last");
        OUTP(ofs,"md_dumpmdfred",md_dumpmdfred,"The period to dump MD information for monitoring and restarting MD");
        OUTP(ofs,"md_mdoutpath",md_mdoutpath,"output path of md");
        OUTP(ofs,"md_domsd",md_domsd,"whether compute <r(t)-r(0)>");
        OUTP(ofs,"md_domsdatom",md_domsdatom,"whether compute msd for each atom");
        OUTP(ofs,"md_rstmd",md_rstmd,"whether restart");
        //OUTP(ofs,"md_outputstressperiod",md_outputstressperiod,"period to output stress");
        OUTP(ofs,"md_fixtemperature",md_fixtemperature,"period to change temperature");
        OUTP(ofs,"md_ediff",md_ediff,"parameter for constraining total energy change");
        OUTP(ofs,"md_ediffg",md_ediffg,"parameter for constraining max force change");
        OUTP(ofs,"md_msdstarttime",md_msdstartTime,"choose which step that msd be calculated");
//end of zheng daye's adding

	ofs << "\n#Parameters (11.Efield)" << endl;
	OUTP(ofs,"efield",efield,"add electric field");
	OUTP(ofs,"edir",edir,"add electric field");
	OUTP(ofs,"emaxpos",emaxpos,"maximal position of efield [0,1)");
	OUTP(ofs,"eopreg",eopreg,"where sawlike potential decrease");
	OUTP(ofs,"eamp",eamp,"amplitute of the efield, unit is a.u.");
	OUTP(ofs,"eamp_v",eamp*51.44,"amplitute of the efield, unit is V/A");

	ofs << "\n#Parameters (12.Test)" << endl;
	OUTP(ofs,"out_alllog",out_alllog,"output information for each processor, when parallel");
	OUTP(ofs,"nurse", nurse,"for coders");
	OUTP(ofs,"colour", colour,"for coders, make their live colourful");
	OUTP(ofs,"t_in_h", t_in_h,"calculate the kinetic energy or not");
	OUTP(ofs,"vl_in_h", vl_in_h,"calculate the local potential or not");
	OUTP(ofs,"vnl_in_h", vnl_in_h,"calculate the nonlocal potential or not");
	OUTP(ofs,"test_force", test_force, "test the force");
	OUTP(ofs,"test_stress", test_stress, "test the force");
	

	ofs << "\n#Parameters (13.Other Methods)" << endl;
	OUTP(ofs,"mlwf_flag",mlwf_flag,"turn MLWF on or off");
	OUTP(ofs,"opt_epsilon2",opt_epsilon2,"calculate the dielectic function");
	OUTP(ofs,"opt_nbands",opt_nbands,"number of bands for optical calculation");
//	OUTP(ofs,"berry_phase",berry_phase);
//	OUTP(ofs,"lda_plus_u",lda_plus_u);
	
/* 	ofs << "\n#Parameters (15.vdw-D2)" << endl;												//Peize Lin add 2014-04-05, update 2015-09-30
	OUTP(ofs,"vdwD2",vdwD2,"calculate vdw-D2 or not");
	OUTP(ofs,"vdwD2_scaling",vdwD2_scaling,"scaling of vdw-D2");
	OUTP(ofs,"vdwD2_d",vdwD2_d,"damping parameter");
	OUTP(ofs,"vdwD2_C6_file",vdwD2_C6_file,"filename of C6");
	OUTP(ofs,"vdwD2_C6_unit",vdwD2_C6_unit,"unit of C6, Jnm6/mol or eVA6");
	OUTP(ofs,"vdwD2_R0_file",vdwD2_R0_file,"filename of R0");
	OUTP(ofs,"vdwD2_R0_unit",vdwD2_R0_unit,"unit of R0, A or Bohr");
	OUTP(ofs,"vdwD2_model",vdwD2_model,"expression model of periodic structure, radius or period");
	OUTP(ofs,"vdwD2_radius",vdwD2_radius,"radius cutoff for periodic structure");
	OUTP(ofs,"vdwD2_radius_unit",vdwD2_radius_unit,"unit of radius cutoff for periodic structure");	
	ofs << setw(20) << "vdwD2_period" << vdwD2_period.x << " " << vdwD2_period.y << " " << vdwD2_period.z<< " #periods of periodic structure" << endl; */
	
	ofs << "\n#Parameters (14.VdW Correction)" << endl;								
//jiyy add 2019-08-04
	OUTP(ofs,"vdw_method",vdw_method,"the method of calculating vdw (none ; d2 ; d3_0 ; d3_bj");
	OUTP(ofs,"vdw_s6",vdw_s6,"scale parameter of d2/d3_0/d3_bj");
    OUTP(ofs,"vdw_s8",vdw_s8,"scale parameter of d3_0/d3_bj");
    OUTP(ofs,"vdw_a1",vdw_a1,"damping parameter of d3_0/d3_bj");
    OUTP(ofs,"vdw_a2",vdw_a2,"damping parameter of d3_bj");
    OUTP(ofs,"vdw_d",vdw_d,"damping parameter of d2");		
    OUTP(ofs,"vdw_abc",vdw_abc,"third-order term?");
	OUTP(ofs,"vdw_C6_file",vdw_C6_file,"filename of C6");
    OUTP(ofs,"vdw_C6_unit",vdw_C6_unit,"unit of C6, Jnm6/mol or eVA6");
    OUTP(ofs,"vdw_R0_file",vdw_R0_file,"filename of R0");
    OUTP(ofs,"vdw_R0_unit",vdw_R0_unit,"unit of R0, A or Bohr");
	OUTP(ofs,"vdw_model",vdw_model,"expression model of periodic structure, radius or period");
    OUTP(ofs,"vdw_radius",vdw_radius,"radius cutoff for periodic structure");
    OUTP(ofs,"vdw_radius_unit",vdw_radius_unit,"unit of radius cutoff for periodic structure");
    OUTP(ofs,"vdw_cn_thr",vdw_cn_thr,"radius cutoff for cn");
    OUTP(ofs,"vdw_cn_thr_unit",vdw_cn_thr_unit,"unit of cn_thr, Bohr or Angstrom");
	ofs << setw(20) << "vdw_period" << vdw_period.x << " " << vdw_period.y << " " << vdw_period.z<< " #periods of periodic structure" << endl;
	
	
	ofs << "\n#Parameters (15.spectrum)" << endl;              // pengfei Li add 2016-11-23
	//OUTP(ofs,"epsilon",epsilon,"calculate epsilon or not");
	//OUTP(ofs,"epsilon_choice",epsilon_choice,"0: hilbert_transform method; 1: standard method");
	OUTP(ofs,"spectral_type",spectral_type,"the type of the calculated spectrum");
	OUTP(ofs,"spectral_method",spectral_method,"0: tddft(linear response)");
	OUTP(ofs,"kernel_type",kernel_type,"the kernel type: rpa, tdlda ...");
	OUTP(ofs,"eels_method",eels_method,"0: hilbert_transform method; 1: standard method");
	OUTP(ofs,"absorption_method",absorption_method,"0: vasp's method  1: pwscf's method");
	OUTP(ofs,"system",system,"the calculate system");
	OUTP(ofs,"eta",eta,"eta(Ry)");
	OUTP(ofs,"domega",domega,"domega(Ry)");
	OUTP(ofs,"nomega",nomega,"nomega");
	OUTP(ofs,"ecut_chi",ecut_chi,"the dimension of chi matrix");
	//OUTP(ofs,"oband",oband,"the number of occupied bands");
	ofs << setw(20) <<"q_start"<<q_start[0]<<"   "<<q_start[1]<<"   "<<q_start[2]<<"  #the position of the first q point in direct coordinate" <<endl;
	ofs << setw(20) <<"q_direction"<<q_direct[0]<<"   "<<q_direct[1]<<"   "<<q_direct[2]<<"  #the q direction" <<endl;
	//OUTP(ofs,"start_q",start_q,"the serial number of the start qpoint");
	//OUTP(ofs,"interval_q",interval_q,"the interval of the qpoints");
	OUTP(ofs,"nq",nq,"the total number of qpoints for calculation");
	OUTP(ofs,"out_epsilon",out_epsilon,"output epsilon or not");
	OUTP(ofs,"out_chi",out_chi,"output chi or not");
	OUTP(ofs,"out_chi0",out_chi0,"output chi0 or not");
	OUTP(ofs,"fermi_level",fermi_level,"the change of the fermi_level(Ry)");
	OUTP(ofs,"coulomb_cutoff",coulomb_cutoff," turn on the coulomb_cutoff or not");
	OUTP(ofs,"kmesh_interpolation",kmesh_interpolation,"calculting <i,0|j,R>");
	for(int i=0; i<nq; i++)
	{
		ofs << setw(20) <<"qcar" << qcar[i][0] <<"   "<< qcar[i][1] <<"   "<<qcar[i][2]<<"  #(unit: 2PI/lat0)" << endl;
	}
	OUTP(ofs,"ocp",ocp,"change occupation or not");
	OUTP(ofs,"ocp_set",ocp_set,"set occupation");
	//OUTP(ofs,"ocp_n",ocp_n,"number of occupation");
	// for(int i=0; i<ocp_n; i++)
	// {
		// ofs << setw(20) <<"ocp_kb" << ocp_kb[i]<< endl;
	// }
	ofs << setw(20) <<"lcao_box"<<lcao_box[0]<<"   "<<lcao_box[1]<<"   "<<lcao_box[2]<<"  #the scale for searching the existence of the overlap <i,0|j,R>" <<endl;
	OUTP(ofs," mulliken", mulliken," mulliken  charge or not");//qifeng add 2019/9/10
	
	//OUTP(ofs,"epsilon0",epsilon0,"calculate the macroscopic dielectric constant or not");
	OUTP(ofs,"intrasmear",intrasmear,"Eta");
	OUTP(ofs,"shift",shift,"shift");
	OUTP(ofs,"metalcalc",metalcalc,"metal or not");
	OUTP(ofs,"eps_degauss",eps_degauss,"degauss in calculating epsilon0");
	OUTP(ofs,"noncolin",noncolin,"using non-collinear-spin");
	OUTP(ofs,"lspinorb",lspinorb,"consider the spin-orbit interaction");
	
	//OUTP(ofs,"epsilon0_choice",epsilon0_choice,"0: vasp's method  1: pwscf's method");
	
	ofs << "\n#Parameters (17.exx)" << endl;												//Peize Lin add 2018-06-20
	OUTP(ofs,"exx_hybrid_type",exx_hybrid_type,"no, hf, pbe0, hse or opt_orb");
	OUTP(ofs,"exx_hybrid_alpha",exx_hybrid_alpha,"");
	OUTP(ofs,"exx_hse_omega",exx_hse_omega,"");
	OUTP(ofs,"exx_separate_loop",exx_separate_loop,"0 or 1");
	OUTP(ofs,"exx_hybrid_step",exx_hybrid_step,"");
	OUTP(ofs,"exx_lambda",exx_lambda,"");
	OUTP(ofs,"exx_pca_threshold",exx_pca_threshold,"");
	OUTP(ofs,"exx_c_threshold",exx_c_threshold,"");
	OUTP(ofs,"exx_v_threshold",exx_v_threshold,"");
	OUTP(ofs,"exx_dm_threshold",exx_dm_threshold,"");
	OUTP(ofs,"exx_schwarz_threshold",exx_schwarz_threshold,"");
	OUTP(ofs,"exx_cauchy_threshold",exx_cauchy_threshold,"");
	OUTP(ofs,"exx_ccp_threshold",exx_ccp_threshold,"");
	OUTP(ofs,"exx_ccp_rmesh_times",exx_ccp_rmesh_times,"");
	OUTP(ofs,"exx_distribute_type",exx_distribute_type,"htime or kmeans1 or kmeans2");
	OUTP(ofs,"exx_opt_orb_lmax",exx_opt_orb_lmax,"");
	OUTP(ofs,"exx_opt_orb_ecut",exx_opt_orb_ecut,"");
	OUTP(ofs,"exx_opt_orb_tolerence",exx_opt_orb_tolerence,"");

	//Fuxiang add 2016-10-26
	ofs << "\n#Parameters (17.tddft)" << endl;
	OUTP(ofs,"tddft",tddft,"calculate tddft or not");
	OUTP(ofs,"td_dr2",td_dr2,"threshold for electronic iteration of tddft");
	OUTP(ofs,"td_dt",td_dt,"time of ion step");
	OUTP(ofs,"td_force_dt",td_force_dt,"time of force change");
	OUTP(ofs,"val_elec_01",val_elec_01,"val_elec_01");
	OUTP(ofs,"val_elec_02",val_elec_02,"val_elec_02");
	OUTP(ofs,"val_elec_03",val_elec_03,"val_elec_03");
	OUTP(ofs,"vext",vext,"add extern potential or not");
	OUTP(ofs,"vext_dire",vext_dire,"extern potential direction");
	
	ofs << "\n#Parameters (18.berry_wannier)" << endl;
	OUTP(ofs,"berry_phase",berry_phase,"calculate berry phase or not");
	OUTP(ofs,"gdir",gdir,"calculate the polarization in the direction of the lattice vector");
	OUTP(ofs,"towannier90",towannier90,"use wannier90 code interface or not");
	OUTP(ofs,"nnkpfile",NNKP,"the wannier90 code nnkp file name");
	OUTP(ofs,"wannier_spin",wannier_spin,"calculate spin in wannier90 code interface");
	
    ofs.close();
    return;
}

void Input::close_log(void)const
{
	
    Global_File::close_all_log(MY_RANK, this->out_alllog);
}

void Input::readbool(ifstream &ifs, bool &var)
{
    string str;
    ifs >> str;
    if (str == "true")
    {
        var = true;
    }
    else
    {
        var = false;
    }
    ifs.ignore(100, '\n');
    return;
}

void Input::strtolower(char *sa, char *sb)
{
    char c;
    int len = strlen(sa);
    for (int i = 0; i < len; i++)
    {
        c = sa[i];
        sb[i] = tolower(c);
    }
    sb[len] = '\0';
}
<|MERGE_RESOLUTION|>--- conflicted
+++ resolved
@@ -295,11 +295,7 @@
 	md_tstep=1; //reduec md_delt every md_tstep step.
 	md_delt=1.0;
 */
-<<<<<<< HEAD
-//md and related parameters(added by zheng da ye)
-=======
 	//md and related parameters(added by zheng da ye)
->>>>>>> 5a305a1e
 	md_mdtype=1;
 	md_tauthermo=0;
 	md_taubaro=0;
@@ -312,16 +308,6 @@
 	md_dumpmdfred=1;
 	md_mdoutpath="mdoutput";
 	md_domsd=0;
-<<<<<<< HEAD
-    md_domsdatom=0;
-    md_rstmd=0;
-    md_outputstressperiod=1;
-    md_fixtemperature=1;
-    md_ediff=1e-4;
-	md_ediffg=1e-3;
-    md_msdstartTime=1;
-//end of zhengdaye's add.
-=======
 	md_domsdatom=0;
 	md_rstmd=0;
 	md_outputstressperiod=1;
@@ -330,7 +316,6 @@
 	md_ediffg=1e-3;
 	md_msdstartTime=1;
 	//end of zhengdaye's add.
->>>>>>> 5a305a1e
 
 /* //----------------------------------------------------------
 // vdwD2									//Peize Lin add 2014-03-31, update 2015-09-30
@@ -371,45 +356,13 @@
 //-----------------------------------------------------------
 // spectrum                                                                      // pengfei Li add 2016-11-23
 //-----------------------------------------------------------
-<<<<<<< HEAD
     //epsilon=false;
 	//epsilon_choice=0;
-=======
-//epsilon=false;
-//epsilon_choice=0;
->>>>>>> 5a305a1e
 	spectral_type="None";
 	spectral_method=0;
 	kernel_type="rpa";
 	eels_method=0;
 	absorption_method=0;
-<<<<<<< HEAD
-    system="bulk";
-    eta=0.05;
-    domega=0.01;
-    nomega=300;
-    ecut_chi=1;
-    //oband=1;
-	q_start[0]=0.1; q_start[1]=0.1; q_start[2]=0.1;
-	q_direct[0]=1; q_direct[1]=0; q_direct[2]=0;
-    //start_q=1;
-    //interval_q=1;
-    nq=1;
-    out_epsilon=true;
-    out_chi=false;
-    out_chi0=false;
-    fermi_level=0.0;
-    coulomb_cutoff=false;
-
-    kmesh_interpolation=false;
-    for(int i=0; i<100; i++)
-    {
-        qcar[i][0] = 0.0; qcar[i][1] = 0.0; qcar[i][2] = 0.0;
-    }
-
-    lcao_box[0] = 10; lcao_box[1] = 10; lcao_box[2] = 10;
-		
-=======
 	system="bulk";
 	eta=0.05;
 	domega=0.01;
@@ -435,14 +388,12 @@
 
 	lcao_box[0] = 10; lcao_box[1] = 10; lcao_box[2] = 10;
 
->>>>>>> 5a305a1e
 	//epsilon0 = false;
 	//intersmear = 0.01;
 	intrasmear = 0.0;
 	shift = 0.0;
 	metalcalc = false;
 	eps_degauss = 0.01;
-<<<<<<< HEAD
 		
 	//epsilon0_choice = 0;
 
@@ -474,10 +425,6 @@
 	exx_opt_orb_ecut = 0.0;
 	exx_opt_orb_tolerence = 0.0;
 
-=======
-
-	//epsilon0_choice = 0;
->>>>>>> 5a305a1e
 	//added by zhengdy-soc
 	noncolin = false;
 	lspinorb = false;
@@ -2277,19 +2224,15 @@
             // Parallel_Common::bcast_double( ocp_kb[i] );
         // }
                 Parallel_Common::bcast_int( mulliken);//qifeng add 2019/9/10
-<<<<<<< HEAD
-    Parallel_Common::bcast_int( lcao_box[0] );
-    Parallel_Common::bcast_int( lcao_box[1] );
-    Parallel_Common::bcast_int( lcao_box[2] );
+	Parallel_Common::bcast_int( lcao_box[0] );
+	Parallel_Common::bcast_int( lcao_box[1] );
+	Parallel_Common::bcast_int( lcao_box[2] );
 	//Parallel_Common::bcast_bool( epsilon0 );
 	//Parallel_Common::bcast_double( intersmear );
 	Parallel_Common::bcast_double( intrasmear );
 	Parallel_Common::bcast_double( shift );
 	Parallel_Common::bcast_bool( metalcalc );
 	Parallel_Common::bcast_double( eps_degauss );
-		
-	//Parallel_Common::bcast_int( epsilon0_choice );
-
 
 	// Peize Lin add 2018-06-20
 	Parallel_Common::bcast_string( exx_hybrid_type );		
@@ -2310,56 +2253,37 @@
 	Parallel_Common::bcast_int( exx_opt_orb_lmax );
 	Parallel_Common::bcast_double( exx_opt_orb_ecut );
 	Parallel_Common::bcast_double( exx_opt_orb_tolerence );
-		
-	Parallel_Common::bcast_bool( noncolin );	
+
+	Parallel_Common::bcast_bool( noncolin );
 	Parallel_Common::bcast_bool( lspinorb );
-	Parallel_Common::bcast_bool( starting_spin_angle );
-	for(int i = 0;i<ntype;i++)
-	{
-		Parallel_Common::bcast_double(angle1[i]);
-		Parallel_Common::bcast_double(angle2[i]);
-	}
-=======
-        Parallel_Common::bcast_int( lcao_box[0] );
-        Parallel_Common::bcast_int( lcao_box[1] );
-        Parallel_Common::bcast_int( lcao_box[2] );
-		//Parallel_Common::bcast_bool( epsilon0 );
-		//Parallel_Common::bcast_double( intersmear );
-		Parallel_Common::bcast_double( intrasmear );
-		Parallel_Common::bcast_double( shift );
-		Parallel_Common::bcast_bool( metalcalc );
-		Parallel_Common::bcast_double( eps_degauss );
-		Parallel_Common::bcast_bool( noncolin );
-		Parallel_Common::bcast_bool( lspinorb );
-		if(noncolin)
-		{
-			if(MY_RANK==0)
-			{
-				if((sizeof(angle1) / sizeof(angle1[0]) != this->ntype)){
-					delete[] angle1;
-					angle1 = new double [this->ntype];
-					ZEROS(angle1, this->ntype);
-				}
-				if(sizeof(angle2) / sizeof(angle2[0]) != this->ntype){
-					delete[] angle2;
-					angle2 = new double [this->ntype];
-					ZEROS(angle2, this->ntype);
-				}
-			}
-			if(MY_RANK!=0)
-			{
+	if(noncolin)
+	{
+		if(MY_RANK==0)
+		{
+			if((sizeof(angle1) / sizeof(angle1[0]) != this->ntype)){
 				delete[] angle1;
 				angle1 = new double [this->ntype];
+				ZEROS(angle1, this->ntype);
+			}
+			if(sizeof(angle2) / sizeof(angle2[0]) != this->ntype){
 				delete[] angle2;
 				angle2 = new double [this->ntype];
+				ZEROS(angle2, this->ntype);
 			}
-			for(int i = 0;i<this->ntype;i++)
-			{
-				Parallel_Common::bcast_double(angle1[i]);
-				Parallel_Common::bcast_double(angle2[i]);
-			}
-		}
->>>>>>> 5a305a1e
+		}
+		if(MY_RANK!=0)
+		{
+			delete[] angle1;
+			angle1 = new double [this->ntype];
+			delete[] angle2;
+			angle2 = new double [this->ntype];
+		}
+		for(int i = 0;i<this->ntype;i++)
+		{
+			Parallel_Common::bcast_double(angle1[i]);
+			Parallel_Common::bcast_double(angle2[i]);
+		}
+	}
 	
 		//Parallel_Common::bcast_int( epsilon0_choice );
     Parallel_Common::bcast_double( cell_factor); //LiuXh add 20180619
