#include "force_lcao.h"
#include "src_pw/global.h"
#include "src_pw/potential_libxc.h"
#include "dftu.h"  //Quxin add for DFT+U on 20201029

double Force_LCAO::force_invalid_threshold_ev = 0.00;

Force_LCAO::Force_LCAO ()
{
    allocate_flag = false;
	output_acc = 1.0e-8;
}

Force_LCAO::~Force_LCAO ()
{
	this->destroy();
}

void Force_LCAO::destroy (void)
{
    if (allocate_flag)
    {
        for (int iat = 0; iat < ucell.nat; iat++)
        {
			//-------------------------------
			// use energy density matrix
			//-------------------------------
            delete [] foverlap[iat];
			//-------------------------------
			// use density matrix
			//-------------------------------
            delete [] ftvnl_dphi[iat];
            delete [] fvnl_dbeta[iat];
			//-------------------------------
			// use grid integration
			//-------------------------------
            delete [] fvl_dphi[iat];
			//-------------------------------
			// use plane wave
			//-------------------------------
            delete [] fvl_dvl[iat];
            delete [] fewalds[iat];
			delete [] fcc[iat];
            delete [] fscc[iat];
        }

        delete [] foverlap;
        delete [] ftvnl_dphi;
        delete [] fvnl_dbeta;
		delete [] fvl_dphi;        
		delete [] fvl_dvl;
        delete [] fewalds;
		delete [] fcc;
        delete [] fscc;

        allocate_flag = false;
    }
}

void Force_LCAO::allocate(void)
{
    TITLE("Force_LCAO","init");

    // reduce memory occupy by vlocal
    delete[] ParaO.sender_local_index;
    delete[] ParaO.sender_size_process;
    delete[] ParaO.sender_displacement_process;
    delete[] ParaO.receiver_global_index;
    delete[] ParaO.receiver_size_process;
    delete[] ParaO.receiver_displacement_process;

    ParaO.sender_local_index = new int[1];
    ParaO.sender_size_process = new int[1];
    ParaO.sender_displacement_process = new int[1];
    ParaO.receiver_global_index = new int[1];
    ParaO.receiver_size_process = new int[1];
    ParaO.receiver_displacement_process = new int[1];

    if (allocate_flag)
    {
        this->destroy();
    }

	const int nat = ucell.nat;
	
    this->fcs.create (nat, 3);

	// part of total force
    foverlap = new double*[nat];
    ftvnl_dphi = new double*[nat];
    fvnl_dbeta = new double*[nat];
    fvl_dphi = new double*[nat];
    fvl_dvl = new double*[nat];
    fewalds = new double*[nat];
	fcc = new double*[nat];
    fscc = new double*[nat];

    for (int iat = 0; iat < nat; iat++)
    {
        foverlap[iat] = new double[3];
        ftvnl_dphi[iat] = new double[3];
        fvnl_dbeta[iat] = new double[3];
        fvl_dphi[iat] = new double[3];
		fvl_dvl[iat] = new double[3];
        fewalds[iat] = new double[3];
		fcc[iat] = new double[3];
        fscc[iat] = new double[3];

        ZEROS (foverlap[iat], 3);
        ZEROS (ftvnl_dphi[iat], 3);
        ZEROS (fvnl_dbeta[iat], 3);
        ZEROS (fvl_dphi[iat],3);
		ZEROS (fvl_dvl[iat],3);
        ZEROS (fewalds[iat], 3);
		ZEROS (fcc[iat], 3);
        ZEROS (fscc[iat],3);
    }

    allocate_flag = true;

    Memory::record("Force_LCAO","Paremeters",nat*3*8,"double");
    return;
}

#include "../src_pw/efield.h"
#include "../src_pw/forces.h"
// be called in : Local_Orbital_Ions::force_stress
void Force_LCAO::start_force(void)
{
    TITLE("Force_LCAO","start_force");
	timer::tick("Force_LCAO","start_force",'E');


	//--------------------------------------------------------
	// local pseudopotential force: 
	// use charge density; plane wave; local pseudopotential;
	//--------------------------------------------------------
    this->cal_force_loc ();

	//--------------------------------------------------------
	// ewald force: use plane wave only.
	//--------------------------------------------------------
    this->cal_force_ew (); //remain problem


	//--------------------------------------------------------
	// force due to core correlation. 
	//--------------------------------------------------------
	this->cal_force_cc();

	//--------------------------------------------------------
	// force due to self-consistent charge.
	//--------------------------------------------------------
    this->cal_force_scc();

	//--------------------------------------------------------
	// need to move atom positions here.
	//--------------------------------------------------------
	if(GAMMA_ONLY_LOCAL)
	{
    	this->ftable_gamma();
	}
	else
	{
		this->ftable_k();
	}

	// clear the data.
	this->fcs.zero_out();

	stress_vdw.create(3,3);//zhengdy added in 2018-10-29
	if(vdwd2.vdwD2)									//Peize Lin add 2014-04-04, update 2019-04-26
	{
		vdwd2.force(stress_vdw, STRESS);
	}
	if(vdwd3.vdwD3)									//jiyy add 2019-05-18
	{
		vdwd3.force(stress_vdw, STRESS);
	}																			 
	
	
	matrix fefield;
	if(EFIELD)
	{
		fefield.create(ucell.nat, 3);
		Efield::compute_force(fefield);
	}

	for(int i=0; i<3; i++)
    {
		double sum = 0.0;

    	for (int iat = 0; iat < ucell.nat; iat++)
		{
        	fcs(iat, i) += foverlap[iat][i]
			+ ftvnl_dphi[iat][i] 
			+ fvnl_dbeta[iat][i] 
			+ fvl_dphi[iat][i] 
			+ fvl_dvl[iat][i] // derivative of local potential force (pw)
			+ fewalds[iat][i] // ewald force (pw)
			+ fcc[iat][i] //nonlinear core correction force (pw)
			+ fscc[iat][i];//self consistent corretion force (pw)

            if(INPUT.dft_plus_u) fcs(iat, i) += dftu.force_dftu.at(iat).at(i);  //Force contribution from DFT+U, Quxin add on 20201029
	
			if(vdwd2.vdwD2)											//Peize Lin add 2014-04-04, update 2019-04-26
			{
				switch(i)
				{
					case 0:	fcs(iat,i) += vdwd2.force_result[iat].x;	break;
					case 1:	fcs(iat,i) += vdwd2.force_result[iat].y;	break;
					case 2:	fcs(iat,i) += vdwd2.force_result[iat].z;	break;
				}
				
			}
	        if(vdwd3.vdwD3)											//jiyy add 2019-05-18
			{
				switch(i)
				{
					case 0:	fcs(iat,i) += vdwd3.force_result[iat][0];	break;
					case 1:	fcs(iat,i) += vdwd3.force_result[iat][1];	break;
					case 2:	fcs(iat,i) += vdwd3.force_result[iat][2];	break;
				}
				
			}
			
			if(EFIELD)
			{
				fcs(iat, i) = fcs(iat, i) + fefield(iat, i);
			}

			sum += fcs(iat, i);
		}

		for(int iat=0; iat<ucell.nat; ++iat)
		{
			fcs(iat, i) -= sum/ucell.nat;
		}

 		//xiaohui add "OUT_LEVEL", 2015-09-16
		if(OUT_LEVEL != "m") ofs_running << " correction force for each atom along direction " << i+1 << " is " << sum/ucell.nat << endl;
    }
	
	if(SYMMETRY)                                           // pengfei 2016-12-20
	{
		double *pos;
		double d1,d2,d3;
		pos = new double[ucell.nat*3];
		ZEROS(pos, ucell.nat*3);
		int iat = 0;
		for(int it = 0;it < ucell.ntype;it++)
		{
			//Atom* atom = &ucell.atoms[it];
			for(int ia =0;ia< ucell.atoms[it].na;ia++)
			{
				pos[3*iat  ] = ucell.atoms[it].taud[ia].x ;
				pos[3*iat+1] = ucell.atoms[it].taud[ia].y ;
				pos[3*iat+2] = ucell.atoms[it].taud[ia].z;
				for(int k=0; k<3; ++k)
				{
					symm.check_translation( pos[iat*3+k], -floor(pos[iat*3+k]));
					symm.check_boundary( pos[iat*3+k] );
				}
				iat++;
			}
		}
		
		for(int iat=0; iat<ucell.nat; iat++)
		{
			Mathzone::Cartesian_to_Direct(fcs(iat,0),fcs(iat,1),fcs(iat,2),
                                        ucell.a1.x, ucell.a1.y, ucell.a1.z,
                                        ucell.a2.x, ucell.a2.y, ucell.a2.z,
                                        ucell.a3.x, ucell.a3.y, ucell.a3.z,
                                        d1,d2,d3);
										
			fcs(iat,0) = d1;fcs(iat,1) = d2;fcs(iat,2) = d3;
		}
		symm.force_symmetry(fcs , pos);
		for(int iat=0; iat<ucell.nat; iat++)
		{
			Mathzone::Direct_to_Cartesian(fcs(iat,0),fcs(iat,1),fcs(iat,2),
                                        ucell.a1.x, ucell.a1.y, ucell.a1.z,
                                        ucell.a2.x, ucell.a2.y, ucell.a2.z,
                                        ucell.a3.x, ucell.a3.y, ucell.a3.z,
                                        d1,d2,d3);
										
			fcs(iat,0) = d1;fcs(iat,1) = d2;fcs(iat,2) = d3;
		}
		//cout << "nrotk =" << symm.nrotk << endl;
		delete[] pos;
	}

	// test
	double** fvlocal = new double*[ucell.nat];
    for (int iat = 0; iat < ucell.nat; iat++)
    {
		fvlocal[iat] = new double[3];
		ZEROS(fvlocal[iat], 3);
		for(int i=0; i<3; i++)
		{
        	fvlocal[iat][i] = fvl_dphi[iat][i] + fvl_dvl[iat][i];
		}
    }

	// test
	double** ftvnl = new double*[ucell.nat];
    for (int iat = 0; iat < ucell.nat; iat++)
    {
		ftvnl[iat] = new double[3];
		ZEROS(ftvnl[iat], 3);
		for(int i=0; i<3; i++)
		{
        	ftvnl[iat][i] = ftvnl_dphi[iat][i] + fvnl_dbeta[iat][i];
		}
    }

	// print Rydberg force or not
	bool ry = false;
	if(TEST_FORCE)
	{
		ofs_running << "\n PARTS OF FORCE: " << endl;
		ofs_running << setiosflags(ios::showpos);
		ofs_running << setiosflags(ios::fixed) << setprecision(8) << endl;
		this->print_force("OVERLAP    FORCE",foverlap,TEST_FORCE,ry);
		//  this->print_force("TVNL_DPHI  force",ftvnl_dphi,TEST_FORCE);
		//  this->print_force("VNL_DBETA  force",fvnl_dbeta,TEST_FORCE);
		this->print_force("T_VNL      FORCE",ftvnl,TEST_FORCE,ry);

		this->print_force("VL_dPHI    FORCE",fvl_dphi,TEST_FORCE,ry);
		this->print_force("VL_dVL     FORCE",fvl_dvl,TEST_FORCE,ry);
		// 	this->print_force("VLOCAL     FORCE",fvlocal,TEST_FORCE);

		this->print_force("EWALD      FORCE",fewalds,TEST_FORCE,ry);
		this->print_force("NLCC       FORCE",fcc,TEST_FORCE,ry);
		this->print_force("SCC        FORCE",fscc,TEST_FORCE,ry);
	}

	// mohan fix bug 2012-03-22
	for(int iat=0; iat<ucell.nat; ++iat)
	{
		delete[] ftvnl[iat];
		delete[] fvlocal[iat];
	}
	delete[] ftvnl;
	delete[] fvlocal; 


	if(EFIELD) 
	{
		Forces::print("EFIELD     FORCE", fefield);
	}

	ofs_running << setiosflags(ios::left);  
	
	this->printforce_total(ry);

	ofs_running << resetiosflags(ios::showpos);
	
	if(TEST_FORCE)
	{
		ofs_running << "\n FORCE INVALID TABLE." << endl;
		ofs_running << " " << setw(8) << "atom" << setw(5) << "x" << setw(5) << "y" << setw(5) << "z" << endl;
		for(int iat=0; iat<ucell.nat; iat++)
		{
			ofs_running << " " << setw(8) << iat;
			for(int i=0; i<3; i++)
			{
				if( abs( fcs(iat,i)*Ry_to_eV/0.529177 ) < Force_LCAO::force_invalid_threshold_ev)
				{
					fcs(iat,i) = 0.0;
					ofs_running << setw(5) << "1";
				}
				else
				{
					ofs_running << setw(5) << "0";
				}
			}
			ofs_running << endl;
		}
	}
	timer::tick("Force_LCAO","start_force",'E');
	return;
}

void Force_LCAO::print_force(const string &name, double** f, const bool screen, bool ry)const
{
	ofs_running << " --------------------------- " << name << " ----------------------------" << endl;
	ofs_running << " " << setw(8) << "atom" << setw(15) << "x" << setw(15) << "y" << setw(15) << "z" << endl;
	
	double fac = 1.0;
	
	if(!ry)
	{
	 	fac = Ry_to_eV / 0.529177;
	}

	cout << setprecision(5);
	cout << setiosflags(ios::showpos);

	if(screen)
	{
		cout << " ------------------- " << name << " --------------------" << endl;
		cout << " " << setw(8) << "atom" << setw(15) << "x" << setw(15) << "y" << setw(15) << "z" << endl;
	}

    int iat = 0;
    for (int it = 0;it < ucell.ntype;it++)
    {
        for (int ia = 0;ia < ucell.atoms[it].na;ia++)
        {
			stringstream ss;
			ss << ucell.atoms[it].label << ia+1;

			ofs_running << " " << setw(8) << ss.str();
			if( abs(f[iat][0]) >output_acc) ofs_running << setw(15) << f[iat][0]*fac;
			else ofs_running << setw(15) << "0";
			if( abs(f[iat][1]) >output_acc) ofs_running << setw(15) << f[iat][1]*fac;
			else ofs_running << setw(15) << "0";
			if( abs(f[iat][2]) >output_acc) ofs_running << setw(15) << f[iat][2]*fac;
			else ofs_running << setw(15) << "0";
			ofs_running << endl;

			if(screen)
			{
				cout << " " << setw(8) << ss.str();
				if( abs(f[iat][0]) >output_acc) cout << setw(15) << f[iat][0]*fac;
				else cout << setw(15) << "0";
				if( abs(f[iat][1]) >output_acc) cout << setw(15) << f[iat][1]*fac;
				else cout << setw(15) << "0";
				if( abs(f[iat][2]) >output_acc) cout << setw(15) << f[iat][2]*fac;
				else cout << setw(15) << "0";
				cout << endl;
			}	
				
            iat++;
        }
    }


	cout << resetiosflags(ios::showpos);

    return;
}

void Force_LCAO::printforce_total (bool ry)
{
// mohan update 2011-03-15
	double unit_transform = 1;

	if(!ry)
	{
		unit_transform = Ry_to_eV / 0.529177;
	}
//	cout.setf(ios::fixed);

    int iat=0;

	//ofs_running << setiosflags(ios::right);
 	ofs_running << setprecision(6) << setiosflags(ios::showpos) << setiosflags(ios::fixed) << endl;
	NEW_PART("TOTAL-FORCE (eV/Angstrom)");

        if(INPUT.force_set == 1)
        {
           ofstream ofs("FORCE.dat");
           if(!ofs)
           {
              cout << "open FORCE.dat error !" <<endl;
           }

           for(int iat=0; iat<ucell.nat; iat++)
           {
               ofs << "   " << fcs(iat,0)*Ry_to_eV / 0.529177 << "   " << fcs(iat,1)*Ry_to_eV / 0.529177 << "   " << fcs(iat,2)*Ry_to_eV / 0.529177 << endl;
           }

           ofs.close();
        }

 	if(TEST_FORCE) 
	{
		cout << setiosflags(ios::fixed) << setprecision(6);
		cout << setiosflags(ios::showpos);
		cout << " ------------------- TOTAL      FORCE --------------------" << endl;
    	cout << " " << setw(8) << "Atom" << setw(15) << "x" << setw(15) << "y" << setw(15) << "z" << endl;
    	ofs_running << " " << setw(12) << "Atom" << setw(15) << "x" << setw(15) << "y" << setw(15) << "z" << endl;
	}

    iat=0;
    for (int it=0; it<ucell.ntype; it++)
    {
        for (int ia = 0; ia < ucell.atoms[it].na; ia++)
        {
            stringstream ss;
            ss << ucell.atoms[it].label << ia+1;

			if(TEST_FORCE)
            cout << " " << setw(8) << ss.str() << setw(15) << fcs(iat,0)*unit_transform << setw(15)
                 << fcs(iat,1)*unit_transform << setw(15) << fcs(iat,2)*unit_transform << endl;

            ofs_running << " " << setw(12) << ss.str() << setw(15) << fcs(iat,0)*unit_transform << setw(15)
            << fcs(iat,1)*unit_transform << setw(15) << fcs(iat,2)*unit_transform << endl;

            ++iat;
        }
    }
	ofs_running << setiosflags(ios::left);
	cout << resetiosflags(ios::showpos);

    return;
}

void Force_LCAO::cal_force_loc(void)
{
    timer::tick("Force_LCAO","cal_force_loc",'F');

    complex<double> *aux = new complex<double>[pw.nrxx];
    ZEROS(aux, pw.nrxx);

    // now, in all pools , the charge are the same,
    // so, the force calculated by each pool is equal.

    for (int is=0; is<NSPIN; is++)
    {
        for (int ir=0; ir<pw.nrxx; ir++)
        {
            aux[ir] += complex<double>( CHR.rho[is][ir], 0.0 );
        }
    }

    pw.FFT_chg.FFT3D(aux, -1);

    int gstart_here = pw.gstart;
    if (pw.ggs[0] != 0) gstart_here = 0;

    int iat = 0;
    for (int it = 0; it < ucell.ntype; it++)
    {
        for (int ia = 0; ia < ucell.atoms[it].na; ia++)
        {
			fvl_dvl[iat][0]=0.0;
			fvl_dvl[iat][1]=0.0;
			fvl_dvl[iat][2]=0.0;

            for (int ig = gstart_here; ig < pw.ngmc; ig++)
            {
                const double phase = TWO_PI * (pw.gcar[ig] * ucell.atoms[it].tau[ia]);
                const double factor = ppcell.vloc(it, pw.ig2ngg[ig]) *
                                      ( cos(phase) * aux[ pw.ig2fftc[ig] ].imag()
                                        + sin(phase) * aux[ pw.ig2fftc[ig] ].real());

                fvl_dvl[iat][0] += pw.gcar[ig].x * factor;
                fvl_dvl[iat][1] += pw.gcar[ig].y * factor;
                fvl_dvl[iat][2] += pw.gcar[ig].z * factor;
            }
            for (int ipol = 0; ipol < 3; ipol++)
            {
                this->fvl_dvl[iat][ipol] *= (ucell.tpiba * ucell.omega);
            }
            ++iat;

        }
    }

    //this->print(ofs_running, "local forces", forcelc);
    for (int iat = 0; iat < ucell.nat; iat++)
    {
        Parallel_Reduce::reduce_double_pool(this->fvl_dvl[iat], 3);
    }

    delete[] aux;

    timer::tick("Force_LCAO","cal_force_loc");
    return;
}


void Force_LCAO::cal_force_ew(void)
{
    timer::tick("Force_lo","cal_force_ew",'E');

    double fact = 2.0;
    complex<double> *aux = new complex<double> [pw.ngmc];
    ZEROS(aux, pw.ngmc);

    int gstart = pw.gstart;

    if (pw.ggs[0] != 0) gstart = 0;

    for (int it = 0; it < ucell.ntype; it++)
    {
        for (int ig = gstart; ig < pw.ngmc; ig++)
        {
            aux[ig] += static_cast<double>(ucell.atoms[it].zv) * conj(pw.strucFac(it, ig));
        }
    }

    for (int ig = gstart; ig < pw.ngmc; ig++)
    {
        aux[ig] *= exp(-1.0 * pw.gg[ig] * ucell.tpiba2 / en.alpha / 4.0) / (pw.gg[ig] * ucell.tpiba2);
    }

    int iat = 0;
    for (int it = 0; it < ucell.ntype; it++)
    {
        for (int ia = 0; ia < ucell.atoms[it].na; ia++)
        {
			ZEROS(fewalds[iat],3);
            for (int ig = gstart; ig < pw.ngmc; ig++)
            {
                const double arg = TWO_PI * (pw.gcar[ig] * ucell.atoms[it].tau[ia]);
                double sumnb =  -cos(arg) * aux[ig].imag() + sin(arg) * aux[ig].real();
                fewalds[iat][0] += pw.gcar[ig].x * sumnb;
                fewalds[iat][1] += pw.gcar[ig].y * sumnb;
                fewalds[iat][2] += pw.gcar[ig].z * sumnb;
            }
            for (int ipol = 0; ipol < 3; ipol++)
            {
                fewalds[iat][ipol] *= ucell.atoms[it].zv * e2 * ucell.tpiba * TWO_PI / ucell.omega * fact;
            }
            iat++;
        }
    }
    delete [] aux;

    for (int iat = 0; iat < ucell.nat; iat++)
    {
        Parallel_Reduce::reduce_double_pool(this->fewalds[iat], 3);
    }

    // mohan fix bug 2010-07-15
    // means that the processor contains G=0 term.
    if (gstart == 1)
    {
        double rmax = 5.0 / (sqrt(en.alpha) * ucell.lat0);
        int nrm = 0;

        //output of rgen: the number of vectors in the sphere
        const int mxr = 50;
        // the maximum number of R vectors included in r
        Vector3<double> *r  = new Vector3<double>[mxr];
        double *r2 = new double[mxr];
        int *irr = new int[mxr];
		ZEROS(r2, mxr);
		ZEROS(irr, mxr);
        // the square modulus of R_j-tau_s-tau_s'

        int iat1 = 0;
        for (int it1 = 0; it1 < ucell.ntype; it1++)
        {
            for (int ia1 = 0; ia1 < ucell.atoms[it1].na; ia1++)
            {
        		int iat2 = 0; // mohan fix serious bug 2011-06-07
                for (int it2 = 0; it2 < ucell.ntype; it2++)
                {
                    for (int ia2 = 0; ia2 < ucell.atoms[it2].na; ia2++)
                    {
                        if (iat1 != iat2)
                        {
                            Vector3<double> d_tau = ucell.atoms[it1].tau[ia1] - ucell.atoms[it2].tau[ia2];
                            en.rgen(d_tau, rmax, irr, ucell.latvec, ucell.G, r, r2, nrm);
                            // return r2[n], r(n, ipol)
//							cout << "nrm = " << nrm << endl;

                            for (int n = 0; n < nrm; n++)
                            {
                                assert (en.alpha >= 0.0);

                                const double rr = sqrt(r2[n]) * ucell.lat0;
                                double factor = ucell.atoms[it1].zv * ucell.atoms[it2].zv * e2 / (rr * rr)
                                                * (erfc(sqrt(en.alpha) * rr) / rr
                                                   + sqrt(8.0 * en.alpha / TWO_PI) * exp(-1.0 * en.alpha * rr * rr)) * ucell.lat0;

                                //remian problem
                                //fix bug iat -> iat1
                                fewalds[iat1][0] -= factor * r[n].x;
                                fewalds[iat1][1] -= factor * r[n].y;
                                fewalds[iat1][2] -= factor * r[n].z;
                            }
                        }
                        iat2++;
                    }//ia2
                }//atom b
                iat1++;
            }//ia1
        }//atom a

		delete[] r;
		delete[] r2;
		delete[] irr;
    }//gstart

#ifdef __MPI
    // (1) only used force to do BFGS in processor 0.
    // or (2) ewalds bcast from processor 0, which is
    // happen to be gstart=1.
    for (int iat = 0; iat < ucell.nat; iat++)
    {
        Parallel_Common::bcast_double(this->fewalds[iat], 3);
    }
#endif

    // this->print(ofs_running, "ewald forces", forceion);
    timer::tick("Force_lo","cal_force_ew");

    return;
}

void Force_LCAO::cal_force_cc(void)
{
	timer::tick("Force_LCAO","cal_force_cc",'E');
	// recalculate the exchange-correlation potential.
    matrix vxc(NSPIN, pw.nrxx);
<<<<<<< HEAD
	#ifdef TEST_LIBXC
	Potential_Libxc::v_xc(chr.rho, en.etxc, en.vtxc, vxc);
	#else
    pot.v_xc(chr.rho, en.etxc, en.vtxc, vxc);
	#endif
=======
    pot.v_xc(CHR.rho, en.etxc, en.vtxc, vxc);
>>>>>>> 5a305a1e

    complex<double> * psiv = new complex<double> [pw.nrxx];
    ZEROS(psiv, pw.nrxx);
    if (NSPIN == 1 || NSPIN == 4)
    {
        for (int ir = 0;ir < pw.nrxx;ir++)
        {
            psiv[ir] = complex<double>(vxc(0, ir),  0.0);
        }
    }
    else
    {
        for (int ir = 0;ir < pw.nrxx;ir++)
        {
            psiv[ir] = 0.5 * (vxc(0 ,ir) + vxc(1, ir));
        }
    }

	// to G space
    pw.FFT_chg.FFT3D(psiv, -1);

    //psiv contains now Vxc(G)
    double * rhocg = new double [pw.nggm];
    ZEROS(rhocg, pw.nggm);

    for (int T1 = 0;T1 < ucell.ntype;T1++)
    {
        if (ucell.atoms[T1].nlcc)
        {
            //call drhoc
            CHR.non_linear_core_correction(
                ppcell.numeric,
                ucell.atoms[T1].msh,
                ucell.atoms[T1].r,
                ucell.atoms[T1].rab,
                ucell.atoms[T1].rho_atc,
                rhocg);
            int iat = 0;


			complex<double> ipol0, ipol1, ipol2;
            for (int T2 = 0;T2 < ucell.ntype;T2++)
            {
            	for (int I2 = 0;I2 < ucell.atoms[T2].na;I2++)
                {
                    if (T2 == T1)
                    {
                        for (int ig = pw.gstart; ig < pw.ngmc; ig++)
                        {
                            const double arg = TWO_PI * (pw.gcar[ig].x * ucell.atoms[T2].tau[I2].x
                                                      + pw.gcar[ig].y * ucell.atoms[T2].tau[I2].y
                                                      + pw.gcar[ig].z * ucell.atoms[T2].tau[I2].z);

                            ipol0 = ucell.tpiba * ucell.omega * rhocg[pw.ig2ngg[ig]]
                                                    * pw.gcar[ig].x * conj(psiv[pw.ig2fftc[ig]]) 
													* complex<double>(sin(arg), cos(arg))  ;
                            this->fcc[iat][0] +=  ipol0.real();

                            ipol1 = ucell.tpiba * ucell.omega * rhocg[pw.ig2ngg[ig]]
                                                    * pw.gcar[ig].y * conj(psiv[pw.ig2fftc[ig]]) 
													* complex<double>(sin(arg), cos(arg)) ;
                            this->fcc[iat][1] += ipol1.real();

                            ipol2 = ucell.tpiba * ucell.omega * rhocg[pw.ig2ngg[ig]]
                                                    * pw.gcar[ig].z * conj(psiv[pw.ig2fftc[ig]]) 
													* complex<double>(sin(arg), cos(arg)) ;

							this->fcc[iat][2] += ipol2.real();
                        }
                        ++iat;
                    }
                }
            }
        }
    }
    delete [] rhocg;
	delete [] psiv; // mohan fix bug 2012-03-22

	// need to be improved here, otherwise the calling time is
	// to many!
	for(int iat=0; iat<ucell.nat; iat++)
	{
    	Parallel_Reduce::reduce_double_all(this->fcc[iat], 3);
	}
	timer::tick("Force_LCAO","cal_force_cc",'E');
	return;
}


void Force_LCAO::cal_force_scc(void)
{
    TITLE ("Force_LCAO", "cal_force_scc");
    timer::tick ("Force_LCAO", "cal_force_scc",'E');

//	cout << " calculate scc force" << endl;

    complex<double>* psic = new complex<double> [pw.nrxx];
    ZEROS(psic, pw.nrxx);

    if (NSPIN == 1 || NSPIN == 4)
    {
        for (int i = 0; i < pw.nrxx; i++)
        {
            psic[i] = pot.vnew(0,i);
        }
    }
    else
    {
        int isup = 0;
        int isdw = 1;
        for (int i = 0; i < pw.nrxx; i++)
        {
            psic[i] = (pot.vnew(isup, i) + pot.vnew(isdw, i)) * 0.5;
        }
    }

    int ndm = 0;
    for (int it = 0; it < ucell.ntype; it++)
    {
        if (ndm < ucell.atoms[it].msh)
        {
            ndm = ucell.atoms[it].msh;
        }
    }

    //work space
    double* aux = new double[ndm];
    ZEROS(aux, ndm);

    double* rhocgnt = new double[pw.nggm];
    ZEROS(rhocgnt, pw.nggm);

    pw.FFT_chg.FFT3D(psic, -1);

    double fact = 2.0;
    for (int nt = 0; nt < ucell.ntype; nt++)
    {
//		Here we compute the G.ne.0 term
        const int mesh = ucell.atoms[nt].msh;
        for (int ig = pw.gstart; ig < pw.nggm; ig++)
        {
            const double gx = sqrt(pw.ggs[ig]) * ucell.tpiba;
            for (int ir = 0; ir < mesh; ir++)
            {
                if (ucell.atoms[nt].r[ir] < 1.0e-8)
                {
                    aux[ir] = ucell.atoms[nt].rho_at[ir];
                }
                else
                {
                    const double gxx = gx * ucell.atoms[nt].r[ir];
                    aux[ir] = ucell.atoms[nt].rho_at[ir] * sin(gxx) / gxx;
                }
            }
            Mathzone::Simpson_Integral(mesh , aux, ucell.atoms[nt].rab , rhocgnt [ig]);
        }

        int iat = 0;
        for (int it = 0; it < ucell.ntype; it++)
        {
			Atom* atom = &ucell.atoms[it];
            for (int ia = 0; ia < ucell.atoms[it].na; ia++)
            {
                if (nt == it)
                {
                    for (int ig = pw.gstart; ig < pw.ngmc; ig++)
                    {
                        const double arg = TWO_PI * (pw.gcar[ig].x * atom->tau[ia].x
                                                     + pw.gcar[ig].y * atom->tau[ia].y
                                                     + pw.gcar[ig].z * atom->tau[ia].z);

                        const complex<double> cpm = complex<double>(sin(arg), cos(arg)) * conj(psic[pw.ig2fftc[ig] ]);

                        fscc[iat][0] += fact * rhocgnt [pw.ig2ngg[ig] ] * ucell.tpiba * pw.gcar[ig].x * cpm.real();
                        fscc[iat][1] += fact * rhocgnt [pw.ig2ngg[ig] ] * ucell.tpiba * pw.gcar[ig].y * cpm.real();
                        fscc[iat][2] += fact * rhocgnt [pw.ig2ngg[ig] ] * ucell.tpiba * pw.gcar[ig].z * cpm.real();
                    }
                }
	//			cout << " fscc=" << fscc[iat][0] << " " << fscc[iat][1] << " " << fscc[iat][2] << endl;
                iat++;
            }
        }
    }

    for (int iat = 0; iat < ucell.nat; iat++)
    {
        Parallel_Reduce::reduce_double_pool(this->fscc[iat], 3);
    }

	delete[] psic; // mohan fix bug 2012-03-22
	delete[] aux; // mohan fix bug 2012-03-22
	delete[] rhocgnt; // mohan fix bug 2012-03-22
    timer::tick ("Force_LCAO", "cal_force_scc",'E');
    return;
}


void Force_LCAO::cal_stress(matrix &stress)
{
     Stress_LCAO SS;
     SS.allocate();
     SS.start_stress(this->soverlap, this->stvnl_dphi, this->svnl_dbeta, this->svl_dphi, this->stress_vdw);

    double unit_transform = 0.0;
    unit_transform = RYDBERG_SI / pow(BOHR_RADIUS_SI,3) * eps8;
    double external_stress[3] = {PRESS1,PRESS2,PRESS3};

	for(int i=0;i<3;i++)
	{
		for(int j=0;j<3;j++)
		{
			stress(i,j) = SS.scs[i][j];

            //quxin added for DFT+U; stress contribution from DFT+U
            if(INPUT.dft_plus_u) if(i!=j) stress(i,j) += dftu.stress_dftu.at(i).at(j);          
		}
		stress(i,i) = SS.scs[i][i] - external_stress[i]/unit_transform;

        if(INPUT.dft_plus_u) stress(i,i) += dftu.stress_dftu.at(i).at(i);
	}
    PRESSURE = (SS.scs[0][0]+SS.scs[1][1]+SS.scs[2][2])/3;

    if(INPUT.dft_plus_u) PRESSURE += (dftu.stress_dftu.at(0).at(0) + dftu.stress_dftu.at(1).at(1) + dftu.stress_dftu.at(2).at(2))/3.0;

    return;
}<|MERGE_RESOLUTION|>--- conflicted
+++ resolved
@@ -709,15 +709,11 @@
 	timer::tick("Force_LCAO","cal_force_cc",'E');
 	// recalculate the exchange-correlation potential.
     matrix vxc(NSPIN, pw.nrxx);
-<<<<<<< HEAD
 	#ifdef TEST_LIBXC
-	Potential_Libxc::v_xc(chr.rho, en.etxc, en.vtxc, vxc);
+	Potential_Libxc::v_xc(CHR.rho, en.etxc, en.vtxc, vxc);
 	#else
-    pot.v_xc(chr.rho, en.etxc, en.vtxc, vxc);
+    pot.v_xc(CHR.rho, en.etxc, en.vtxc, vxc);
 	#endif
-=======
-    pot.v_xc(CHR.rho, en.etxc, en.vtxc, vxc);
->>>>>>> 5a305a1e
 
     complex<double> * psiv = new complex<double> [pw.nrxx];
     ZEROS(psiv, pw.nrxx);
