--- conflicted
+++ resolved
@@ -91,19 +91,11 @@
 					{
 						v += conj(wf.wanf2[ik](mu, ig)) * wf.wanf2[ik](nu, ig) * wf.g2kin[ig];
 					}
-<<<<<<< HEAD
-					if(NONCOLIN)
-						for (int ig = 0; ig < kv.ngk[ik]; ig++)
-						{
-							v += conj(wf.wanf2[ik](mu, ig + wf.npwx)) * wf.wanf2[ik](nu, ig + wf.npwx) * wf.g2kin[ig];
-						}
-=======
 					if(NSPIN==4)
 					for (int ig = 0; ig < kv.ngk[ik]; ig++)
 					{
 						v += conj(wf.wanf2[ik](mu, ig + wf.npwx)) * wf.wanf2[ik](nu, ig + wf.npwx) * wf.g2kin[ig];
 					}
->>>>>>> 5a305a1e
 					
 	//				cout << "i=" << i << " j=" << j << " v=" << v << endl;
 					//-----------------------------------------
@@ -140,26 +132,14 @@
 
 	for(int i=0; i<NLOCAL; i++)
 	{
-<<<<<<< HEAD
-		if(!NONCOLIN)
-=======
-		if(NSPIN!=4){
-		for(int ig=0; ig<npw; ig++)
-		{
-			psi_one[ig] = wf.wanf2[ik](i, ig);
-		}
-
-		ZEROS( psic, pw.nrxx);
-		// (1) set value
-		for (int ig=0; ig< npw; ig++)
->>>>>>> 5a305a1e
+		if(NSPIN!=4)
 		{
 			for(int ig=0; ig<npw; ig++)
 			{
 				psi_one[ig] = wf.wanf2[ik](i, ig);
 			}
 
-			ZEROS( psic, pw.nrxxs);
+			ZEROS( psic, pw.nrxx);
 			// (1) set value
 			for (int ig=0; ig< npw; ig++)
 			{
