--- conflicted
+++ resolved
@@ -67,23 +67,14 @@
 		# reference value
 		#--------------------------------------------------
 
-<<<<<<< HEAD
-		ref=`grep "$key" result.ref | awk '{printf "%.'$CA'f\n",$2}'`
-=======
 		ref=`grep "$key" result.ref | awk '{printf "%.'$ca'f\n",$2}'`
 
->>>>>>> 9c3f01d3
 		#--------------------------------------------------
 		# computed the deviation between the calculated
 		# and reference value
 		#--------------------------------------------------
-<<<<<<< HEAD
 		deviation=`awk 'BEGIN {x='$ref';y='$cal';printf "%.'$CA'f\n",x-y}'`
 		deviation1=`awk 'BEGIN {x='$ref';y='$cal';printf "%.'$CA'f\n",y-x}'`
-=======
-		deviation=`awk 'BEGIN {x='$ref';y='$cal';printf "%.'$ca'f\n",x-y}'`
-
->>>>>>> 9c3f01d3
 
 		if [ $key == "totaltimeref" ]; then
 			# echo "time=$cal ref=$ref"
