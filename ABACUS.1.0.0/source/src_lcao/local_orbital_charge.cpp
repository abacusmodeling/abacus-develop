--- conflicted
+++ resolved
@@ -570,58 +570,6 @@
                 this->cal_dk_gamma();//calculate the density matrix.
             }
         }
-<<<<<<< HEAD
-	}
-	else
-	{
-		NOTE("Calculate the density matrix!");
-		this->cal_dk_k( GridT );
-		if(KS_SOLVER=="genelpa")		// Peize Lin test 2019-05-15
-			wfc_dm_2d.cal_dm(wf.wg);
-	} //xiaohui add 2013-09-02. Attention...
-
-	for(int is=0; is<NSPIN; is++)
-	{
-	 	ZEROS( chr.rho[is], pw.nrxx ); // mohan 2009-11-10
-	}
-
-	//------------------------------------------------------------
-	//calculate the density in real space grid.
-	//------------------------------------------------------------
-	 time_t start = time(NULL);
-
-	if(GAMMA_ONLY_LOCAL)
-	{
-		if(GRID_SPEED==1)
-		{
-				UHM.GG.cal_rho();
-		}
-		else if(GRID_SPEED==2)
-		{
-			UHM.GS.cal_rho();
-		}
-	}
-	else
-	{
-		NOTE("Calculate the charge on real space grid!");
-		UHM.GK.calculate_charge();
-	}
-
-	 time_t end = time(NULL);
-
-	 //ofs_running << " START_Charge Time : " << ctime(&time_charge_start);
-	 //ofs_running << " END_Charge	Time : " << ctime(&time_charge_end);
-	 //ofs_running << " FINAL_Charge Time : " << difftime(time_charge_end, time_charge_start) << " (Seconds)" << endl;
-
-	OUT_TIME("charge grid integration", start, end);
-
-	//BLOCK_HERE("sum_bands::before renormalize rho");	
-
-	 chr.renormalize_rho();
-
-	timer::tick("Local_Orbital_Cha","sum_bands",'E');
-	 return;
-=======
     }
     else
     {
@@ -672,7 +620,6 @@
 
     timer::tick("Local_Orbital_Cha","sum_bands",'E');
      return;
->>>>>>> 79703928
 }
 
 #include "record_adj.h"
@@ -1080,132 +1027,13 @@
         }
     }
 #ifdef __MPI //2015-09-06, xiaohui
-<<<<<<< HEAD
-	else	// Peize Lin update 2018-07-02
-	{
-		#if EXX_DM==2
-		if( Exx_Global::Hybrid_Type::HF==exx_lcao.info.hybrid_type || Exx_Global::Hybrid_Type::PBE0==exx_lcao.info.hybrid_type || Exx_Global::Hybrid_Type::HSE==exx_lcao.info.hybrid_type )
-			exx_lcao.DM_para.clear_DMr();
-		#endif
-	
-		for( int is=0; is<NSPIN; ++is )
-			for (int i=0; i<lgd_now; i++)
-				ZEROS(this->DM[is][i], lgd_now);
-
-		int nprocs,myid;
-		MPI_Status status;
-		MPI_Comm_size(DIAG_HPSEPS_WORLD,&nprocs);
-		MPI_Comm_rank(DIAG_HPSEPS_WORLD,&myid);
-
-		vector<int> bands_local(DSIZE);
-		for (int id=0; id<DSIZE; id++)
-			bands_local[id] = (id<NBANDS%DSIZE) ? NBANDS/DSIZE+1 : NBANDS/DSIZE;
-		const int band_local = bands_local[DRANK];
-		
-		int lastband_in_proc = 0;
-		for (int id=0, count_bands=0; id<DSIZE; id++)
-		{
-			count_bands += bands_local[id];
-			if (count_bands >= NBANDS)
-			{
-				lastband_in_proc = id;
-				break;
-			}
-		}
-		
-		matrix wg_local(NSPIN,band_local);
-		for(int id=0, Total_Bands=0; id <= lastband_in_proc; ++id)
-		{
-			if(myid == id)
-				for(int is=0; is<NSPIN; is++)
-					for (int ib=0; ib<bands_local[myid]; ib++)
-						wg_local(is,ib) = wf.wg(is,Total_Bands+ib);
-			Total_Bands += bands_local[id];
-		}
-
-		for( int is=0; is<NSPIN; ++is )
-		{
-			matrix Z_wg( NLOCAL, band_local );
-			if(myid <= lastband_in_proc)
-				for(int iw=0; iw<NLOCAL; iw++)
-					for(int ib=0; ib<bands_local[myid]; ib++)
-						Z_wg(iw,ib) = ParaO.Z_LOC[is][iw*bands_local[myid]+ib] * wg_local(is,ib);
-
-			const int row_col = (NLOCAL%300) ? NLOCAL/300+1 : NLOCAL/300;
-				
-			matrix Z_row;
-			matrix Z_col;
-			matrix rho_row_col;
-
-			for(int row_count=0; row_count<row_col; row_count++)
-			{
-				const int row_remain = ( (row_count+1)*300 <= NLOCAL )
-									 ? 300
-									 : NLOCAL - row_count*300;
-				
-				Z_row.create( row_remain, band_local, false );
-				for(int i_row=0; i_row<row_remain; i_row++)
-				{
-					const int row_index = row_count*300 + i_row;
-					for(int ib=0; ib<band_local; ib++)
-						Z_row(i_row,ib) = Z_wg(row_index,ib);
-				}
-
-				for(int col_count=0; col_count<row_col; col_count++)
-				{
-					const int col_remain = ( (col_count+1)*300 <= NLOCAL )
-										 ? 300
-										 : NLOCAL - col_count*300;
-												
-					Z_col.create( col_remain, band_local, false );
-					for(int i_col=0; i_col<col_remain; i_col++)
-					{
-						const int col_index = i_col +col_count*300;
-						for(int ib=0; ib<band_local; ib++)
-							Z_col(i_col,ib) = ParaO.Z_LOC[is][col_index*band_local+ib] ;
-					}
-					
-					rho_row_col.create( row_remain, col_remain, false );
-					
-					//for(int i_row=0; i_row<row_remain; i_row++)
-					//	for(int i_col=0; i_col<col_remain; i_col++)
-					//		for(int ib=0; ib<band_local; ib++)
-					//			rho_row_col(i_row,i_col) += Z_row(i_row,ib) * Z_col(i_col,ib);
-										
-					LapackConnector::gemm(
-						'N', 'T', 
-						row_remain, col_remain, band_local,
-						1, Z_row.c, band_local, Z_col.c, band_local,
-						0, rho_row_col.c, col_remain);
-					MPI_Barrier(DIAG_HPSEPS_WORLD);
-					Parallel_Reduce::reduce_double_all( rho_row_col.c, row_remain*col_remain);
-
-					if(GAMMA_ONLY_LOCAL)
-					{
-						for(int i_row=0; i_row<row_remain; i_row++)
-						{
-							const int row_index = row_count*300 + i_row;
-							const int row_mu = GridT.trace_lo[row_index];
-							if(row_mu<0)	continue;
-							for(int i_col=0; i_col<col_remain; i_col++)
-							{
-								const int col_index = col_count*300 + i_col;
-								const int col_nu = GridT.trace_lo[col_index];
-								if(col_nu<0)	continue;
-								this->DM[is][row_mu][col_nu] = rho_row_col(i_row,i_col);
-							}
-						}
-					}
-						
-					#if EXX_DM==2
-					if( Exx_Global::Hybrid_Type::HF==exx_lcao.info.hybrid_type || Exx_Global::Hybrid_Type::PBE0==exx_lcao.info.hybrid_type || Exx_Global::Hybrid_Type::HSE==exx_lcao.info.hybrid_type )
-						exx_lcao.DM_para.set_DM_gamma( rho_row_col, is, {row_count*300,col_count*300} );
-					#endif
-				}  // end for col_count
-			}  // end for row_count
-=======
     else    // Peize Lin update 2018-07-02
     {   
+        #if EXX_DM==2
+        if( Exx_Global::Hybrid_Type::HF==exx_lcao.info.hybrid_type || Exx_Global::Hybrid_Type::PBE0==exx_lcao.info.hybrid_type || Exx_Global::Hybrid_Type::HSE==exx_lcao.info.hybrid_type )
+            exx_lcao.DM_para.clear_DMr();
+        #endif
+
         for( int is=0; is<NSPIN; ++is )
             for (int i=0; i<lgd_now; i++)
                 ZEROS(this->DM[is][i], lgd_now);
@@ -1314,9 +1142,13 @@
                             }
                         }
                     }
+						
+                    #if EXX_DM==2
+                    if( Exx_Global::Hybrid_Type::HF==exx_lcao.info.hybrid_type || Exx_Global::Hybrid_Type::PBE0==exx_lcao.info.hybrid_type || Exx_Global::Hybrid_Type::HSE==exx_lcao.info.hybrid_type )
+                        exx_lcao.DM_para.set_DM_gamma( rho_row_col, is, {row_count*300,col_count*300} );
+                    #endif
                 }  // end for col_count
             }  // end for row_count
->>>>>>> 79703928
             ofs_running<<"DM[0][0:1][0:1] in cal_dk_gamma:"<<endl;
             int idx0=GridT.trace_lo[0];
             int idx1=GridT.trace_lo[1];
