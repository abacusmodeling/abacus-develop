--- conflicted
+++ resolved
@@ -3,80 +3,39 @@
 #==========================
 # LIB and INCLUDE
 #==========================
-<<<<<<< HEAD
-
 BOOST_INCLUDE_DIR = ${BOOST_DIR}/include
 BOOST_LIB_DIR     = ${BOOST_DIR}/lib
-
-LAPACK_INCLUDE_DIR = ${LAPACK_DIR}/include
-LAPACK_LIB_DIR     = ${LAPACK_DIR}/lib/intel64
-
-HONG_FFTW = -D__FFTW3
-=======
-BOOST_INCLUDE_DIR = ${BOOST_DIR}/include
+BOOST_LIB         = -L${BOOST_LIB_DIR} -lboost_serialization -lboost_mpi -Wl,-rpath=${BOOST_LIB_DIR}
 
 LAPACK_INCLUDE_DIR = ${LAPACK_DIR}/include
 LAPACK_LIB_DIR     = ${LAPACK_DIR}/lib/intel64
 LAPACK_LIB         = -L${LAPACK_LIB_DIR} -Wl,--start-group -lmkl_intel_lp64 -lmkl_intel_thread -lmkl_core -lmkl_scalapack_lp64 -lmkl_blacs_intelmpi_lp64 -Wl,--end-group -Wl,-rpath=${LAPACK_LIB_DIR}
 
 HONG_FFTW        = -D__FFTW3
->>>>>>> d0228b2b
 FFTW_INCLUDE_DIR = ${FFTW_DIR}/include
 FFTW_LIB_DIR     = ${FFTW_DIR}/lib
 # or
 #FFTW_INCLUDE_DIR = $(MKLROOT)/include/fftw
 #FFTW_LIB_DIR     = $(MKLROOT)/lib/intel64
-<<<<<<< HEAD
-
-ELPA_LIB_DIR   = ${ELPA_DIR}/lib
-
-LIBXC_INCLUDE_DIR = ${LIBXC_DIR}/include
-LIBXC_LIB_DIR     = ${LIBXC_DIR}/lib
-=======
 FFTW_LIB         = -L${FFTW_LIB_DIR} -lfftw3 -Wl,-rpath=${FFTW_LIB_DIR}
 
 ELPA_LIB_DIR = ${ELPA_DIR}/lib
 ELPA_LIB     = -L${ELPA_LIB_DIR} -lelpa -Wl,-rpath=${ELPA_LIB_DIR}
->>>>>>> d0228b2b
+
+LIBXC_INCLUDE_DIR = ${LIBXC_DIR}/include
+LIBXC_LIB_DIR     = ${LIBXC_DIR}/lib
+LIBXC_LIB         = -L${LIBXC_LIB_DIR} -lxc -Wl,-rpath=${LIBXC_LIB_DIR}
 
 #==========================
 # LIBS and INCLUDES
 #==========================
-<<<<<<< HEAD
-LIBS = \
--lifcore -lm \
--L${BOOST_LIB_DIR} -lboost_serialization -lboost_mpi -Wl,-rpath=${BOOST_LIB_DIR} \
--L${LAPACK_LIB_DIR} -Wl,--start-group -lmkl_intel_lp64 -lmkl_intel_thread -lmkl_core -lmkl_scalapack_lp64 -lmkl_blacs_intelmpi_lp64 -Wl,--end-group -Wl,-rpath=${LAPACK_LIB_DIR} \
--L${FFTW_LIB_DIR} -lfftw3 -Wl,-rpath=${FFTW_LIB_DIR} \
--L${ELPA_LIB_DIR} -lelpa -Wl,-rpath=${ELPA_LIB_DIR} \
--L${LIBXC_LIB_DIR} -lxc -Wl,-rpath=${LIBXC_LIB_DIR}
+LIBS = -lifcore -lm -lpthread ${BOOST_LIB} ${LAPACK_LIB} ${FFTW_LIB} ${ELPA_LIB} ${LIBXC_LIB}
+#LIBS = -liomp5 -lpthread -lm -ldl ${BOOST_LIB} ${LAPACK_LIB} ${FFTW_LIB} ${ELPA_LIB} ${LIBXC_LIB}
 
-#LIBS = \
-#-liomp5 -lpthread -lm -ldl \
-#-L${FFTW_LIB_DIR} -lfftw3 -Wl,-rpath=${FFTW_LIB_DIR} \
-#-L${LAPACK_LIB_DIR} -Wl,--start-group -lmkl_scalapack_lp64 -lmkl_cdft_core -lmkl_intel_lp64 -lmkl_intel_thread -lmkl_core -lmkl_blacs_intelmpi_lp64 -Wl,--end-group -Wl,-rpath=${LAPACK_LIB_DIR} \
-#-L${ELPA_LIB_DIR} -lelpa -Wl,-rpath=${ELPA_LIB_DIR}
-
-INCLUDE = -I. -Icommands -I${BOOST_INCLUDE_DIR} -I${LAPACK_INCLUDE_DIR} -I${FFTW_INCLUDE_DIR} -I${LIBXC_INCLUDE_DIR}
-#NOTE by mohan
-#---------------------------------------------------------
-# be careful about -lmkl_intel_lp64 and -lmkl_solver_lp64
-# don't use -lmkl_intel_ilp64 and -lmkl_solver_ilp64
-# it may leads to the segmenfault of BLAS and LAPACK.
-#---------------------------------------------------------
-=======
-LIBS = -lifcore -lm -lpthread ${LAPACK_LIB} ${FFTW_LIB} ${ELPA_LIB}
-#LIBS = -liomp5 -lpthread -lm -ldl ${LAPACK_LIB} ${FFTW_LIB} ${ELPA_LIB}
-
-INCLUDES = -I. -Icommands -I${BOOST_INCLUDE_DIR} -I${LAPACK_INCLUDE_DIR} -I${FFTW_INCLUDE_DIR}
->>>>>>> d0228b2b
+INCLUDES = -I. -Icommands -I${BOOST_INCLUDE_DIR} -I${LAPACK_INCLUDE_DIR} -I${FFTW_INCLUDE_DIR} -I${LIBXC_INCLUDE_DIR}
 
 #==========================
 # OPTIMIZE OPTIONS
 #==========================
-<<<<<<< HEAD
-OPTS = ${INCLUDE} -Ofast -xHost -std=c++17 -simd -lpthread -march=native -m64 -qopenmp -Werror -Wall -pedantic
-=======
 OPTS     = ${INCLUDES} -Ofast -xHost -std=c++11 -simd -march=native -m64 -qopenmp -Werror -Wall -pedantic
->>>>>>> d0228b2b
 OPTS_MPI = -cxx=${CPLUSPLUS}