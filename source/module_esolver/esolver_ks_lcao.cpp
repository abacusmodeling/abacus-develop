--- conflicted
+++ resolved
@@ -114,7 +114,6 @@
         case Exx_Info::Hybrid_Type::PBE0:
         case Exx_Info::Hybrid_Type::SCAN0:
         case Exx_Info::Hybrid_Type::HSE:
-            GlobalC::exx_lcao.init();
             if(GlobalV::GAMMA_ONLY_LOCAL)
                 GlobalC::exx_lri_double.init(MPI_COMM_WORLD);
             else
@@ -420,12 +419,7 @@
 
 #ifdef __MPI
     // calculate exact-exchange
-<<<<<<< HEAD
-    if(Exx_Global::Hybrid_Type::No != GlobalC::exx_global.info.hybrid_type)
-=======
-    // calculate exact-exchange
     if(Exx_Info::Hybrid_Type::No != GlobalC::exx_info.info_global.hybrid_type)
->>>>>>> 252784be
     {
         if (!GlobalC::exx_info.info_global.separate_loop && this->two_level_step)
         {
@@ -965,7 +959,7 @@
 
     if(INPUT.rpa)
     {
-        ModuleRPA::DFT_RPA_interface rpa_interface(GlobalC::exx_global.info);
+        ModuleRPA::DFT_RPA_interface rpa_interface(GlobalC::exx_info.info_global);
         rpa_interface.rpa_exx_lcao().info.files_abfs = GlobalV::rpa_orbitals;
         rpa_interface.out_for_RPA(*(this->LOWF.ParaV), *(this->psi), this->LOC);
     }
