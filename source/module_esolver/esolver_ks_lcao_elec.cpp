#include "module_esolver/esolver_ks_lcao.h"
#include "src_lcao/LCAO_diago.h"
#include "../src_pw/global.h"
#include "../src_pw/symmetry_rho.h"
#include "input_update.h"
#include "../src_io/chi0_hilbert.h"
#include "src_lcao/LCAO_evolve.h"
#include "src_lcao/dftu.h"
//
#include "../module_neighbor/sltk_atom_arrange.h"
#include "../src_io/istate_charge.h"
#include "../src_io/istate_envelope.h"
#include "src_lcao/ELEC_evolve.h"
//
#include "../src_ri/exx_abfs.h"
#include "../src_ri/exx_opt_orb.h"
#include "../src_io/berryphase.h"
#include "../src_io/to_wannier90.h"
#include "../src_pw/vdwd2.h"
#include "../src_pw/vdwd3.h"
#include "../module_base/timer.h"
#ifdef __DEEPKS
#include "../module_deepks/LCAO_deepks.h"
#endif
#include "../src_pw/H_Ewald_pw.h"

namespace ModuleESolver
{

    void ESolver_KS_LCAO::set_matrix_grid(Record_adj& ra)
    {
        ModuleBase::TITLE("ESolver_KS_LCAO", "set_matrix_grid");
        ModuleBase::timer::tick("ESolver_KS_LCAO", "set_matrix_grid");

        // (1) Find adjacent atoms for each atom.
        GlobalV::SEARCH_RADIUS = atom_arrange::set_sr_NL(
            GlobalV::ofs_running,
            GlobalV::OUT_LEVEL,
            GlobalC::ORB.get_rcutmax_Phi(),
            GlobalC::ucell.infoNL.get_rcutmax_Beta(),
            GlobalV::GAMMA_ONLY_LOCAL);

        atom_arrange::search(
            GlobalV::SEARCH_PBC,
            GlobalV::ofs_running,
            GlobalC::GridD,
            GlobalC::ucell,
            GlobalV::SEARCH_RADIUS,
            GlobalV::test_atom_input);

        //ModuleBase::GlobalFunc::DONE(GlobalV::ofs_running,"SEARCH ADJACENT ATOMS");

        // (3) Periodic condition search for each grid.
        GlobalC::GridT.set_pbc_grid(
            GlobalC::rhopw->nx, GlobalC::rhopw->ny, GlobalC::rhopw->nz,
            GlobalC::bigpw->bx, GlobalC::bigpw->by, GlobalC::bigpw->bz,
            GlobalC::bigpw->nbx, GlobalC::bigpw->nby, GlobalC::bigpw->nbz,
            GlobalC::bigpw->nbxx, GlobalC::bigpw->nbzp_start, GlobalC::bigpw->nbzp);

        // (2)For each atom, calculate the adjacent atoms in different cells
        // and allocate the space for H(R) and S(R).
        // If k point is used here, allocate HlocR after atom_arrange.
        Parallel_Orbitals* pv = this->UHM.LM->ParaV;
        ra.for_2d(*pv, GlobalV::GAMMA_ONLY_LOCAL);
        if (!GlobalV::GAMMA_ONLY_LOCAL)
        {
            this->UHM.LM->allocate_HS_R(pv->nnr);
#ifdef __DEEPKS
            GlobalC::ld.allocate_V_deltaR(pv->nnr);
#endif

            // need to first calculae lgd.
            // using GlobalC::GridT.init.
            GlobalC::GridT.cal_nnrg(pv);
        }

        ModuleBase::timer::tick("ESolver_KS_LCAO", "set_matrix_grid");
        return;
    }


    void ESolver_KS_LCAO::beforesolver(const int istep)
    {
        ModuleBase::TITLE("ESolver_KS_LCAO", "beforesolver");
        ModuleBase::timer::tick("ESolver_KS_LCAO", "beforesolver");

        // 1. prepare HS matrices, prepare grid integral
        this->set_matrix_grid(this->RA);

        // 2. density matrix extrapolation and prepare S,T,VNL matrices 

        // set the augmented orbitals index.
        // after ParaO and GridT, 
        // this information is used to calculate
        // the force.

        // init psi
        // init psi
        if (GlobalV::GAMMA_ONLY_LOCAL)
        {
            if(this->psid==nullptr)
            {
                int ncol = this->LOWF.ParaV->ncol_bands;
                if(GlobalV::KS_SOLVER=="genelpa" || GlobalV::KS_SOLVER=="lapack_gvx"
#ifdef __CUSOLVER_LCAO
                ||GlobalV::KS_SOLVER=="cusolver"
#endif
                )
                {
                    ncol = this->LOWF.ParaV->ncol;
                }
                this->psid = new psi::Psi<double>(GlobalV::NSPIN, ncol, this->LOWF.ParaV->nrow, nullptr);
            }
        }
        else
        {   
            if(this->psi == nullptr)
            {
                #ifdef __MPI
                int ncol = this->LOWF.ParaV->ncol_bands;
                #else
                int ncol = GlobalV::NBANDS;
                #endif
#ifdef __CUSOLVER_LCAO
                if(GlobalV::KS_SOLVER=="cusolver")
                {
                    ncol = this->LOWF.paraV->ncol;
                }
#endif
                this->psi = new psi::Psi<std::complex<double>>(GlobalC::kv.nks, ncol, this->LOWF.ParaV->nrow, nullptr);
            }
        }
        // init density kernel and wave functions.
        this->LOC.allocate_dm_wfc(GlobalC::GridT.lgd, this->LOWF, this->psid, this->psi);

        //======================================
        // do the charge extrapolation before the density matrix is regenerated.
        // mohan add 2011-04-08
        // because once atoms are moving out of this processor,
        // the density matrix will not std::map the new atomic configuration,
        //======================================
        // THIS IS A BUG, BECAUSE THE INDEX GlobalC::GridT.trace_lo
        // HAS BEEN REGENERATED, SO WE NEED TO
        // REALLOCATE DENSITY MATRIX FIRST, THEN READ IN DENSITY MATRIX,
        // AND USE DENSITY MATRIX TO DO RHO GlobalV::CALCULATION.-- mohan 2013-03-31
        //======================================
        if (GlobalC::pot.chg_extrap == "dm" && istep > 1)//xiaohui modify 2015-02-01
        {
            for (int is = 0; is < GlobalV::NSPIN; is++)
            {
                ModuleBase::GlobalFunc::ZEROS(GlobalC::CHR.rho[is], GlobalC::rhopw->nrxx);
                std::stringstream ssd;
                ssd << GlobalV::global_out_dir << "SPIN" << is + 1 << "_DM";
                // reading density matrix,
                this->LOC.read_dm(is, ssd.str());
            }

            // calculate the charge density
            if (GlobalV::GAMMA_ONLY_LOCAL)
            {
                Gint_inout inout(this->LOC.DM, (Charge*)(&GlobalC::CHR), Gint_Tools::job_type::rho);
                this->UHM.GG.cal_gint(&inout);
                if (XC_Functional::get_func_type() == 3 || XC_Functional::get_func_type()==5)
                {
                    for(int is=0; is<GlobalV::NSPIN; is++)
                    {
                        ModuleBase::GlobalFunc::ZEROS(GlobalC::CHR.kin_r[0], GlobalC::rhopw->nrxx);
                    }
                    Gint_inout inout1(this->LOC.DM, (Charge*)(&GlobalC::CHR), Gint_Tools::job_type::tau);
                    this->UHM.GG.cal_gint(&inout1);
                }
            }
            else
            {
                Gint_inout inout(this->LOC.DM_R, (Charge*)(&GlobalC::CHR), Gint_Tools::job_type::rho);
                this->UHM.GK.cal_gint(&inout);
                if (XC_Functional::get_func_type() == 3 || XC_Functional::get_func_type()==5)
                {
                    for(int is=0; is<GlobalV::NSPIN; is++)
                    {
                        ModuleBase::GlobalFunc::ZEROS(GlobalC::CHR.kin_r[0], GlobalC::rhopw->nrxx);
                    }
                    Gint_inout inout1(this->LOC.DM_R, (Charge*)(&GlobalC::CHR), Gint_Tools::job_type::tau);
                    this->UHM.GK.cal_gint(&inout1);
                }
            }

            // renormalize the charge density
            GlobalC::CHR.renormalize_rho();

            // initialize the potential
            GlobalC::pot.init_pot(istep - 1, GlobalC::sf.strucFac);
        }


        // 3. compute S, T, Vnl, Vna matrix.
        this->UHM.set_lcao_matrices();

#ifdef __DEEPKS
        //for each ionic step, the overlap <psi|alpha> must be rebuilt
        //since it depends on ionic positions
        if (GlobalV::deepks_setorb)
        {
            const Parallel_Orbitals* pv = this->UHM.LM->ParaV;
            //build and save <psi(0)|alpha(R)> at beginning
            GlobalC::ld.build_psialpha(GlobalV::CAL_FORCE,
                GlobalC::ucell,
                GlobalC::ORB,
                GlobalC::GridD,
                pv->trace_loc_row,
                pv->trace_loc_col,
                GlobalC::UOT);

            if (GlobalV::deepks_out_unittest)
            {
                GlobalC::ld.check_psialpha(GlobalV::CAL_FORCE,
                    GlobalC::ucell,
                    GlobalC::ORB,
                    GlobalC::GridD,
                    pv->trace_loc_row,
                    pv->trace_loc_col,
                    GlobalC::UOT);
            }
        }
#endif
        ModuleBase::timer::tick("ESolver_KS_LCAO", "beforesolver");

    }

    void ESolver_KS_LCAO::beforescf(int istep)
    {
        ModuleBase::TITLE("ESolver_KS_LCAO", "beforescf");
        ModuleBase::timer::tick("ESolver_KS_LCAO", "beforescf");

        if(GlobalV::CALCULATION=="relax" || GlobalV::CALCULATION=="cell-relax")
        {
            if(GlobalC::ucell.ionic_position_updated)
            {
                GlobalV::ofs_running << " Setup the extrapolated charge." << std::endl;
                // charge extrapolation if istep>0.
                CE.update_istep(istep);
                CE.update_all_pos(GlobalC::ucell);
                CE.extrapolate_charge();
                CE.save_pos_next(GlobalC::ucell);

                GlobalV::ofs_running << " Setup the Vl+Vh+Vxc according to new structure factor and new charge." << std::endl;
                // calculate the new potential accordint to
                // the new charge density.
                GlobalC::pot.init_pot( istep-1, GlobalC::sf.strucFac );
            }
        }

        //----------------------------------------------------------
        // about vdw, jiyy add vdwd3 and linpz add vdwd2
        //----------------------------------------------------------
        if (INPUT.vdw_method == "d2")
        {
            // setup vdwd2 parameters
            GlobalC::vdwd2_para.initial_parameters(INPUT);
            GlobalC::vdwd2_para.initset(GlobalC::ucell);
        }
        if (INPUT.vdw_method == "d3_0" || INPUT.vdw_method == "d3_bj")
        {
            GlobalC::vdwd3_para.initial_parameters(INPUT);
        }
        // Peize Lin add 2014.04.04, update 2021.03.09
        if (GlobalC::vdwd2_para.flag_vdwd2)
        {
            Vdwd2 vdwd2(GlobalC::ucell, GlobalC::vdwd2_para);
            vdwd2.cal_energy();
            GlobalC::en.evdw = vdwd2.get_energy();
        }
        // jiyy add 2019-05-18, update 2021.05.02
        else if (GlobalC::vdwd3_para.flag_vdwd3)
        {
            Vdwd3 vdwd3(GlobalC::ucell, GlobalC::vdwd3_para);
            vdwd3.cal_energy();
            GlobalC::en.evdw = vdwd3.get_energy();
        }
        
        this->beforesolver(istep);
//Peize Lin add 2016-12-03
#ifdef __MPI
        if(Exx_Info::Hybrid_Type::No != GlobalC::exx_info.info_global.hybrid_type)
        {
<<<<<<< HEAD
            if (Exx_Info::Hybrid_Type::HF == GlobalC::exx_info.info_global.hybrid_type
                || Exx_Info::Hybrid_Type::PBE0 == GlobalC::exx_info.info_global.hybrid_type
                || Exx_Info::Hybrid_Type::HSE == GlobalC::exx_info.info_global.hybrid_type)
=======
            if (Exx_Global::Hybrid_Type::HF == GlobalC::exx_lcao.info.hybrid_type
                || Exx_Global::Hybrid_Type::PBE0 == GlobalC::exx_lcao.info.hybrid_type
                || Exx_Global::Hybrid_Type::HSE == GlobalC::exx_lcao.info.hybrid_type
                || Exx_Global::Hybrid_Type::SCAN0 == GlobalC::exx_lcao.info.hybrid_type)
>>>>>>> 429fdd64
            {
                GlobalC::exx_lcao.cal_exx_ions(*this->LOWF.ParaV);
				if(GlobalV::GAMMA_ONLY_LOCAL)
					GlobalC::exx_lri_double.cal_exx_ions();
				else
					GlobalC::exx_lri_complex.cal_exx_ions();
            }

            if (Exx_Info::Hybrid_Type::Generate_Matrix == GlobalC::exx_info.info_global.hybrid_type)
            {
                //program should be stopped after this judgement
                Exx_Opt_Orb exx_opt_orb;
                exx_opt_orb.generate_matrix();
                ModuleBase::timer::tick("ESolver_KS_LCAO", "beforescf");
                return;
            }
        }
#endif
        // 1. calculate ewald energy.
        // mohan update 2021-02-25
        if(!GlobalV::test_skip_ewald)
        {
            H_Ewald_pw::compute_ewald(GlobalC::ucell, GlobalC::rhopw);
        }

        //2. the electron charge density should be symmetrized,
        // here is the initialization
        Symmetry_rho srho;
        for (int is = 0; is < GlobalV::NSPIN; is++)
        {
            srho.begin(is, GlobalC::CHR, GlobalC::rhopw, GlobalC::Pgrid, GlobalC::symm);
        }

        phami->non_first_scf = istep;

        // for exx two_level scf
        this->two_level_step = 0;

        ModuleBase::timer::tick("ESolver_KS_LCAO", "beforescf");
        return;
    }

    void ESolver_KS_LCAO::othercalculation(const int istep)
    {
        ModuleBase::TITLE("ESolver_KS_LCAO", "othercalculation");
        ModuleBase::timer::tick("ESolver_KS_LCAO", "othercalculation");
        if(GlobalV::CALCULATION == "get_S")
        {
            this->get_S();
            ModuleBase::QUIT();
        }
        
        if(GlobalV::CALCULATION == "test_memory")
        {
            Cal_Test::test_memory();
            return;
        }

        if(GlobalV::CALCULATION == "test_neighbour")
        {
            //test_search_neighbor();
            GlobalV::SEARCH_RADIUS = atom_arrange::set_sr_NL(
                GlobalV::ofs_running,
                GlobalV::OUT_LEVEL,
                GlobalC::ORB.get_rcutmax_Phi(),
                GlobalC::ucell.infoNL.get_rcutmax_Beta(),
                GlobalV::GAMMA_ONLY_LOCAL);

            atom_arrange::search(
                GlobalV::SEARCH_PBC,
                GlobalV::ofs_running,
                GlobalC::GridD,
                GlobalC::ucell,
                GlobalV::SEARCH_RADIUS,
                GlobalV::test_atom_input,
                1);
            return;
        }

        this->beforesolver(istep);
        // self consistent calculations for electronic ground state
        if (GlobalV::CALCULATION == "nscf")
        {
            this->nscf();
        }
        else if (GlobalV::CALCULATION == "istate")
        {
            IState_Charge ISC(this->psid, this->LOC);
            ISC.begin(this->UHM.GG);
        }
        else if (GlobalV::CALCULATION == "ienvelope")
        {
            IState_Envelope IEP(this->pelec);
            if (GlobalV::GAMMA_ONLY_LOCAL)
                IEP.begin(this->psid, this->LOWF, this->UHM.GG, INPUT.out_wfc_pw, GlobalC::wf.out_wfc_r);
            else
                IEP.begin(this->psi, this->LOWF, this->UHM.GK, INPUT.out_wfc_pw, GlobalC::wf.out_wfc_r);
        }
        else
        {
            ModuleBase::WARNING_QUIT("ESolver_KS_LCAO::othercalculation", "CALCULATION type not supported");
        }

        ModuleBase::timer::tick("ESolver_KS_LCAO", "othercalculation");
        return;
    }

    void ESolver_KS_LCAO::get_S()
    {
        ModuleBase::TITLE("ESolver_KS_LCAO", "get_S");
        if(GlobalV::GAMMA_ONLY_LOCAL)
        {
            ModuleBase::WARNING_QUIT("ESolver_KS_LCAO::get_S", "not implemented for");
        }
        else
        {
            // (1) Find adjacent atoms for each atom.
            GlobalV::SEARCH_RADIUS = atom_arrange::set_sr_NL(
                GlobalV::ofs_running,
                GlobalV::OUT_LEVEL,
                GlobalC::ORB.get_rcutmax_Phi(),
                GlobalC::ucell.infoNL.get_rcutmax_Beta(),
                GlobalV::GAMMA_ONLY_LOCAL);

            atom_arrange::search(
                GlobalV::SEARCH_PBC,
                GlobalV::ofs_running,
                GlobalC::GridD,
                GlobalC::ucell,
                GlobalV::SEARCH_RADIUS,
                GlobalV::test_atom_input);

            this->RA.for_2d(this->orb_con.ParaV, GlobalV::GAMMA_ONLY_LOCAL);
            this->UHM.genH.LM->ParaV = &this->orb_con.ParaV;
            this->LM.allocate_HS_R(this->orb_con.ParaV.nnr);
            this->LM.zeros_HSR('S');
            this->UHM.genH.calculate_S_no(this->LM.SlocR.data());
            this->output_SR("SR.csr");

        }
    }

    void ESolver_KS_LCAO::nscf()
    {
        ModuleBase::TITLE("ESolver_KS_LCAO", "nscf");

        std::cout << " NON-SELF CONSISTENT CALCULATIONS" << std::endl;

        time_t time_start = std::time(NULL);

    #ifdef __MPI
        // Peize Lin add 2018-08-14
        switch (GlobalC::exx_lcao.info.hybrid_type)
        {
<<<<<<< HEAD
        case Exx_Info::Hybrid_Type::HF:
        case Exx_Info::Hybrid_Type::PBE0:
        case Exx_Info::Hybrid_Type::HSE:
=======
        case Exx_Global::Hybrid_Type::HF:
        case Exx_Global::Hybrid_Type::PBE0:
        case Exx_Global::Hybrid_Type::SCAN0:
        case Exx_Global::Hybrid_Type::HSE:
>>>>>>> 429fdd64
            GlobalC::exx_lcao.cal_exx_elec_nscf(this->LOWF.ParaV[0]);
            break;
        }
    #endif

        // mohan add 2021-02-09
        // in ions, istep starts from 1,
        // then when the istep is a variable of scf or nscf,
        // istep becomes istep-1, this should be fixed in future
        int istep = 0;
        if(this->phsol != nullptr)
        {
            if(this->psi != nullptr)
            {
                this->phsol->solve(this->phami, this->psi[0], this->pelec, GlobalV::KS_SOLVER, true);
            }
            else if(this->psid != nullptr)
            {
                this->phsol->solve(this->phami, this->psid[0], this->pelec, GlobalV::KS_SOLVER, true);
            }
            for(int ik=0; ik<this->pelec->ekb.nr; ++ik)
            {
                for(int ib=0; ib<this->pelec->ekb.nc; ++ib)
                {
                    GlobalC::wf.ekb[ik][ib] = this->pelec->ekb(ik, ib);
                }
            }
        }
        else
        {
            ModuleBase::WARNING_QUIT("ESolver_KS_PW", "HSolver has not been initialed!");
        }

        time_t time_finish = std::time(NULL);
        ModuleBase::GlobalFunc::OUT_TIME("cal_bands", time_start, time_finish);

        GlobalV::ofs_running << " end of band structure calculation " << std::endl;
        GlobalV::ofs_running << " band eigenvalue in this processor (eV) :" << std::endl;

        for (int ik = 0; ik < GlobalC::kv.nks; ik++)
        {
            if (GlobalV::NSPIN == 2)
            {
                if (ik == 0)
                {
                    GlobalV::ofs_running << " spin up :" << std::endl;
                }
                if (ik == (GlobalC::kv.nks / 2))
                {
                    GlobalV::ofs_running << " spin down :" << std::endl;
                }
            }

            GlobalV::ofs_running << " k-points"
                << ik + 1 << "(" << GlobalC::kv.nkstot << "): "
                << GlobalC::kv.kvec_c[ik].x << " " << GlobalC::kv.kvec_c[ik].y << " " << GlobalC::kv.kvec_c[ik].z << std::endl;

            for (int ib = 0; ib < GlobalV::NBANDS; ib++)
            {
                GlobalV::ofs_running << " spin" << GlobalC::kv.isk[ik] + 1
                    << "final_state " << ib + 1 << " "
                    << GlobalC::wf.ekb[ik][ib] * ModuleBase::Ry_to_eV
                    << " " << GlobalC::wf.wg(ik, ib) * GlobalC::kv.nks << std::endl;
            }
            GlobalV::ofs_running << std::endl;
        }

        // add by jingan in 2018.11.7
        if (GlobalV::CALCULATION == "nscf" && INPUT.towannier90)
        {
            toWannier90 myWannier(GlobalC::kv.nkstot, GlobalC::ucell.G, this->LOWF.wfc_k_grid);
            myWannier.init_wannier(nullptr);
        }

        // add by jingan
        if (berryphase::berry_phase_flag && ModuleSymmetry::Symmetry::symm_flag != 1)
        {
            berryphase bp(this->LOWF);
            bp.Macroscopic_polarization(this->psi);
        }

        return;
    }

}<|MERGE_RESOLUTION|>--- conflicted
+++ resolved
@@ -283,16 +283,10 @@
 #ifdef __MPI
         if(Exx_Info::Hybrid_Type::No != GlobalC::exx_info.info_global.hybrid_type)
         {
-<<<<<<< HEAD
             if (Exx_Info::Hybrid_Type::HF == GlobalC::exx_info.info_global.hybrid_type
                 || Exx_Info::Hybrid_Type::PBE0 == GlobalC::exx_info.info_global.hybrid_type
-                || Exx_Info::Hybrid_Type::HSE == GlobalC::exx_info.info_global.hybrid_type)
-=======
-            if (Exx_Global::Hybrid_Type::HF == GlobalC::exx_lcao.info.hybrid_type
-                || Exx_Global::Hybrid_Type::PBE0 == GlobalC::exx_lcao.info.hybrid_type
-                || Exx_Global::Hybrid_Type::HSE == GlobalC::exx_lcao.info.hybrid_type
-                || Exx_Global::Hybrid_Type::SCAN0 == GlobalC::exx_lcao.info.hybrid_type)
->>>>>>> 429fdd64
+                || Exx_Info::Hybrid_Type::HSE == GlobalC::exx_info.info_global.hybrid_type
+                || Exx_Info::Hybrid_Type::SCAN0 == GlobalC::exx_lcao.info.hybrid_type)
             {
                 GlobalC::exx_lcao.cal_exx_ions(*this->LOWF.ParaV);
 				if(GlobalV::GAMMA_ONLY_LOCAL)
@@ -447,16 +441,10 @@
         // Peize Lin add 2018-08-14
         switch (GlobalC::exx_lcao.info.hybrid_type)
         {
-<<<<<<< HEAD
         case Exx_Info::Hybrid_Type::HF:
         case Exx_Info::Hybrid_Type::PBE0:
+        case Exx_Info::Hybrid_Type::SCAN0:
         case Exx_Info::Hybrid_Type::HSE:
-=======
-        case Exx_Global::Hybrid_Type::HF:
-        case Exx_Global::Hybrid_Type::PBE0:
-        case Exx_Global::Hybrid_Type::SCAN0:
-        case Exx_Global::Hybrid_Type::HSE:
->>>>>>> 429fdd64
             GlobalC::exx_lcao.cal_exx_elec_nscf(this->LOWF.ParaV[0]);
             break;
         }
