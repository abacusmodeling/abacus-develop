#include "pw_basis.h"
#include "../module_base/mymath.h"
#include <iostream>

namespace ModulePW
{

PW_Basis::PW_Basis()
{
    ig2isz = NULL;
    istot2ixy = NULL;  
    ixy2istot = NULL;
    is2ixy = NULL;
    ixy2ip = NULL; 
    startnsz_per = NULL;
    nstnz_per = NULL;
    gdirect = NULL;		
    gcar = NULL; 
    gg = NULL;
    startz = NULL;
    numz = NULL;  
    poolnproc = 1;
    poolrank = 0;
}

PW_Basis:: ~PW_Basis()
{
    if(ig2isz != NULL) delete[] ig2isz;
    if(istot2ixy != NULL) delete[] istot2ixy;
    if(ixy2istot != NULL) delete[] ixy2istot;
    if(is2ixy != NULL) delete[] is2ixy;
    if(ixy2ip != NULL) delete[] ixy2ip;
    if(startnsz_per != NULL) delete[] startnsz_per;
    if(nstnz_per != NULL) delete[] nstnz_per;
    if(gdirect != NULL) delete[] gdirect;
    if(gcar != NULL) delete[] gcar;
    if(gg != NULL) delete[] gg;
    if(startz != NULL) delete[] startz;
    if(numz != NULL) delete[] numz;
}

<<<<<<< HEAD
void PW_Basis::distribute()
{
    this->distribute_r();
    this->distribute_g();
    this->ft.initfft(this->bignx,this->ny,this->nz,this->nst,this->nplane);
    this->ft.setupFFT();
}

=======
//
// Collect total planewaves, store moduli to gg_global, direct coordinates to gdirect_global, and Cartesian coordinates to gcar_global,
// planewaves are stored in the order of modulus increasing.
// known: nx, ny, nz, ggcut
// output: gg_global, gdirect_global, gcar_global
// 
void PW_Basis::collect_tot_pw(double* gg_global, ModuleBase::Vector3<double> *gdirect_global, ModuleBase::Vector3<double> *gcar_global)
{
    int tot_npw = 0;
    int ibox[3] = {0, 0, 0};                            // an auxiliary vector, determine the boundary of the scanning area.
    ibox[0] = int(this->nx / 2) + 1;                    // scan x from -ibox[0] to ibox[0].
    ibox[1] = int(this->ny / 2) + 1;                    // scan y from -ibox[1] to ibox[1].
    ibox[2] = int(this->nz / 2) + 1;                    // scan z from -ibox[2] to ibox[2].

    ModuleBase::Vector3<double> f;

    int ix_start = -ibox[0]; // determine the scaning area along x-direct, if gamma-only, only positive axis is used.
    int ix_end = ibox[0];
    if (this->gamma_only)
    {
        ix_start = 0;
        ix_end = this->nx;
    }

    // count the number of planewaves
    for (int iy = -ibox[1]; iy <= ibox[1]; ++iy)
    {
        for (int ix = ix_start; ix <= ix_end; ++ix)
        {
            // we shift all sticks to the first quadrant in x-y plane here.
            // (ix, iy, iz) is the direct coordinates of planewaves.
            // x and y is the coordinates of shifted sticks in x-y plane.
            // for example, if nx = ny = 10, we will shift the stick on (-1, 2) to (9, 2),
            // so that its index in st_length and st_bottom is 9 + 10 * 2 = 29.
            int x = ix;
            int y = iy;
            if (x < 0) x += this->nx;
            if (y < 0) y += this->ny;
            int index = y * this->nx + x;

            int length = 0; // number of planewave in stick (x, y).
            for (int iz = -ibox[2]; iz <= ibox[2]; ++iz)
            {
                f.x = ix;
                f.y = iy;
                f.z = iz;
                double modulus = f * (this->GGT * f);
                if (modulus <= this->ggecut) ++tot_npw;
            }
        }
    }

    // find all the planewaves
    if (gg_global != NULL) delete[] gg_global;
    if (gdirect_global != NULL) delete[] gdirect_global;
    if (gcar_global != NULL) delete[] gcar_global;
    gg_global = new double[tot_npw];
    gdirect_global = new ModuleBase::Vector3<double>[tot_npw];
    gcar_global = new ModuleBase::Vector3<double>[tot_npw];
    ModuleBase::Vector3<double> *temp_gdirect = new ModuleBase::Vector3<double>[tot_npw]; // direct coordinates of all planewaves, in the order of (x * ny * nz + y * nx + z).
    int ig = 0; // index of planewave.
    for (int iy = -ibox[1]; iy <= ibox[1]; ++iy)
    {
        for (int ix = ix_start; ix <= ix_end; ++ix)
        {
            for (int iz = -ibox[2]; iz <= ibox[2]; ++iz)
            {
                f.x = ix;
                f.y = iy;
                f.z = iz;
                double modulus = f * (GGT * f);
                if (modulus <= ggecut)
                {
                    gg_global[ig] = modulus;
                    temp_gdirect[ig] = f;
                    ig++; 
                }
            }
        }
    }
    assert(ig == tot_npw);

    std::cout<<"collect pw and sticks done\n";
    for (int ig = 0; ig < tot_npw; ++ig)
    {
        std::cout << gg_global[ig] << std::setw(4);
    }
    std::cout << '\n';

    // Rearrange gg_global and gdirect in the order of modulus decreasing, and sort st_* from longest to shortest.
    int *gg_sorted_index = new int[tot_npw]; // indexs of planewaves in the order of modulus increasing.
    gg_sorted_index[0] = 0;
    ModuleBase::heapsort(tot_npw, gg_global, gg_sorted_index); // sort gg_global in the order of modulus decreasing.
    for (int igtot = 0; igtot < tot_npw; ++igtot)
    {
        gdirect_global[igtot] = temp_gdirect[gg_sorted_index[igtot]]; // rearrange gdirect_global in the same order of gg_global.
        gcar_global[igtot] = gdirect_global[igtot] * this->G;
    }
    std::cout<<"sort pw done\n";

    delete[] temp_gdirect;
    delete[] gg_sorted_index;
}
>>>>>>> e53b70fe
}<|MERGE_RESOLUTION|>--- conflicted
+++ resolved
@@ -39,7 +39,6 @@
     if(numz != NULL) delete[] numz;
 }
 
-<<<<<<< HEAD
 void PW_Basis::distribute()
 {
     this->distribute_r();
@@ -48,7 +47,6 @@
     this->ft.setupFFT();
 }
 
-=======
 //
 // Collect total planewaves, store moduli to gg_global, direct coordinates to gdirect_global, and Cartesian coordinates to gcar_global,
 // planewaves are stored in the order of modulus increasing.
@@ -152,5 +150,4 @@
     delete[] temp_gdirect;
     delete[] gg_sorted_index;
 }
->>>>>>> e53b70fe
 }