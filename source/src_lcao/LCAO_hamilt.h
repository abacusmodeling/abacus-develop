#ifndef LCAO_HAMILT_H
#define LCAO_HAMILT_H

#include "../module_base/global_function.h"
#include "../module_base/global_variable.h"
#include "LCAO_gen_fixedH.h"
#include "../module_gint/gint_gamma.h"
#include "../module_gint/gint_k.h"

#ifdef __EXX
#include <RI/global/Tensor.h>
#endif

class LCAO_Hamilt
{
    public:

    LCAO_Hamilt();
    ~LCAO_Hamilt();

    void grid_prepare(void);
        
    // used fro k-dependent Hamiltonian matrix.
    void calculate_Hk( const int &ik);
    
    // used for Gamma only Hamiltonian matrix.
    void calculate_Hgamma( const int &ik , vector<ModuleBase::matrix> dm_gamma);						// Peize Lin add ik 2016-12-03

    void calculate_STN_R(void); //LiuXh add 2019-07-15

    // jingan add 2021-6-4
    void set_R_range_sparse();
    void calculate_STN_R_sparse(const int &current_spin, const double &sparse_threshold);
    void calculate_STN_R_sparse_for_S(const double &sparse_threshold);
    void calculat_HR_dftu_sparse(const int &current_spin, const double &sparse_threshold);
    void calculat_HR_dftu_soc_sparse(const int &current_spin, const double &sparse_threshold);
    void calculate_HR_exx_sparse(const int &current_spin, const double &sparse_threshold);
#ifdef __EXX
    template<typename Tdata> void calculate_HR_exx_sparse(const int &current_spin, const double &sparse_threshold,
        const std::vector< std::map<int, std::map<std::pair<int,std::array<int,3>>, RI::Tensor<Tdata>>>> &Hexxs);
<<<<<<< HEAD
=======
#endif
>>>>>>> 2c42336f
    void calculate_HSR_sparse(const int &current_spin, const double &sparse_threshold);
    void calculate_SR_sparse(const double &sparse_threshold);
    void clear_zero_elements(const int &current_spin, const double &sparse_threshold);
    void destroy_all_HSR_sparse(void);

    // used for gamma only algorithms.
    Gint_Gamma GG;

    // used for k-dependent grid integration.
    Gint_k GK;

    // use overlap matrix to generate fixed Hamiltonian
    LCAO_gen_fixedH genH;

    LCAO_Matrix* LM;
    
    // init S (overlap matrix) flag.
    bool init_s;

    private:

    // used for gamma only algorithms.
    void calculate_STNR_gamma(void);

    void calculate_STNR_gamma_B(void); //mohan add 2012-04-14

    void calculate_STNR_k(void);

};

#ifdef __EXX
#include "LCAO_hamilt.hpp"
#endif

#endif<|MERGE_RESOLUTION|>--- conflicted
+++ resolved
@@ -38,10 +38,7 @@
 #ifdef __EXX
     template<typename Tdata> void calculate_HR_exx_sparse(const int &current_spin, const double &sparse_threshold,
         const std::vector< std::map<int, std::map<std::pair<int,std::array<int,3>>, RI::Tensor<Tdata>>>> &Hexxs);
-<<<<<<< HEAD
-=======
 #endif
->>>>>>> 2c42336f
     void calculate_HSR_sparse(const int &current_spin, const double &sparse_threshold);
     void calculate_SR_sparse(const double &sparse_threshold);
     void clear_zero_elements(const int &current_spin, const double &sparse_threshold);
