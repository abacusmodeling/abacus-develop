#ifndef RUN_MD_LCAO_H
#define RUN_MD_LCAO_H 

#include "../src_pw/charge_extra.h"
<<<<<<< HEAD
#include "module_esolver/esolver.h"
=======
#include "module_orbital/ORB_control.h"
#include "src_lcao/LCAO_matrix.h"
#include "module_ensolver/en_solver.h"
>>>>>>> 01637836

class Run_MD_LCAO
{

	public:

	Run_MD_LCAO(Parallel_Orbitals &pv);
	~Run_MD_LCAO();

<<<<<<< HEAD
	void opt_cell(ModuleESolver::ESolver *p_ensolver);
	void opt_ions(ModuleESolver::ESolver *p_ensolver);
	void md_force_virial(ModuleESolver::ESolver *p_ensolver,
=======
	void opt_cell(ORB_control &orb_con, ModuleEnSover::En_Solver *p_ensolver);
	void opt_ions(ModuleEnSover::En_Solver *p_ensolver);
	void md_force_virial(ModuleEnSover::En_Solver *p_ensolver,
>>>>>>> 01637836
		const int &istep,
        const int& numIon, 
        double &potential, 
        ModuleBase::Vector3<double>* force, 
        ModuleBase::matrix& virial);

	private:

	// electron charge density extropolation method
	Charge_Extra CE;
    bool cellchange;
    LCAO_Matrix LM_md;
};

#endif<|MERGE_RESOLUTION|>--- conflicted
+++ resolved
@@ -2,13 +2,9 @@
 #define RUN_MD_LCAO_H 
 
 #include "../src_pw/charge_extra.h"
-<<<<<<< HEAD
-#include "module_esolver/esolver.h"
-=======
 #include "module_orbital/ORB_control.h"
 #include "src_lcao/LCAO_matrix.h"
-#include "module_ensolver/en_solver.h"
->>>>>>> 01637836
+#include "module_esolver/esolver.h"
 
 class Run_MD_LCAO
 {
@@ -18,15 +14,9 @@
 	Run_MD_LCAO(Parallel_Orbitals &pv);
 	~Run_MD_LCAO();
 
-<<<<<<< HEAD
-	void opt_cell(ModuleESolver::ESolver *p_ensolver);
-	void opt_ions(ModuleESolver::ESolver *p_ensolver);
-	void md_force_virial(ModuleESolver::ESolver *p_ensolver,
-=======
-	void opt_cell(ORB_control &orb_con, ModuleEnSover::En_Solver *p_ensolver);
-	void opt_ions(ModuleEnSover::En_Solver *p_ensolver);
-	void md_force_virial(ModuleEnSover::En_Solver *p_ensolver,
->>>>>>> 01637836
+	void opt_cell(ORB_control &orb_con, ModuleESolver::ESolver *p_esolver);
+	void opt_ions(ModuleESolver::ESolver *p_esolver);
+	void md_force_virial(ModuleESolver::ESolver *p_esolver,
 		const int &istep,
         const int& numIon, 
         double &potential, 
