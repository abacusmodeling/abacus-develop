--- conflicted
+++ resolved
@@ -19,10 +19,6 @@
 	LOOP_elec LOE;
 
 	void opt_ions(void);
-<<<<<<< HEAD
-	void output_HS_R(void); //LiuXh add 2019-07-15
-  void output_S_R(std::string file);
-=======
 	void output_HS_R(
         const std::string &SR_filename="data-SR-sparse_SPIN0.csr",
         const std::string &HR_filename_up="data-HR-sparse_SPIN0.csr",
@@ -31,7 +27,6 @@
         const double &sparse_threshold=1e-10
     ); //LiuXh add 2019-07-15, modify in 2021-12-3
     void output_SR(const std::string &SR_filename, const bool &binary=false, const double &sparse_threshold=1e-10);
->>>>>>> a2bd6bf2
 
 	private:
 
