--- conflicted
+++ resolved
@@ -194,20 +194,7 @@
 			|| Exx_Global::Hybrid_Type::PBE0==GlobalC::exx_lcao.info.hybrid_type 
 			|| Exx_Global::Hybrid_Type::HSE==GlobalC::exx_lcao.info.hybrid_type )
 		{
-<<<<<<< HEAD
-			GlobalC::exx_lcao.cal_exx_ions();
-=======
-			case Exx_Global::Hybrid_Type::HF:
-			case Exx_Global::Hybrid_Type::PBE0:
-			case Exx_Global::Hybrid_Type::HSE:
-				GlobalC::exx_lcao.cal_exx_ions(*lowf.ParaV);
-				break;
-			case Exx_Global::Hybrid_Type::No:
-			case Exx_Global::Hybrid_Type::Generate_Matrix:
-				break;
-			default:
-				throw std::invalid_argument(ModuleBase::GlobalFunc::TO_STRING(__FILE__)+ModuleBase::GlobalFunc::TO_STRING(__LINE__));
->>>>>>> 1209a0c2
+			GlobalC::exx_lcao.cal_exx_ions(*lowf.ParaV);
 		}
 
 		// No exx
@@ -231,13 +218,8 @@
 			{
 				for( size_t hybrid_step=0; hybrid_step!=GlobalC::exx_global.info.hybrid_step; ++hybrid_step )
 				{
-<<<<<<< HEAD
 					XC_Functional::set_xc_type(GlobalC::ucell.atoms[0].xc_func);
-					GlobalC::exx_lcao.cal_exx_elec();
-=======
-					GlobalC::exx_global.info.set_xcfunc(GlobalC::xcf);
 					GlobalC::exx_lcao.cal_exx_elec(loc, lowf.wfc_k_grid);
->>>>>>> 1209a0c2
 					
 					ELEC_scf es;
 					es.scf(istep-1, loc, lowf, *this->UHM);
