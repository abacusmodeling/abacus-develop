//==========================================================
// Author:Xin Qu
// DATE : 2019-12-10
//==========================================================
#include <sstream>
#include <iostream>
#include <fstream>
#include <iomanip>
#include <stdio.h>
#include <string.h>
#include <cmath>
#include <sstream>
#include <complex>
#include "../module_base/memory.h"

#include "dftu.h"
#include "../module_base/constants.h"
#include "../src_pw/global.h"
#include "global_fp.h"
#include "../module_base/global_function.h"
#include "../module_base/inverse_matrix.h"
#include "LOOP_ions.h"
#include "LCAO_matrix.h"
#include "../src_pw/magnetism.h"
#include "../module_orbital/ORB_gen_tables.h"
#include "../src_pw/charge.h"
#include "../module_base/timer.h"

extern "C"
{
  void pzgemm_(
		const char *transa, const char *transb,
		const int *M, const int *N, const int *K,
		const std::complex<double> *alpha,
		const std::complex<double> *A, const int *IA, const int *JA, const int *DESCA,
		const std::complex<double> *B, const int *IB, const int *JB, const int *DESCB,
		const std::complex<double> *beta,
		std::complex<double> *C, const int *IC, const int *JC, const int *DESCC);
  
  void pdgemm_(
		const char *transa, const char *transb,
		const int *M, const int *N, const int *K,
		const double *alpha,
		const double *A, const int *IA, const int *JA, const int *DESCA,
		const double *B, const int *IB, const int *JB, const int *DESCB,
		const double *beta,
		double *C, const int *IC, const int *JC, const int *DESCC);

  void pztranc_(
    const int *M, const int *N,
    const std::complex<double> *alpha,
    const std::complex<double> *A, const int *IA, const int *JA, const int *DESCA,
    const std::complex<double> *beta,
    std::complex<double> *C, const int *IC, const int *JC, const int *DESCC);

  void pdtran_(
    const int *M, const int *N,
    const double *alpha,
    const double *A, const int *IA, const int *JA, const int *DESCA,
    const double *beta,
    double *C, const int *IC, const int *JC, const int *DESCC);
}

namespace GlobalC
{
ModuleDFTU::DFTU dftu;
}

namespace ModuleDFTU{
DFTU::DFTU(){}

DFTU::~DFTU(){}

void DFTU::init(
	UnitCell_pseudo &cell, // unitcell class
    LCAO_Matrix &lm
    )
{
    ModuleBase::TITLE("DFTU", "init");

    this->LM = &lm;
    
    // needs reconstructions in future
	// global parameters, need to be removed in future
	const int npol = GlobalV::NPOL; // number of polarization directions
	const int nlocal = GlobalV::NLOCAL; // number of total local orbitals
	const int nks = GlobalC::kv.nks; // number of k-points
	const int nspin = GlobalV::NSPIN; // number of spins
	
	

	if(dftu_type==1 && double_counting==1) cal_type = 1;
	else if(dftu_type==1 && double_counting==2) cal_type = 2;
	else if(dftu_type==2 && double_counting==1) cal_type = 3;
	else if(dftu_type==2 && double_counting==2) cal_type = 4;
	else ModuleBase::WARNING_QUIT("DFT+U", "Wrong parameter");
		
	this->EU = 0.0;

	if(GlobalV::FORCE)
	{
		this->force_dftu.resize(cell.nat);
		for(int ia=0; ia<cell.nat; ia++)
			this->force_dftu.at(ia).resize(3, 0.0);
	}

	if(GlobalV::STRESS)
	{
		this->stress_dftu.resize(3);
		for(int dim=0; dim<3; dim++)
			this->stress_dftu.at(dim).resize(3, 0.0);
	}

	this->locale.resize(cell.nat);
	this->locale_save.resize(cell.nat);

	this->iatlnmipol2iwt.resize(cell.nat);
	this->iat2it.resize(cell.nat);
	this->iwt2it.resize(nlocal);
	this->iwt2l.resize(nlocal);
	this->iwt2n.resize(nlocal);
	this->iwt2m.resize(nlocal);
	this->iwt2ipol.resize(nlocal);	

	//initialize 
	for(int i=0; i<nlocal; i++)
	{
		this->iwt2it.at(i) = -1;
		this->iwt2l.at(i) = -1;
		this->iwt2n.at(i) = -1;
		this->iwt2m.at(i) = -1;
		this->iwt2ipol.at(i) = -1;
	}

	int num_locale=0;
	//it:index of type of atom
	for(int it=0; it<cell.ntype; ++it)
	{				
		for(int ia=0; ia<cell.atoms[it].na; ia++)
		{
			//ia:index of atoms of this type
			//determine the size of locale
			const int iat = cell.itia2iat(it, ia);
			this->iat2it.at(iat) = it;

			locale.at(iat).resize(cell.atoms[it].nwl+1);
			locale_save.at(iat).resize(cell.atoms[it].nwl+1);

			for(int l=0; l<=cell.atoms[it].nwl; l++)
			{			
				const int N = cell.atoms[it].l_nchi[l];

				locale.at(iat).at(l).resize(N);
				locale_save.at(iat).at(l).resize(N);

				for(int n=0; n<N; n++)
				{
					if(nspin==1 || nspin==2)
					{
						locale.at(iat).at(l).at(n).resize(2);
						locale_save.at(iat).at(l).at(n).resize(2);

						locale.at(iat).at(l).at(n).at(0).create(2*l+1, 2*l+1);
						locale.at(iat).at(l).at(n).at(1).create(2*l+1, 2*l+1);

						locale_save.at(iat).at(l).at(n).at(0).create(2*l+1, 2*l+1);
						locale_save.at(iat).at(l).at(n).at(1).create(2*l+1, 2*l+1);
						num_locale+=(2*l+1)*(2*l+1)*2;
					}
					else if(nspin==4) //SOC
					{
						locale.at(iat).at(l).at(n).resize(1);
						locale_save.at(iat).at(l).at(n).resize(1);

						locale.at(iat).at(l).at(n).at(0).create((2*l+1)*npol, (2*l+1)*npol);
						locale_save.at(iat).at(l).at(n).at(0).create((2*l+1)*npol, (2*l+1)*npol);
						num_locale+=(2*l+1)*(2*l+1)*npol*npol;
					}												
				}
			}

			//initialize the arrry iatlnm2iwt[iat][l][n][m]
			this->iatlnmipol2iwt.at(iat).resize(cell.atoms[it].nwl+1);
			for(int L=0; L<=cell.atoms[it].nwl; L++)
			{
				this->iatlnmipol2iwt.at(iat).at(L).resize(cell.atoms[it].l_nchi[L]);

				for(int n=0; n<cell.atoms[it].l_nchi[L]; n++)
				{
					this->iatlnmipol2iwt.at(iat).at(L).at(n).resize(2*L+1);
					
					for(int m=0; m<2*L+1; m++)
					{
						this->iatlnmipol2iwt.at(iat).at(L).at(n).at(m).resize(npol);
					}
				}
			}

			for(int iw=0; iw<cell.atoms[it].nw*npol; iw++)
			{
				int iw0 = iw/npol;
				int ipol = iw%npol;
				int iwt = cell.itiaiw2iwt(it, ia, iw);
				int l = cell.atoms[it].iw2l[iw0];
				int n = cell.atoms[it].iw2n[iw0];
				int m = cell.atoms[it].iw2m[iw0];
								
				this->iatlnmipol2iwt.at(iat).at(l).at(n).at(m).at(ipol) = iwt;
				this->iwt2it.at(iwt) = it;
				this->iwt2l.at(iwt) = l;
				this->iwt2n.at(iwt) = n;
				this->iwt2m.at(iwt) = m;
				this->iwt2ipol.at(iwt) = ipol;
			}
		}	
	}

	
 	if(Yukawa)
 	{
		this->Fk.resize(cell.ntype);
		
		this->U_Yukawa.resize(cell.ntype);
		this->J_Yukawa.resize(cell.ntype);	

		for(int it=0; it<cell.ntype; it++)
		{
			const int NL = cell.atoms[it].nwl + 1;

			this->Fk.at(it).resize(NL);		
			this->U_Yukawa.at(it).resize(NL);
			this->J_Yukawa.at(it).resize(NL);	

			for(int l=0; l<NL; l++)
			{
				int N = cell.atoms[it].l_nchi[l];

				this->Fk.at(it).at(l).resize(N);
				for(int n=0; n<N; n++)
				{
					this->Fk.at(it).at(l).at(n).resize(l+1, 0.0);
				}	

				this->U_Yukawa.at(it).at(l).resize(N, 0.0);
				this->J_Yukawa.at(it).at(l).resize(N, 0.0);

				// if(l>=orbital_corr[it] && orbital_corr[it]!=-1)
				// {
					// this->cal_slater_Fk(l, it);
					// this->cal_slater_UJ(it, l);
				// }
			}			 	
		}
 	}

	if(GlobalV::CALCULATION=="nscf")
	{
		std::stringstream sst; 
		sst << GlobalV::global_out_dir << "onsite.dm"; 
		this->read_occup_m( sst.str() );
		this->local_occup_bcast();		
	}
	else
	{
		if(omc) 
		{
			std::stringstream sst; 
			sst << "initial_onsite.dm"; 
			this->read_occup_m( sst.str() );
			this->local_occup_bcast();
		}
	}
	
	ModuleBase::Memory::record("DFTU","locale",num_locale,"double");

  //GlobalV::ofs_running << "GlobalC::dftu.cpp "<< __LINE__ << std::endl;
    return;
}

void DFTU::cal_occup_m_k(const int iter,  std::vector<ModuleBase::ComplexMatrix> &dm_k)
{
	ModuleBase::TITLE("DFTU", "cal_occup_m_k");
	ModuleBase::timer::tick("DFTU", "cal_occup_m_k");

	for(int T=0; T<GlobalC::ucell.ntype; T++)
	{
		if(orbital_corr[T]==-1) continue;

		//const int LC = orbital_corr[T];
		
		for(int I=0; I<GlobalC::ucell.atoms[T].na; I++)
		{
		 	const int iat = GlobalC::ucell.itia2iat(T, I);
			
			for(int l=0; l<GlobalC::ucell.atoms[T].nwl+1; l++)
			{
				const int N = GlobalC::ucell.atoms[T].l_nchi[l];

				for(int n=0; n<N; n++)
				{						
					if(GlobalV::NSPIN==4)
					{
						locale_save[iat][l][n][0] = locale[iat][l][n][0];
            			locale[iat][l][n][0].zero_out();
					}
					else if(GlobalV::NSPIN==1 || GlobalV::NSPIN==2)
					{
						locale_save[iat][l][n][0] = locale[iat][l][n][0];
						locale_save[iat][l][n][1] = locale[iat][l][n][1];
						locale[iat][l][n][0].zero_out();
						locale[iat][l][n][1].zero_out();
					}
				}
			}			
		}
	}

	//=================Part 1======================
	//call PBLAS routine to calculate the product of the S and density matrix
	const char transN = 'N', transT = 'T';
	const int  one_int = 1;
	const std::complex<double> alpha(1.0,0.0), beta(0.0,0.0);

	std::vector<std::complex<double>> srho(this->LM->ParaV->nloc);
    std::vector<std::complex<double>> Sk(this->LM->ParaV->nloc);
	
	for(int ik=0; ik<GlobalC::kv.nks; ik++)
	{
		// srho(mu,nu) = \sum_{iw} S(mu,iw)*dm_k(iw,nu)
        this->folding_overlap_matrix(ik, &Sk[0], *this->LM);

	#ifdef __MPI
		pzgemm_(&transN, &transT,
				&GlobalV::NLOCAL, &GlobalV::NLOCAL, &GlobalV::NLOCAL,
				&alpha, 
				&Sk[0], &one_int, &one_int, this->LM->ParaV->desc, 
				dm_k.at(ik).c, &one_int, &one_int, this->LM->ParaV->desc,
				&beta, 
<<<<<<< HEAD
				&srho[0], &one_int, &one_int, this->LM->ParaV->desc);
=======
				&srho[0], &one_int, &one_int, GlobalC::ParaO.desc);
	#endif
>>>>>>> 77cd1522

    	const int spin = GlobalC::kv.isk[ik];
    	for(int it=0; it<GlobalC::ucell.ntype; it++)
	  	{
			const int NL = GlobalC::ucell.atoms[it].nwl + 1;
			const int LC = orbital_corr[it];
	
			if(LC == -1) continue;

		  	for(int ia=0; ia<GlobalC::ucell.atoms[it].na; ia++)
		  	{		
		  	const int iat = GlobalC::ucell.itia2iat(it, ia);

		  	for(int l=0; l<NL; l++)
		  	{				
		  		// if(Yukawa)
		  		// {
		  			// if(l<orbital_corr[it]) continue;
		  		// }
		  		// else
		  		// {
		  			// if(l!=orbital_corr[it]) continue;
		  		// }
		  		if(l!=orbital_corr[it]) continue;

		  		const int N = GlobalC::ucell.atoms[it].l_nchi[l];
  
		  		for(int n=0; n<N; n++)
		  		{
		  		 	// if(!Yukawa && n!=0) continue;
		  			if(n!=0) continue;

		  			//Calculate the local occupation number matrix			
		  			for(int m0=0; m0<2*l+1; m0++)
		  			{
		  				for(int ipol0=0; ipol0<GlobalV::NPOL; ipol0++)
		  				{
		  					const int iwt0 = this->iatlnmipol2iwt[iat][l][n][m0][ipol0];
		  					const int mu = this->LM->ParaV->trace_loc_row[iwt0];
		  					const int mu_prime = this->LM->ParaV->trace_loc_col[iwt0];

		  					for(int m1=0; m1<2*l+1; m1++)
		  					{
		  						for(int ipol1=0; ipol1<GlobalV::NPOL; ipol1++)
		  						{									
		  							const int iwt1 = this->iatlnmipol2iwt[iat][l][n][m1][ipol1];
		  							const int nu = this->LM->ParaV->trace_loc_col[iwt1];
		  							const int nu_prime = this->LM->ParaV->trace_loc_row[iwt1];

		  							const int irc = nu*this->LM->ParaV->nrow + mu;
		  							const int irc_prime = mu_prime*this->LM->ParaV->nrow + nu_prime;

		  							const int m0_all = m0 + ipol0*(2*l+1);
		  							const int m1_all = m1 + ipol1*(2*l+1);

		  							if( (nu>=0) && (mu>=0) )
		  								locale[iat][l][n][spin](m0_all, m1_all) += (srho[irc]).real()/4.0;									

		  							if( (nu_prime>=0) && (mu_prime>=0) )
		  								locale[iat][l][n][spin](m0_all, m1_all) += (std::conj(srho[irc_prime])).real()/4.0;
		  						}//ipol1										
		  					}//m1
		  				}//ipol0
		  			}//m0
		  			}//end n
		  		// this->print(it, iat, l, N, iter);
		  		}//end l
		  	}//end ia
	  	}//end it
	}//ik

  	for(int it=0; it<GlobalC::ucell.ntype; it++)
	{
	  	const int NL = GlobalC::ucell.atoms[it].nwl + 1;
	  	const int LC = orbital_corr[it];
  
	  	if(LC == -1) continue;

		for(int ia=0; ia<GlobalC::ucell.atoms[it].na; ia++)
		{		
			const int iat = GlobalC::ucell.itia2iat(it, ia);

			for(int l=0; l<NL; l++)
			{				
				// if(Yukawa)
				// {
					// if(l<orbital_corr[it]) continue;
				// }
				// else
				// {
					// if(l!=orbital_corr[it]) continue;
				// }
				if(l!=orbital_corr[it]) continue;

	  			const int N = GlobalC::ucell.atoms[it].l_nchi[l];

				for(int n=0; n<N; n++)
				{
					// if(!Yukawa && n!=0) continue;
					if(n!=0) continue;
					// set the local occupation mumber matrix of spin up and down zeros

				#ifdef __MPI
					if(GlobalV::NSPIN==1 || GlobalV::NSPIN==4)
					{
						ModuleBase::matrix temp(locale[iat][l][n][0]);
						MPI_Allreduce( &temp(0,0), &locale[iat][l][n][0](0,0), (2*l+1)*GlobalV::NPOL*(2*l+1)*GlobalV::NPOL,
												MPI_DOUBLE, MPI_SUM, MPI_COMM_WORLD );
					}
					else if(GlobalV::NSPIN==2)
					{
						ModuleBase::matrix temp0(locale[iat][l][n][0]);
						MPI_Allreduce( &temp0(0,0), &locale[iat][l][n][0](0,0), (2*l+1)*(2*l+1),
												MPI_DOUBLE, MPI_SUM, MPI_COMM_WORLD );

						ModuleBase::matrix temp1(locale[iat][l][n][1]);
						MPI_Allreduce( &temp1(0,0), &locale[iat][l][n][1](0,0), (2*l+1)*(2*l+1),
												MPI_DOUBLE, MPI_SUM, MPI_COMM_WORLD );
					}
				#endif

					// for the case spin independent calculation
					switch(GlobalV::NSPIN)
					{
						case 1:
						locale[iat][l][n][0] += transpose(locale[iat][l][n][0]);
						locale[iat][l][n][0] *= 0.5;
						locale[iat][l][n][1] += locale[iat][l][n][0];
						break;

						case 2:
						for(int is=0; is<GlobalV::NSPIN; is++)
							locale[iat][l][n][is] += transpose(locale[iat][l][n][is]);
						break;

						case 4: //SOC
						locale[iat][l][n][0] += transpose(locale[iat][l][n][0]);
						break;

						default:
						std::cout << "Not supported NSPIN parameter" << std::endl;
						exit(0);			
					}
				}//end n
	  		// this->print(it, iat, l, N, iter);
	  		}//end l
	  	}//end ia
	}//end it

	//GlobalV::ofs_running << "GlobalC::dftu.cpp "<< __LINE__  << std::endl;

	ModuleBase::timer::tick("DFTU", "cal_occup_m_k");
	return;
}

void DFTU::cal_occup_m_gamma(const int iter,  std::vector<ModuleBase::matrix> &dm_gamma)
{
	ModuleBase::TITLE("DFTU", "cal_occup_m_gamma");	
	ModuleBase::timer::tick("DFTU", "cal_occup_m_gamma");
	for(int T=0; T<GlobalC::ucell.ntype; T++)
	{
		if(orbital_corr[T]==-1) continue;
		const int L = orbital_corr[T];
		
		for(int I=0; I<GlobalC::ucell.atoms[T].na; I++)
		{
			const int iat = GlobalC::ucell.itia2iat(T, I);
			
			for(int l=L; l<GlobalC::ucell.atoms[T].nwl+1; l++)
			{
				const int N = GlobalC::ucell.atoms[T].l_nchi[l];

				for(int n=0; n<N; n++)
				{									
					locale_save[iat][l][n][0] = locale[iat][l][n][0];
					locale_save[iat][l][n][1] = locale[iat][l][n][1];	
					locale[iat][l][n][0].zero_out();
					locale[iat][l][n][1].zero_out();				
				}
			}			
		}
	}
	
	//=================Part 1======================
	//call PBLAS routine to calculate the product of the S and density matrix
	const char transN = 'N', transT = 'T';
	const int  one_int = 1;
	const double alpha = 1.0, beta = 0.0;

	std::vector<double> srho(this->LM->ParaV->nloc);
	for(int is=0; is<GlobalV::NSPIN; is++)
	{
		// srho(mu,nu) = \sum_{iw} S(mu,iw)*dm_gamma(iw,nu)
	
	#ifdef __MPI
		pdgemm_(&transN, &transT,
				&GlobalV::NLOCAL, &GlobalV::NLOCAL, &GlobalV::NLOCAL,
				&alpha, 
				this->LM->Sloc.data(), &one_int, &one_int, this->LM->ParaV->desc, 
				dm_gamma.at(is).c, &one_int, &one_int, this->LM->ParaV->desc,
				&beta,
<<<<<<< HEAD
				&srho[0], &one_int, &one_int, this->LM->ParaV->desc);
=======
				&srho[0], &one_int, &one_int, GlobalC::ParaO.desc);
	#endif
>>>>>>> 77cd1522

    for(int it=0; it<GlobalC::ucell.ntype; it++)
	  {
	  	const int NL = GlobalC::ucell.atoms[it].nwl + 1;
	  	if(orbital_corr[it] == -1) continue;
	  	for(int ia=0; ia<GlobalC::ucell.atoms[it].na; ia++)
	  	{
	  		const int iat = GlobalC::ucell.itia2iat(it, ia);

	  		for(int l=0; l<NL; l++)
	  		{				
	  			// if(Yukawa)
	  			// {
	  				// if(l<orbital_corr[it]) continue;
	  			// }
	  			// else
	  			// {
	  				// if(l!=orbital_corr[it]) continue;
	  			// }
	  			if(l!=orbital_corr[it]) continue;

	  			const int N = GlobalC::ucell.atoms[it].l_nchi[l];

	  			for(int n=0; n<N; n++)
	  			{
	  			 	// if(!Yukawa && n!=0) continue;
	  				if(n!=0) continue;

	  				//Calculate the local occupation number matrix			
	  				for(int m0=0; m0<2*l+1; m0++)
	  				{	
	  					for(int ipol0=0; ipol0<GlobalV::NPOL; ipol0++)
	  					{
	  						const int iwt0 = this->iatlnmipol2iwt.at(iat).at(l).at(n).at(m0).at(ipol0);
	  						const int mu = this->LM->ParaV->trace_loc_row[iwt0];
	  						const int mu_prime = this->LM->ParaV->trace_loc_col[iwt0];

	  						for(int m1=0; m1<2*l+1; m1++)
	  						{	
	  							for(int ipol1=0; ipol1<GlobalV::NPOL; ipol1++)
	  							{											
	  								const int iwt1 = this->iatlnmipol2iwt.at(iat).at(l).at(n).at(m1).at(ipol1);
	  								const int nu = this->LM->ParaV->trace_loc_col[iwt1];
	  								const int nu_prime = this->LM->ParaV->trace_loc_row[iwt1];

	  								const int irc = nu*this->LM->ParaV->nrow + mu;
	  								const int irc_prime = mu_prime*this->LM->ParaV->nrow + nu_prime;

	  								if( (nu>=0) && (mu>=0) )
	  								{																																																
	  									int m0_all = m0 + (2*l+1)*ipol0;
	  									int m1_all = m0 + (2*l+1)*ipol1;

	  									locale[iat][l][n][is](m0,m1) += srho[irc]/4.0;														
	  								}

	  								if( (nu_prime>=0) && (mu_prime>=0) )
	  								{
	  									int m0_all = m0 + (2*l+1)*ipol0;
	  									int m1_all = m0 + (2*l+1)*ipol1;
  
	  									locale[iat][l][n][is](m0,m1) += srho[irc_prime]/4.0;
	  								}
	  							}			
	  						}
	  					}
	  				}

	  				ModuleBase::matrix temp(locale[iat][l][n][is]);
					
				#ifdef __MPI
	  				MPI_Allreduce( &temp(0,0), &locale[iat][l][n][is](0,0), (2*l+1)*GlobalV::NPOL*(2*l+1)*GlobalV::NPOL,
	  								      MPI_DOUBLE, MPI_SUM, MPI_COMM_WORLD );
				#endif

	  				// for the case spin independent calculation
	  				switch(GlobalV::NSPIN)
	  				{
	  				  case 1:	
	  				  	locale[iat][l][n][0] += transpose(locale[iat][l][n][0]);
                locale[iat][l][n][0] *= 0.5;
                locale[iat][l][n][1] += locale[iat][l][n][0];
	  				  	break;

	  				  case 2:
	  				  	locale[iat][l][n][is] += transpose(locale[iat][l][n][is]);
	  				  	break;

	  				  default:
	  				  	std::cout << "Not supported NSPIN parameter" << std::endl;
	  				  	exit(0);			
	  				}

	  			}//end for(n)
	  			//this->print(it, iat, 2*L+1, N);
	  		}//L
	  	}//ia
	  }//it

	}//is

	//test the sum rule of srho
	/*
	double elec_tot = 0.0;
	double Nele = 0.0; 
	for(int is=0; is<GlobalV::NSPIN; is++)
	{
		for(int ir=0; ir<this->LM->ParaV->nrow; ir++)
		{
			for(int ic=0; ic<this->LM->ParaV->ncol; ic++)
			{
				int row = this->LM->ParaV->MatrixInfo.row_set[ir];
				int col = this->LM->ParaV->MatrixInfo.col_set[ic];

				if(row==col) elec_tot += srho.at(is).at(ic*this->LM->ParaV->nrow + ir);
			}
		}
	}	
	MPI_Allreduce(&elec_tot, &Nele, 1, MPI_DOUBLE, MPI_SUM, MPI_COMM_WORLD);

	if(GlobalV::MY_RANK==0)
	{
		std::ofstream ofs_elec("nelec.dat", ios_base::app);
		ofs_elec << "Total number of electrons of the system " << Nele << std::endl;
	}
	*/

	//ofs_running << "GlobalC::dftu.cpp "<< __LINE__  << std::endl;
	ModuleBase::timer::tick("DFTU", "cal_occup_m_gamma");
	return;
}

void DFTU::write_occup_m(const std::string &fn)
{
	ModuleBase::TITLE("DFTU", "write_occup_m");

	if(GlobalV::MY_RANK!=0) return;

	std::ofstream ofdftu;
	ofdftu.open(fn.c_str());
    if (!ofdftu)
    {
    	std::cout << "DFTU::write_occup_m. Can't create file onsite.dm!" << std::endl;
		exit(0);
    }

	for(int T=0; T<GlobalC::ucell.ntype; T++)
	{
		if(orbital_corr[T]==-1) continue;
		const int NL = GlobalC::ucell.atoms[T].nwl+1;
		const int LC = orbital_corr[T];

		for(int I=0; I<GlobalC::ucell.atoms[T].na; I++)
		{
			const int iat = GlobalC::ucell.itia2iat(T, I);
			ofdftu << "atoms" << "  " << iat << std::endl;

			for(int l=0; l<NL; l++)
			{
				// if(Yukawa)
				// {
					// if(l<orbital_corr[T]) continue;
				// }
				// else
				// {
					// if(l!=orbital_corr[T]) continue;
				// }
				if(l!=orbital_corr[T]) continue;
				
				const int N = GlobalC::ucell.atoms[T].l_nchi[l];
				ofdftu << "L" << "  " << l << std::endl;

				for(int n=0; n<N; n++)		
				{
					// if(!Yukawa && n!=0) continue;
					if(n!=0) continue;

					ofdftu << "zeta" << "  " << n << std::endl;
					
					if(GlobalV::NSPIN==1 || GlobalV::NSPIN==2)
					{
						for(int is=0; is<2; is++)
						{
							ofdftu << "spin" << "  " << is << std::endl;
							for(int m0=0; m0<2*l+1; m0++)
							{
								for(int m1=0; m1<2*l+1; m1++)
								{
									ofdftu << fixed << std::setw(12) << std::setprecision(8) << locale.at(iat).at(l).at(n).at(is)(m0, m1);
								}
								ofdftu << std::endl;
							}
						}
					}
					else if(GlobalV::NSPIN==4) //SOC
					{
						for(int m0=0; m0<2*l+1; m0++)
						{
							for(int ipol0=0; ipol0<GlobalV::NPOL; ipol0++)
							{
								const int m0_all = m0 + (2*l+1)*ipol0;

								for(int m1=0; m1<2*l+1; m1++)
								{
									for(int ipol1=0; ipol1<GlobalV::NPOL; ipol1++)
									{
										int m1_all = m1 + (2*l+1)*ipol1;
										ofdftu << fixed << std::setw(12) << std::setprecision(8) << locale.at(iat).at(l).at(n).at(0)(m0_all, m1_all);
									}
								}
								ofdftu << std::endl;
							}							
						}
					}					
				}//n
			}//l
		}//I
	}//T

	return;
}

void DFTU::read_occup_m(const std::string &fn)
{
	ModuleBase::TITLE("DFTU", "read_occup_m");

	if(GlobalV::MY_RANK!=0) return;

	std::ifstream ifdftu(fn.c_str(), ios::in);	

	if (!ifdftu) 
	{
		if(GlobalV::CALCULATION=="nscf") 
		{
			std::cout << "DFTU::read_occup_m. Can not find the file onsite.dm . Please do scf calculation first" << std::endl;
		}
		else
		{
			if(omc) 
			{
				std::cout << "DFTU::read_occup_m. Can not find the file initial_onsite.dm . Please check your initial_onsite.dm" << std::endl;
			}
		}
		exit(0);
	}

	ifdftu.clear();
    ifdftu.seekg(0);

	char word[10];

	int T, iat, spin, L, zeta;

	ifdftu.rdstate();

    while(ifdftu.good())
    {
        ifdftu >> word;
		if(ifdftu.eof()) break;
		
		if(strcmp("atoms", word) == 0)
        {
            ifdftu >> iat;
			ifdftu.ignore(150, '\n');

			T= this->iat2it.at(iat);
			const int NL = GlobalC::ucell.atoms[T].nwl + 1;
			const int LC = orbital_corr[T];
	
			for(int l=0; l<NL; l++)			
			{
				// if(Yukawa)
				// {
					// if(l<orbital_corr[T]) continue;
				// }
				// else
				// {
					// if(l!=orbital_corr[T]) continue;
				// }
				if(l!=orbital_corr[T]) continue;

				ifdftu >> word;

				if (strcmp("L", word) == 0)
				{
					ifdftu >> L;
					ifdftu.ignore(150, '\n');

					const int N = GlobalC::ucell.atoms[T].l_nchi[L];
					for(int n=0; n<N; n++)
					{
						// if(!Yukawa && n!=0) continue;
						if(n!=0) continue;

						ifdftu >> word;
						if(strcmp("zeta", word) == 0)						
						{														
							ifdftu >> zeta;
							ifdftu.ignore(150, '\n');
							
							if(GlobalV::NSPIN==1 || GlobalV::NSPIN==2)
							{
								for(int is=0; is<2; is++)
								{
									ifdftu >> word;
									if(strcmp("spin", word) == 0)
									{								
										ifdftu >> spin;
										ifdftu.ignore(150, '\n');

										double value = 0.0;
										for(int m0=0; m0<2*L+1; m0++)
										{
											for(int m1=0; m1<2*L+1; m1++)
											{							
												ifdftu >> value;
												locale.at(iat).at(L).at(zeta).at(spin)(m0, m1) = value;						 	
											}
											ifdftu.ignore(150, '\n');											
										}
									}
									else
									{								
										std::cout << "WRONG IN READING LOCAL OCCUPATION NUMBER MATRIX FROM DFTU FILE" << std::endl;
										exit(0);
									}	
								}
							}
							else if(GlobalV::NSPIN==4) //SOC
							{
								double value = 0.0;
								for(int m0=0; m0<2*L+1; m0++)
								{
									for(int ipol0=0; ipol0<GlobalV::NPOL; ipol0++)
									{
										const int m0_all = m0 + (2*L+1)*ipol0;

										for(int m1=0; m1<2*L+1; m1++)
										{		
											for(int ipol1=0; ipol1<GlobalV::NPOL; ipol1++)	
											{		
												int m1_all = m1 + (2*L+1)*ipol1;	
												ifdftu >> value;
												locale.at(iat).at(L).at(zeta).at(0)(m0_all, m1_all) = value;		
											}				 	
										}
										ifdftu.ignore(150, '\n');
									}											
								}
							}																																		
						}
						else
						{						
							std::cout << "WRONG IN READING LOCAL OCCUPATION NUMBER MATRIX FROM DFTU FILE" << std::endl;
							exit(0);
						}
					}
				}
				else
				{				
					std::cout << "WRONG IN READING LOCAL OCCUPATION NUMBER MATRIX FROM DFTU FILE" << std::endl;
					exit(0);
				}								
			}			
        }
		else
		{		
			std::cout << "WRONG IN READING LOCAL OCCUPATION NUMBER MATRIX FROM DFTU FILE" << std::endl;
			exit(0);
		}
		
		ifdftu.rdstate();

		if (ifdftu.eof() != 0)
  		{
			break;
  		}
	}
   
	return;
}

void DFTU::local_occup_bcast()
{
	ModuleBase::TITLE("DFTU", "local_occup_bcast");

	for(int T=0; T<GlobalC::ucell.ntype; T++)
	{
		if(orbital_corr[T]==-1) continue;

		for(int I=0; I<GlobalC::ucell.atoms[T].na; I++)
		{
			const int iat = GlobalC::ucell.itia2iat(T,I);
			const int L = orbital_corr[T];

			for(int l=0; l<=GlobalC::ucell.atoms[T].nwl; l++)
			{
				// if(Yukawa)
				// {
					// if(l<orbital_corr[T]) continue;
				// }
				// else
				// {
					// if(l!=orbital_corr[T]) continue;
				// }
				if(l!=orbital_corr[T]) continue;

				for(int n=0; n<GlobalC::ucell.atoms[T].l_nchi[l]; n++)
				{
					// if(!Yukawa && n!=0) continue;
					if(n!=0) continue;

				#ifdef __MPI				
					if(GlobalV::NSPIN==1 || GlobalV::NSPIN==2)
					{
						for(int spin=0; spin<2; spin++)
						{
						   for(int m0=0; m0<2*l+1; m0++)
						   {
							   for(int m1=0; m1<2*l+1; m1++)
							   {
									MPI_Bcast(&locale.at(iat).at(l).at(n).at(spin)(m0, m1), 1, MPI_DOUBLE, 0, MPI_COMM_WORLD);
							   }
						   }
						}
					}
					else if(GlobalV::NSPIN==4) //SOC
					{
						for(int m0=0; m0<2*L+1; m0++)
						{
							for(int ipol0=0; ipol0<GlobalV::NPOL; ipol0++)
							{
								const int m0_all = m0 + (2*L+1)*ipol0;

								for(int m1=0; m1<2*L+1; m1++)
								{		
									for(int ipol1=0; ipol1<GlobalV::NPOL; ipol1++)	
									{		
										int m1_all = m1 + (2*L+1)*ipol1;	
										
										MPI_Bcast(&locale.at(iat).at(l).at(n).at(0)(m0_all, m1_all), 1, MPI_DOUBLE, 0, MPI_COMM_WORLD);		
									}				 	
								}
							}											
						}
					}		
				#endif			
				}
			}
		}
	}	    
	return;
}

void DFTU::cal_energy_correction(const int istep)
{
	ModuleBase::TITLE("DFTU", "cal_energy_correction");
	ModuleBase::timer::tick("DFTU", "cal_energy_correction");
	if((GlobalV::CALCULATION=="scf" || GlobalV::CALCULATION=="relax" || GlobalV::CALCULATION=="cell-relax") && (!omc) && istep==0 && this->iter_dftu==1)
	{
		ModuleBase::timer::tick("DFTU", "cal_energy_correction"); 
		return;
	}
	this->EU = 0.0;
	double EU_dc = 0.0;
	
	for(int T=0; T<GlobalC::ucell.ntype; T++)
	{
		const int NL = GlobalC::ucell.atoms[T].nwl + 1;
		const int LC = orbital_corr[T]; 
		for(int I=0; I<GlobalC::ucell.atoms[T].na; I++)
		{
			if(LC == -1) continue;

			const int iat = GlobalC::ucell.itia2iat(T, I);
			const int L = orbital_corr[T];

			for(int l=0; l<NL; l++)
			{
				// if(Yukawa)
				// {
					// if(l<orbital_corr[T]) continue;
				// }	
				// else if(l!=orbital_corr[T]) continue;
				if(l!=orbital_corr[T]) continue;

				const int N = GlobalC::ucell.atoms[T].l_nchi[l];

				const int m_tot = 2*l+1;

				//part 1: calculate the DFT+U energy correction
				for(int n=0; n<N; n++)
				{
				 	// if(!Yukawa && n!=0) continue;
					if(n!=0) continue;

					if(cal_type==1) //rotationally invarient formalism and FLL double counting; Not available at present
					{

					}
					else if(cal_type==2) //rotationally invarient formalism and AMF double counting; Not available at present
					{

					}
					else if(cal_type==3) //simplified formalism and FLL double counting
					{	
						if(GlobalV::NSPIN==1 || GlobalV::NSPIN==2)
						{
							for(int spin=0; spin<2; spin++)
							{
								double nm_trace = 0.0;
								double nm2_trace = 0.0;

								for(int m0=0; m0<2*l+1; m0++)
								{
								 	nm_trace += this->locale.at(iat).at(l).at(n).at(spin)(m0, m0);
									for(int m1=0; m1<2*l+1; m1++)
									{
										nm2_trace += this->locale.at(iat).at(l).at(n).at(spin)(m0,m1)*this->locale.at(iat).at(l).at(n).at(spin)(m1,m0);
									}
								}
								if(Yukawa) this->EU += 0.5*(this->U_Yukawa.at(T).at(l).at(n) - this->J_Yukawa.at(T).at(l).at(n))*(nm_trace - nm2_trace);
								else this->EU += 0.5*(this->U[T] - this->J[T])*(nm_trace - nm2_trace);	
							}
						}
						else if(GlobalV::NSPIN==4) //SOC
						{
							double nm_trace = 0.0;
							double nm2_trace = 0.0;

							for(int m0=0; m0<2*l+1; m0++)
							{
								for(int ipol0=0; ipol0<GlobalV::NPOL; ipol0++)
								{
							 		const int m0_all = m0 + (2*l+1)*ipol0;
									nm_trace += this->locale.at(iat).at(l).at(n).at(0)(m0_all, m0_all);

									for(int m1=0; m1<2*l+1; m1++)
									{
										for(int ipol1=0; ipol1<GlobalV::NPOL; ipol1++)
										{
											int m1_all = m1 + (2*l+1)*ipol1;

											nm2_trace += this->locale.at(iat).at(l).at(n).at(0)(m0_all,m1_all)*this->locale.at(iat).at(l).at(n).at(0)(m1_all, m0_all);
										}
									}
								}
							}
							if(Yukawa) this->EU += 0.5*(this->U_Yukawa.at(T).at(l).at(n) - this->J_Yukawa.at(T).at(l).at(n))*(nm_trace - nm2_trace);
							else this->EU += 0.5*(this->U[T] - this->J[T])*(nm_trace - nm2_trace);
						}
						
					}
					else if(cal_type==4) //simplified formalism and AMF double counting; ot available at present
					{

					}

					//calculate the double counting term included in eband													
					for(int m1=0; m1<2*l+1; m1++)
					{
						for(int ipol1=0; ipol1<GlobalV::NPOL; ipol1++)
						{
							const int m1_all = m1 + ipol1*(2*l+1);
							for(int m2=0; m2<2*l+1; m2++)
							{	
								for(int ipol2=0; ipol2<GlobalV::NPOL; ipol2++)
								{
									const int m2_all = m2 + ipol2*(2*l+1);

									if(GlobalV::NSPIN==1 || GlobalV::NSPIN==2)
									{
										for(int is=0; is<2; is++)
										{
											double VU = 0.0;
											VU = get_onebody_eff_pot(T, iat, l, n, is, m1_all, m2_all, cal_type, 0);
											EU_dc += VU*this->locale.at(iat).at(l).at(n).at(is)(m1_all,m2_all);
										}
									}	
									else if(GlobalV::NSPIN==4) //SOC
									{										
										double VU = 0.0;
										VU = get_onebody_eff_pot(T, iat, l, n, 0, m1_all, m2_all, cal_type, 0);
										EU_dc += VU*this->locale.at(iat).at(l).at(n).at(0)(m1_all,m2_all);										
									}
								}					
							}	
						}
					}						
				}//end n
			}//end L
		}//end I
	}//end T
	
	/*
	if(GlobalV::MY_RANK==0)
	{
		std::ofstream of_eu("energy_correction", ios_base::app);
		double e=EU*ModuleBase::Ry_to_eV;
		of_eu << "ITERATION STEP " << std::setw(3) << this->iter_dftu <<"      " << std::setw(15) << e << "ev" << std::endl;
	}
	*/
	
	//substract the double counting EU_dc included in band energy eband
	this->EU -= EU_dc;

	/*
	if(GlobalV::MY_RANK==0)
	{
		std::ofstream of_en("energy_correction.dat",ios_base::app);
		double val = this->EU*ModuleBase::Ry_to_eV;

		of_en << fixed << std::setprecision(8) << val << "eV" << std::endl;
	}
	*/
	ModuleBase::timer::tick("DFTU", "cal_energy_correction");
	return;
}

void DFTU::cal_eff_pot_mat_complex(const int ik, const int istep, std::complex<double>* eff_pot)
{
	ModuleBase::TITLE("DFTU", "cal_eff_pot_mat");
	ModuleBase::timer::tick("DFTU", "cal_eff_pot_mat");
 	if((GlobalV::CALCULATION=="scf" || GlobalV::CALCULATION=="relax" || GlobalV::CALCULATION=="cell-relax") && (!omc) && istep==0 && this->iter_dftu==1)
	{
		ModuleBase::timer::tick("DFTU", "cal_eff_pot_mat");
		return;
	} 
	
	int spin = GlobalC::kv.isk[ik];

	ModuleBase::GlobalFunc::ZEROS(eff_pot, this->LM->ParaV->nloc);

	//GlobalV::ofs_running << "GlobalC::dftu.cpp "<< __LINE__  << std::endl;
	//=============================================================
	//   PART2: call pblas to calculate effective potential matrix
	//=============================================================
	const char transN = 'N', transT = 'T';
	const int  one_int = 1;
  	const std::complex<double> zero(0.0,0.0), half(0.5,0.0), one(1.0,0.0);

	std::vector<std::complex<double>> VU(this->LM->ParaV->nloc);
  	this->cal_VU_pot_mat_complex(spin, true, &VU[0]);

#ifdef __MPI
	pzgemm_(&transN, &transN,
		&GlobalV::NLOCAL, &GlobalV::NLOCAL, &GlobalV::NLOCAL,
		&half, 
		ModuleBase::GlobalFunc::VECTOR_TO_PTR(VU), &one_int, &one_int, this->LM->ParaV->desc,
		this->LM->Sloc2.data(), &one_int, &one_int, this->LM->ParaV->desc,
		&zero,
<<<<<<< HEAD
		eff_pot, &one_int, &one_int, this->LM->ParaV->desc);
=======
		eff_pot, &one_int, &one_int, GlobalC::ParaO.desc);
#endif
>>>>>>> 77cd1522

  	for(int irc=0; irc<this->LM->ParaV->nloc; irc++)
    VU[irc] = eff_pot[irc];
  
  	//pztranc(m, n, alpha, a, ia, ja, desca, beta, c, ic, jc, descc)

#ifdef __MPI
  	pztranc_(&GlobalV::NLOCAL, &GlobalV::NLOCAL, 
		&one, 
		&VU[0], &one_int, &one_int, this->LM->ParaV->desc, 
		&one, 
<<<<<<< HEAD
		eff_pot, &one_int, &one_int, this->LM->ParaV->desc);
=======
		eff_pot, &one_int, &one_int, GlobalC::ParaO.desc);
#endif
>>>>>>> 77cd1522

	//code for testing whther the effective potential is Hermitian
	/*
	bool pot_Hermitian = true;
	if(GAMMA_ONLY_LOCAL)
	{
		for(int i=0; i<NLOCAL; i++)
		{
			for(int j=0; j<NLOCAL; j++)
			{
				int iic = i*NLOCAL + j;
				int jjc = j*NLOCAL + i;
				double tmp = pot_eff_gamma.at(spin).at(iic) - pot_eff_gamma.at(spin).at(jjc);
				if(tmp>1.0e-9) pot_Hermitian = false;
			}
		}
	}
	else
	{
		for(int i=0; i<NLOCAL; i++)
		{
			for(int j=i; j<NLOCAL; j++)
			{
				int iic = i*NLOCAL + j;
				int jjc = j*NLOCAL + i;
				std::complex<double> tmp = pot_eff_k.at(ik).at(iic) - conj(pot_eff_k.at(ik).at(jjc));
				double tmp_norm = sqrt(std::norm(tmp));
				if(tmp_norm>1.0e-9) pot_Hermitian = false;
			}
		}
	}


	if(MY_RANK==0)
	{
		std::ofstream of_potH("Hermitian_pot.dat",ios_base::app);
		of_potH << "Hermitian  " << pot_Hermitian << std::endl;
	}
	*/

	//ofs_running << "GlobalC::dftu.cpp "<< __LINE__  << std::endl;
	ModuleBase::timer::tick("DFTU", "cal_eff_pot_mat");
	return;	
}

void DFTU::cal_eff_pot_mat_real(const int ik, const int istep, double* eff_pot)
{
	ModuleBase::TITLE("DFTU", "cal_eff_pot_mat");
	ModuleBase::timer::tick("DFTU", "cal_eff_pot_mat");
 	if((GlobalV::CALCULATION=="scf" || GlobalV::CALCULATION=="relax" || GlobalV::CALCULATION=="cell-relax") && (!omc) && istep==0 && this->iter_dftu==1)
	{
		ModuleBase::timer::tick("DFTU", "cal_eff_pot_mat");
		return;
	} 
	
	int spin = GlobalC::kv.isk[ik];

	ModuleBase::GlobalFunc::ZEROS(eff_pot, this->LM->ParaV->nloc);

	//ofs_running << "GlobalC::dftu.cpp "<< __LINE__  << std::endl;
	//=============================================================
	//   PART2: call pblas to calculate effective potential matrix
	//=============================================================
	const char transN = 'N', transT = 'T';
	const int  one_int = 1;
	const double alpha = 1.0, beta = 0.0, half=0.5, one=1.0;

	std::vector<double> VU(this->LM->ParaV->nloc);
  	this->cal_VU_pot_mat_real(spin, 1, &VU[0]);

#ifdef __MPI
	pdgemm_(&transN, &transN,
		&GlobalV::NLOCAL, &GlobalV::NLOCAL, &GlobalV::NLOCAL,
		&half, 
		ModuleBase::GlobalFunc::VECTOR_TO_PTR(VU), &one_int, &one_int, this->LM->ParaV->desc, 
		this->LM->Sloc.data(), &one_int, &one_int, this->LM->ParaV->desc,
		&beta,
<<<<<<< HEAD
		eff_pot, &one_int, &one_int, this->LM->ParaV->desc);
=======
		eff_pot, &one_int, &one_int, GlobalC::ParaO.desc);
#endif
>>>>>>> 77cd1522

  	for(int irc=0; irc<this->LM->ParaV->nloc; irc++)
    	VU[irc] = eff_pot[irc];
  
	// pdtran(m, n, alpha, a, ia, ja, desca, beta, c, ic, jc, descc)

#ifdef __MPI
	pdtran_(&GlobalV::NLOCAL, &GlobalV::NLOCAL, 
		&one, 
		&VU[0], &one_int, &one_int, this->LM->ParaV->desc, 
		&one, 
<<<<<<< HEAD
		eff_pot, &one_int, &one_int, this->LM->ParaV->desc);
=======
		eff_pot, &one_int, &one_int, GlobalC::ParaO.desc);
#endif
>>>>>>> 77cd1522

	//code for testing whther the effective potential is Hermitian
	/*
	bool pot_Hermitian = true;
	if(GlobalV::GAMMA_ONLY_LOCAL)
	{
		for(int i=0; i<GlobalV::NLOCAL; i++)
		{
			for(int j=0; j<GlobalV::NLOCAL; j++)
			{
				int iic = i*GlobalV::NLOCAL + j;
				int jjc = j*GlobalV::NLOCAL + i;
				double tmp = pot_eff_gamma.at(spin).at(iic) - pot_eff_gamma.at(spin).at(jjc);
				if(tmp>1.0e-9) pot_Hermitian = false;
			}
		}
	}
	else
	{
		for(int i=0; i<GlobalV::NLOCAL; i++)
		{
			for(int j=i; j<GlobalV::NLOCAL; j++)
			{
				int iic = i*GlobalV::NLOCAL + j;
				int jjc = j*GlobalV::NLOCAL + i;
				std::complex<double> tmp = pot_eff_k.at(ik).at(iic) - conj(pot_eff_k.at(ik).at(jjc));
				double tmp_norm = sqrt(std::norm(tmp));
				if(tmp_norm>1.0e-9) pot_Hermitian = false;
			}
		}
	}


	if(GlobalV::MY_RANK==0)
	{
		std::ofstream of_potH("Hermitian_pot.dat",ios_base::app);
		of_potH << "Hermitian  " << pot_Hermitian << std::endl;
	}
	*/
	
	//ofs_running << "GlobalC::dftu.cpp "<< __LINE__  << std::endl;
	ModuleBase::timer::tick("DFTU", "cal_eff_pot_mat");
	return;	
}

void DFTU::output()
{
	ModuleBase::TITLE("DFTU", "output");
	
	GlobalV::ofs_running << "//=========================L(S)DA+U===========================//" << std::endl;

	for(int T=0; T<GlobalC::ucell.ntype; T++)
	{			
		const int NL = GlobalC::ucell.atoms[T].nwl + 1;

		for(int L=0; L<NL; L++)
		{
			const int N = GlobalC::ucell.atoms[T].l_nchi[L];

			if(L>=orbital_corr[T] && orbital_corr[T]!=-1)
			{
 				if(L!=orbital_corr[T]) continue;
				
				if(!Yukawa)
				{
					GlobalV::ofs_running << "atom_type=" << T << "  L=" << L << "  chi=" << 0 << "    U=" << this->U[T]*ModuleBase::Ry_to_eV 
					<< "ev    J=" << this->J[T]*ModuleBase::Ry_to_eV << "ev" << std::endl;
				}
				else
				{
					for(int n=0; n<N; n++)
					{
 						if(n!=0) continue;						
						double Ueff = (this->U_Yukawa.at(T).at(L).at(n) - this->J_Yukawa.at(T).at(L).at(n))*ModuleBase::Ry_to_eV;
						GlobalV::ofs_running << "atom_type=" << T << "  L=" << L << "  chi=" << n << "    U=" << this->U_Yukawa.at(T).at(L).at(n)*ModuleBase::Ry_to_eV << "ev    " << "J=" << this->J_Yukawa.at(T).at(L).at(n)*ModuleBase::Ry_to_eV
						<< "ev" << std::endl;
					}
				}
			}
		}
	}

	GlobalV::ofs_running << "Local occupation matrices" << std::endl;
	for(int T=0; T<GlobalC::ucell.ntype; T++)
	{
		if(orbital_corr[T]==-1) continue;
		const int NL = GlobalC::ucell.atoms[T].nwl+1;
		const int LC = orbital_corr[T];

		for(int I=0; I<GlobalC::ucell.atoms[T].na; I++)
		{
			const int iat = GlobalC::ucell.itia2iat(T, I);
			GlobalV::ofs_running << "atoms" << " " << iat ;

			for(int l=0; l<NL; l++)
			{
				// if(Yukawa)
				// {
					// if(l<orbital_corr[T]) continue;
				// }
				// else
				// {
					// if(l!=orbital_corr[T]) continue;
				// }
				if(l!=orbital_corr[T]) continue;
				
				const int N = GlobalC::ucell.atoms[T].l_nchi[l];
				GlobalV::ofs_running << "   L" << " " << l ;

				for(int n=0; n<N; n++)		
				{
					// if(!Yukawa && n!=0) continue;
					if(n!=0) continue;

					GlobalV::ofs_running << "   zeta" << " " << n << std::endl;
					
					if(GlobalV::NSPIN==1 || GlobalV::NSPIN==2)
					{
						for(int is=0; is<2; is++)
						{
							GlobalV::ofs_running << "spin" << "  " << is << std::endl;
							for(int m0=0; m0<2*l+1; m0++)
							{
								for(int m1=0; m1<2*l+1; m1++)
								{
									GlobalV::ofs_running << fixed << std::setw(12) << std::setprecision(8) << locale.at(iat).at(l).at(n).at(is)(m0, m1);
								}
								GlobalV::ofs_running << std::endl;
							}
						}	
					}
					else if(GlobalV::NSPIN==4) //SOC
					{
						for(int m0=0; m0<2*l+1; m0++)
						{
							for(int ipol0=0; ipol0<GlobalV::NPOL; ipol0++)
							{
								const int m0_all = m0 + (2*l+1)*ipol0;

								for(int m1=0; m1<2*l+1; m1++)
								{
									for(int ipol1=0; ipol1<GlobalV::NPOL; ipol1++)
									{
										int m1_all = m1 + (2*l+1)*ipol1;
										GlobalV::ofs_running << fixed << std::setw(12) << std::setprecision(8) << locale.at(iat).at(l).at(n).at(0)(m0_all, m1_all);
									}
								}
								GlobalV::ofs_running << std::endl;
							}							
						}
					}					
				}//n
			}//l
		}//I
	}//T
	GlobalV::ofs_running << "//=======================================================//" << std::endl;
	
	return;
}

void DFTU::cal_eff_pot_mat_R_double(const int ispin, double* SR, double* HR)
{
  const char transN = 'N', transT = 'T';
  const int  one_int = 1;
  const double alpha = 1.0, beta = 0.0, one=1.0, half=0.5;

	std::vector<double> VU(this->LM->ParaV->nloc);
	this->cal_VU_pot_mat_real(ispin, 1, &VU[0]);

#ifdef __MPI
  pdgemm_(&transN, &transN,
    &GlobalV::NLOCAL, &GlobalV::NLOCAL, &GlobalV::NLOCAL,
    &half, 
    ModuleBase::GlobalFunc::VECTOR_TO_PTR(VU), &one_int, &one_int, this->LM->ParaV->desc, 
    SR, &one_int, &one_int, this->LM->ParaV->desc,
    &beta,
    HR, &one_int, &one_int, this->LM->ParaV->desc);

  pdgemm_(&transN, &transN,
    &GlobalV::NLOCAL, &GlobalV::NLOCAL, &GlobalV::NLOCAL,
    &half, 
    SR, &one_int, &one_int, this->LM->ParaV->desc, 
    ModuleBase::GlobalFunc::VECTOR_TO_PTR(VU), &one_int, &one_int, this->LM->ParaV->desc,
    &one,
<<<<<<< HEAD
    HR, &one_int, &one_int, this->LM->ParaV->desc);
=======
    HR, &one_int, &one_int, GlobalC::ParaO.desc);
#endif
>>>>>>> 77cd1522

  return;
}

void DFTU::cal_eff_pot_mat_R_complex_double(
  const int ispin, std::complex<double>* SR, std::complex<double>* HR)
{
  const char transN = 'N', transT = 'T';
  const int  one_int = 1;
  const std::complex<double> alpha(1.0,0.0), beta(0.0,0.0);
  const std::complex<double> zero(0.0,0.0), half(0.5,0.0), one(1.0,0.0);

  std::vector<std::complex<double>> VU(this->LM->ParaV->nloc);
  this->cal_VU_pot_mat_complex(ispin, 1, &VU[0]);

#ifdef __MPI
  pzgemm_(&transN, &transN,
    &GlobalV::NLOCAL, &GlobalV::NLOCAL, &GlobalV::NLOCAL,
    &half, 
    ModuleBase::GlobalFunc::VECTOR_TO_PTR(VU), &one_int, &one_int, this->LM->ParaV->desc,
    SR, &one_int, &one_int, this->LM->ParaV->desc,
    &beta,
    HR, &one_int, &one_int, this->LM->ParaV->desc);

  pzgemm_(&transN, &transN,
    &GlobalV::NLOCAL, &GlobalV::NLOCAL, &GlobalV::NLOCAL,
    &half, 
    SR, &one_int, &one_int, this->LM->ParaV->desc, 
    ModuleBase::GlobalFunc::VECTOR_TO_PTR(VU), &one_int, &one_int, this->LM->ParaV->desc,
    &one,
<<<<<<< HEAD
    HR, &one_int, &one_int, this->LM->ParaV->desc);
=======
    HR, &one_int, &one_int, GlobalC::ParaO.desc);
#endif
>>>>>>> 77cd1522

    return;
}

void DFTU::folding_overlap_matrix(const int ik, std::complex<double>* Sk,
    LCAO_Matrix &lm)
{
  	ModuleBase::TITLE("DFTU","folding_overlap_matrix"); 
	ModuleBase::timer::tick("DFTU","folding_overlap_matrix");

  	ModuleBase::GlobalFunc::ZEROS(Sk, lm.ParaV->nloc);

	int iat = 0;
	int index = 0;
	ModuleBase::Vector3<double> dtau;
	ModuleBase::Vector3<double> tau1;
	ModuleBase::Vector3<double> tau2;

	ModuleBase::Vector3<double> dtau1;
	ModuleBase::Vector3<double> dtau2;
	ModuleBase::Vector3<double> tau0;

	for (int T1 = 0; T1 < GlobalC::ucell.ntype; ++T1)
	{
		Atom* atom1 = &GlobalC::ucell.atoms[T1];
		for (int I1 = 0; I1 < atom1->na; ++I1)
		{
			tau1 = atom1->tau[I1];
			//GlobalC::GridD.Find_atom(tau1);
			GlobalC::GridD.Find_atom(GlobalC::ucell, tau1, T1, I1);
			Atom* atom1 = &GlobalC::ucell.atoms[T1];
			const int start = GlobalC::ucell.itiaiw2iwt(T1,I1,0);

			// (2) search among all adjacent atoms.
			for (int ad = 0; ad < GlobalC::GridD.getAdjacentNum()+1; ++ad)
			{
				const int T2 = GlobalC::GridD.getType(ad);
				const int I2 = GlobalC::GridD.getNatom(ad);
				Atom* atom2 = &GlobalC::ucell.atoms[T2];

				tau2 = GlobalC::GridD.getAdjacentTau(ad);
				dtau = tau2 - tau1;
				double distance = dtau.norm() * GlobalC::ucell.lat0;
				double rcut = GlobalC::ORB.Phi[T1].getRcut() + GlobalC::ORB.Phi[T2].getRcut();

				bool adj = false;

				if(distance < rcut) 
				{
					adj = true;
				}
				else if(distance >= rcut)
				{
					for (int ad0 = 0; ad0 < GlobalC::GridD.getAdjacentNum()+1; ++ad0)
					{
						const int T0 = GlobalC::GridD.getType(ad0); 
						const int I0 = GlobalC::GridD.getNatom(ad0); 
						//const int iat0 = ucell.itia2iat(T0, I0);
						//const int start0 = ucell.itiaiw2iwt(T0, I0, 0);

						tau0 = GlobalC::GridD.getAdjacentTau(ad0);
						dtau1 = tau0 - tau1;
						dtau2 = tau0 - tau2;

						double distance1 = dtau1.norm() * GlobalC::ucell.lat0;
						double distance2 = dtau2.norm() * GlobalC::ucell.lat0;

						double rcut1 = GlobalC::ORB.Phi[T1].getRcut() + GlobalC::ucell.infoNL.Beta[T0].get_rcut_max();
						double rcut2 = GlobalC::ORB.Phi[T2].getRcut() + GlobalC::ucell.infoNL.Beta[T0].get_rcut_max();

						if( distance1 < rcut1 && distance2 < rcut2 )
						{
							adj = true;
							break;
						}
					}
				}

				if(adj) // mohan fix bug 2011-06-26, should not be '<='
				{
					// (3) calculate the nu of atom (T2, I2)
					const int start2 = GlobalC::ucell.itiaiw2iwt(T2,I2,0);
					//------------------------------------------------
					// exp(k dot dR)
					// dR is the index of box in Crystal coordinates
					//------------------------------------------------
					ModuleBase::Vector3<double> dR(GlobalC::GridD.getBox(ad).x, GlobalC::GridD.getBox(ad).y, GlobalC::GridD.getBox(ad).z); 
					const double arg = ( GlobalC::kv.kvec_d[ik] * dR ) * ModuleBase::TWO_PI;
					//const double arg = ( kv.kvec_d[ik] * GlobalC::GridD.getBox(ad) ) * ModuleBase::TWO_PI;
					const std::complex<double> kphase = std::complex <double> ( cos(arg),  sin(arg) );

					//--------------------------------------------------
					// calculate how many matrix elements are in 
					// this processor.
					//--------------------------------------------------
					for(int ii=0; ii<atom1->nw*GlobalV::NPOL; ii++)
					{
						// the index of orbitals in this processor
						const int iw1_all = start + ii;
						const int mu = lm.ParaV->trace_loc_row[iw1_all];
						if(mu<0)continue;

						for(int jj=0; jj<atom2->nw*GlobalV::NPOL; jj++)
						{
							int iw2_all = start2 + jj;
							const int nu = lm.ParaV->trace_loc_col[iw2_all];

							if(nu<0)continue;
							//const int iic = mu*lm.ParaV->ncol+nu;
							int iic;
							if(GlobalV::KS_SOLVER=="genelpa" || GlobalV::KS_SOLVER=="scalapack_gvx")  // save the matrix as column major format
							{
								iic=mu+nu*lm.ParaV->nrow;
							}
							else
							{
								iic=mu*lm.ParaV->ncol+nu;
							}

							//########################### EXPLAIN ###############################
							// 1. overlap matrix with k point
							// lm.SlocR = < phi_0i | phi_Rj >, where 0, R are the cell index
							// while i,j are the orbital index.

							// 2. H_fixed=T+Vnl matrix element with k point (if Vna is not used).
							// H_fixed=T+Vnl+Vna matrix element with k point (if Vna is used).
							// lm.Hloc_fixed = < phi_0i | H_fixed | phi_Rj>

							// 3. H(k) |psi(k)> = S(k) | psi(k)> 
							// Sloc2 is used to diagonalize for a give k point.
							// Hloc_fixed2 is used to diagonalize (eliminate index R).
							//###################################################################
							
							if(GlobalV::NSPIN!=4)
							{
								Sk[iic] += lm.SlocR[index] * kphase;
							}
							else
							{
								Sk[iic] += lm.SlocR_soc[index] * kphase;
							}
							++index;

						}//end jj
					}//end ii
				}
			}// end ad
			++iat;
		}// end I1
	} // end T1

	assert(index==lm.ParaV->nnr);

  	ModuleBase::timer::tick("DFTU","folding_overlap_matrix");
	return;
}

}<|MERGE_RESOLUTION|>--- conflicted
+++ resolved
@@ -336,12 +336,8 @@
 				&Sk[0], &one_int, &one_int, this->LM->ParaV->desc, 
 				dm_k.at(ik).c, &one_int, &one_int, this->LM->ParaV->desc,
 				&beta, 
-<<<<<<< HEAD
 				&srho[0], &one_int, &one_int, this->LM->ParaV->desc);
-=======
-				&srho[0], &one_int, &one_int, GlobalC::ParaO.desc);
 	#endif
->>>>>>> 77cd1522
 
     	const int spin = GlobalC::kv.isk[ik];
     	for(int it=0; it<GlobalC::ucell.ntype; it++)
@@ -543,12 +539,8 @@
 				this->LM->Sloc.data(), &one_int, &one_int, this->LM->ParaV->desc, 
 				dm_gamma.at(is).c, &one_int, &one_int, this->LM->ParaV->desc,
 				&beta,
-<<<<<<< HEAD
 				&srho[0], &one_int, &one_int, this->LM->ParaV->desc);
-=======
-				&srho[0], &one_int, &one_int, GlobalC::ParaO.desc);
 	#endif
->>>>>>> 77cd1522
 
     for(int it=0; it<GlobalC::ucell.ntype; it++)
 	  {
@@ -1200,12 +1192,8 @@
 		ModuleBase::GlobalFunc::VECTOR_TO_PTR(VU), &one_int, &one_int, this->LM->ParaV->desc,
 		this->LM->Sloc2.data(), &one_int, &one_int, this->LM->ParaV->desc,
 		&zero,
-<<<<<<< HEAD
 		eff_pot, &one_int, &one_int, this->LM->ParaV->desc);
-=======
-		eff_pot, &one_int, &one_int, GlobalC::ParaO.desc);
 #endif
->>>>>>> 77cd1522
 
   	for(int irc=0; irc<this->LM->ParaV->nloc; irc++)
     VU[irc] = eff_pot[irc];
@@ -1217,12 +1205,8 @@
 		&one, 
 		&VU[0], &one_int, &one_int, this->LM->ParaV->desc, 
 		&one, 
-<<<<<<< HEAD
 		eff_pot, &one_int, &one_int, this->LM->ParaV->desc);
-=======
-		eff_pot, &one_int, &one_int, GlobalC::ParaO.desc);
 #endif
->>>>>>> 77cd1522
 
 	//code for testing whther the effective potential is Hermitian
 	/*
@@ -1300,12 +1284,8 @@
 		ModuleBase::GlobalFunc::VECTOR_TO_PTR(VU), &one_int, &one_int, this->LM->ParaV->desc, 
 		this->LM->Sloc.data(), &one_int, &one_int, this->LM->ParaV->desc,
 		&beta,
-<<<<<<< HEAD
 		eff_pot, &one_int, &one_int, this->LM->ParaV->desc);
-=======
-		eff_pot, &one_int, &one_int, GlobalC::ParaO.desc);
 #endif
->>>>>>> 77cd1522
 
   	for(int irc=0; irc<this->LM->ParaV->nloc; irc++)
     	VU[irc] = eff_pot[irc];
@@ -1317,12 +1297,8 @@
 		&one, 
 		&VU[0], &one_int, &one_int, this->LM->ParaV->desc, 
 		&one, 
-<<<<<<< HEAD
 		eff_pot, &one_int, &one_int, this->LM->ParaV->desc);
-=======
-		eff_pot, &one_int, &one_int, GlobalC::ParaO.desc);
 #endif
->>>>>>> 77cd1522
 
 	//code for testing whther the effective potential is Hermitian
 	/*
@@ -1507,12 +1483,8 @@
     SR, &one_int, &one_int, this->LM->ParaV->desc, 
     ModuleBase::GlobalFunc::VECTOR_TO_PTR(VU), &one_int, &one_int, this->LM->ParaV->desc,
     &one,
-<<<<<<< HEAD
     HR, &one_int, &one_int, this->LM->ParaV->desc);
-=======
-    HR, &one_int, &one_int, GlobalC::ParaO.desc);
 #endif
->>>>>>> 77cd1522
 
   return;
 }
@@ -1543,12 +1515,8 @@
     SR, &one_int, &one_int, this->LM->ParaV->desc, 
     ModuleBase::GlobalFunc::VECTOR_TO_PTR(VU), &one_int, &one_int, this->LM->ParaV->desc,
     &one,
-<<<<<<< HEAD
     HR, &one_int, &one_int, this->LM->ParaV->desc);
-=======
-    HR, &one_int, &one_int, GlobalC::ParaO.desc);
 #endif
->>>>>>> 77cd1522
 
     return;
 }
