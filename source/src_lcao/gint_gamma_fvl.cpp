--- conflicted
+++ resolved
@@ -572,7 +572,6 @@
         bool** cal_flag;
         const int ncyz=GlobalC::pw.ncy*GlobalC::pw.nczp;
 
-<<<<<<< HEAD
         if(max_size>0 && GlobalC::GridT.lgd > 0)
         {
             dphi_pool=new double [3*GlobalC::pw.bxyz*LD_pool];
@@ -583,35 +582,6 @@
 
             cal_flag=new bool*[GlobalC::pw.bxyz];
             for(int i=0; i<GlobalC::pw.bxyz; i++)
-=======
-        ModuleBase::realArray drr;//rewrite drr form by zhengdy-2019-04-02
-        if(GlobalV::CAL_STRESS)
-        {
-            drr.create(max_size, GlobalC::pw.bxyz, 3);
-            drr.zero_out();
-        }    
-/*        double ***drr;//store dr for stress calculate, added by zhengdy
-        if(GlobalV::CAL_STRESS)//added by zhengdy-stress
-        {
-    		drr = new double**[max_size];
-    		for(int id=0; id<max_size; id++)
-    		{
-    			drr[id] = new double*[GlobalC::pw.bxyz];
-    			for(int ib=0; ib<GlobalC::pw.bxyz; ib++)
-    			{
-    				drr[id][ib] = new double[3];
-    				ModuleBase::GlobalFunc::ZEROS(drr[id][ib],3);
-    			}
-    		}
-        }*/
-        //OUT(GlobalV::ofs_running,"Data were prepared");
-        //ModuleBase::timer::tick("Gint_Gamma","prepare");
-        for (int i=0; i< GlobalC::GridT.nbx; i++)
-        {
-            const int ibx = i*GlobalC::pw.bx; 
-
-            for (int j=0; j< GlobalC::GridT.nby; j++)
->>>>>>> 5366a1f9
             {
                 dphix[i] = &dphi_pool[i*LD_pool];
                 dphiy[i] = &dphi_pool[i*LD_pool+GlobalC::pw.bxyz*LD_pool];
@@ -620,7 +590,7 @@
             }
 
             ModuleBase::realArray drr;//rewrite drr form by zhengdy-2019-04-02
-            if(GlobalV::STRESS)
+            if(GlobalV::CAL_STRESS)
             {
                 drr.create(max_size, GlobalC::pw.bxyz, 3);
                 drr.zero_out();
@@ -634,7 +604,6 @@
                 const int ibx = i*GlobalC::pw.bx;
                 for(int j=0; j< GlobalC::GridT.nby; j++)
                 {
-<<<<<<< HEAD
                     const int jby = j*GlobalC::pw.by;
                     for(int k= GlobalC::GridT.nbzp_start; k< GlobalC::GridT.nbzp_start+GlobalC::GridT.nbzp; k++)
                     {
@@ -648,68 +617,14 @@
                         //------------------------------------------------------------------
                         double *vldr3 = get_vldr3(vlocal, ncyz, ibx, jby, kbz);
 
-                        //------------------------------------------------------
-                        // index of wave functions for each block
-                        //------------------------------------------------------
-                        int *block_iw = Gint_Tools::get_block_iw(na_grid, grid_index, this->max_size);
-                        int* block_index = Gint_Tools::get_block_index(na_grid, grid_index);
-
-                        //------------------------------------------------------
-                        // band size: number of columns of a band
-                        //------------------------------------------------------
-                        int* block_size = Gint_Tools::get_block_size(na_grid, grid_index);
+                        int * block_iw, * block_index, * block_size;
+                        Gint_Tools::get_block_info(na_grid, grid_index, block_iw, block_index, block_size);
 
                         Gint_Tools::Array_Pool<double> psir_vlbr3(GlobalC::pw.bxyz, LD_pool);
                         Gint_Tools::Array_Pool<double> psir_ylm(GlobalC::pw.bxyz, LD_pool);
 
                         cal_psir_ylm_dphi(na_grid, grid_index, delta_r,
                             block_index, block_size, cal_flag, psir_ylm.ptr_2D, dphix, dphiy, dphiz, drr);
-=======
-                    const int kbz = k*GlobalC::pw.bz-GlobalC::pw.nczp_start; 
-                    const int grid_index = (k-GlobalC::GridT.nbzp_start) + j * GlobalC::GridT.nbzp + i * GlobalC::GridT.nby * GlobalC::GridT.nbzp;
-                    const int na_grid = GlobalC::GridT.how_many_atoms[ grid_index ];
-                    if(na_grid==0)continue;
-                    
-					//------------------------------------------------------------------
-					// extract the local potentials.
-					//------------------------------------------------------------------
-					double *vldr3 = get_vldr3(vlocal, ncyz, ibx, jby, kbz);
-					
-                    int * block_iw, * block_index, * block_size;
-                    Gint_Tools::get_block_info(na_grid, grid_index, block_iw, block_index, block_size);
-
-					Gint_Tools::Array_Pool<double> psir_vlbr3(GlobalC::pw.bxyz, LD_pool);
-					Gint_Tools::Array_Pool<double> psir_ylm(GlobalC::pw.bxyz, LD_pool);
-    
-                    cal_psir_ylm_dphi(na_grid, grid_index, delta_r, 
-                            block_index, block_size, cal_flag, psir_ylm.ptr_2D, dphix, dphiy, dphiz, drr);
-    
-                    cal_meshball_DGridV(na_grid, GlobalC::GridT.lgd, LD_pool, block_index, block_iw, block_size, cal_flag, vldr3, 
-                                psir_ylm.ptr_2D, psir_vlbr3.ptr_2D, dphix,  dphiy, dphiz, 
-                                DGridV_x, DGridV_y, DGridV_z,
-                                DGridV_11, DGridV_12, DGridV_13,
-                                DGridV_22, DGridV_23, DGridV_33, drr);
-								
-					free(vldr3);		vldr3=nullptr;
-					delete[] block_iw;
-					delete[] block_index;
-					delete[] block_size;
-                }// k
-            }// j
-        }// i
-    
-        //OUT(GlobalV::ofs_running,"DGridV was calculated");
-        delete[] dphix;
-        delete[] dphiy;
-        delete[] dphiz;
-        delete[] dphi_pool;
-        for(int ib=0; ib<GlobalC::pw.bxyz; ++ib)
-		{
-            delete[] cal_flag[ib];
-		}
-        delete[] cal_flag;
-        //OUT(GlobalV::ofs_running,"temp variables were deleted");
->>>>>>> 5366a1f9
 
 #ifdef _OPENMP
                         cal_meshball_DGridV(na_grid, GlobalC::GridT.lgd, LD_pool, block_index, block_iw, block_size, cal_flag, vldr3,
@@ -726,9 +641,9 @@
 #endif
 
                         free(vldr3);        vldr3=nullptr;
-                        free(block_iw);     block_iw=nullptr;
-                        free(block_index);  block_index=nullptr;
-                        free(block_size);   block_size=nullptr;
+                        delete[] block_iw;
+                        delete[] block_index;
+                        delete[] block_size;
                     }// k
                 }// j
             }// i
