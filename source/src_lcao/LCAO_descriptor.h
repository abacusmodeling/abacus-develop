#ifdef __DEEPKS
#ifndef LCAO_DESCRIPTOR_H
#define LCAO_DESCRIPTOR_H

#include "../module_base/intarray.h"
#include "../module_base/complexmatrix.h"
#include <torch/script.h>
#include "../src_pw/global.h"

//------------------------------------------------------------------------------
// This class computes the descriptors for each atom from LCAO basis set,
// interfaces with pytorch to obtain the correction potential in LCAO basis,
// and computes the forces according to the correction potential
//------------------------------------------------------------------------------
//
// caoyu add 2021-03-29
//
class LCAO_Descriptor
{

//-------------------
// public functions
//-------------------
public:

    explicit LCAO_Descriptor();
    ~LCAO_Descriptor();

	// index of descriptor in all atoms
	void init(const int lm, const int nm, const int tot_inl);

	// cal S_alpha_mu: overlap between lcao basis Phi and descriptor basis Al
    void build_S_descriptor(const bool &calc_deri);


	// 1. Load DeePKS model
	// 2. Initialize the deltaV Hamiltonian matrix
	void deepks_pre_scf(const string& model_file);


	//------------------------------------------------------------------------------
	// cal_projected_DM: pdm = S_alpha_mu * inv(Sloc) * DM * inv(Sloc) * S_nu_beta
	// cal_descriptor: EIGENVALUE of pdm in block of I_n_l
	// cal_dm_as_descriptor: compute the descriptor for each atom
	// cal_v_delta: compute <psi|deltaV|psi>
	// add_v_delta: add <psi|deltaV|psi> to the Hamiltonian matrix
	// cal_f_delta: compute the force related to deltaV, input dm is density matrix
	//------------------------------------------------------------------------------
    void cal_projected_DM(const matrix &dm);
    void cal_descriptor(void);
	void cal_dm_as_descriptor(const matrix &dm); // mohan add 2021-08-04
	void cal_v_delta(const matrix& dm);
	void add_v_delta(void);
	void cal_f_delta(const matrix& dm);


	//----------------------------------------------------------------------
	// print_descriptors: print descriptors based on LCAO basis
	// print_H_V_delta: print the deltaV matrix in LCAO basis
	// print_F_delta: print the force related to deltaV for each atom
	//----------------------------------------------------------------------
	void print_descriptor(void);
	void print_H_V_delta(void);
	void print_F_delta(void);

	//----------------------------------------------------------------------
	// print_descriptors: print descriptors based on LCAO basis
	// print_H_V_delta: print the deltaV matrix in LCAO basis
	// print_F_delta: print the force related to deltaV for each atom
	//----------------------------------------------------------------------
	void print_descriptor(void);
	void print_H_V_delta(void);
	void print_F_delta(void);

	void cal_v_delta(const std::string& model_file);//<psi|V_delta|psi>
	void cal_f_delta(ModuleBase::matrix& dm);	//pytorch term remaining!
	void print_H_V_delta();
	void print_F_delta();

	//----------------------------------------------------------------------
	/*These 3 functions save the [dm_eig], [e_base], [f_base]
	of current configuration as .npy file, when deepks_scf = 1.
	After a full group of consfigurations are calculated,
    we need a python script to 'load' and 'torch.cat' these .npy files,
    and get l_e_delta and l_f_delta corresponding to the exact e,f data.*/
<<<<<<< HEAD
	//----------------------------------------------------------------------
	void save_npy_d(void);
	void save_npy_e(const double &ebase);	//Ry
	void save_npy_f(const matrix &fbase);//Ry


//-------------------
// public variables
//-------------------
public:

	//------------------------------------------------------
	//E_delta: in Ry
	//H_V_delta: correction term to the Hamiltonian matrix
=======
	void save_npy_d();
	void save_npy_e(double& ebase);	//Ry
	void save_npy_f(ModuleBase::matrix& fbase);//Ry
>>>>>>> df588d58

	//F_delta: in Ry/Bohr, force due to the correction term
	//------------------------------------------------------
	double E_delta = 0.0;
	double* H_V_delta;
<<<<<<< HEAD
	matrix	F_delta;
=======
	//deepks F_delta(Ry/Bohr), to be added to atom force
	ModuleBase::matrix	F_delta;
>>>>>>> df588d58

//-------------------
// private variables
//-------------------
private:

	int lmaxd = 0;
	int nmaxd = 0;
	int inlmax = 0;

	// deep neural network module that provides corrected Hamiltonian term and
	// related derivatives.
	torch::jit::script::Module module;

	//density matrix: dm_gamma
	double* dm_double;
	// overlap between lcao and descriptor basis
	double** S_mu_alpha;	//[tot_Inl][GlobalV::NLOCAL][2l+1]	caoyu modified 2021-05-07

	//d(S) for f_delta:	<\psi_mu|d\alpha^I_nlm> , [tot_Inl][GlobalV::NLOCAL][2l+1]
	double** DS_mu_alpha_x;
	double** DS_mu_alpha_y;
	double** DS_mu_alpha_z;

	// projected density matrix
	double** pdm;	//[tot_Inl][2l+1][2l+1]	caoyu modified 2021-05-07
	std::vector<torch::Tensor> pdm_tensor;

	// descriptors
    double *d;
	std::vector<torch::Tensor> d_tensor;

	//gedm:dE/dD, [tot_Inl][2l+1][2l+1]	(E: Hartree)
	std::vector<torch::Tensor> gedm_tensor;

	//gdmx: dD/dX		\sum_{mu,nu} 4*c_mu*c_nu * <dpsi_mu/dx|alpha_m><alpha_m'|psi_nu>
	double*** gdmx;	//[natom][tot_Inl][2l+1][2l+1]
	double*** gdmy;
	double*** gdmz;

	//dE/dD, autograd from loaded model(E: Ry)
	double** gedm;	//[tot_Inl][2l+1][2l+1]

	int n_descriptor;

	// \sum_L{Nchi(L)*(2L+1)}
	int des_per_atom;


	ModuleBase::IntArray* alpha_index;
	ModuleBase::IntArray* inl_index;	//caoyu add 2021-05-07
	int* inl_l;	//inl_l[inl_index] = l of descriptor with inl_index

//-------------------
// private functions
//-------------------
private:

	void init_index(void);	// index of descriptor in all atoms

	void set_S_mu_alpha(
		const int &iw1_all,
		const int& inl,
		const int& im,
		const double& v);

    void print_projected_DM(
		std::ofstream &ofs,
		ModuleBase::ComplexMatrix &des,
		const int &it,
		const int &ia,
		const int &l,
		const int& n);

	void set_DS_mu_alpha(
	const int& iw1_all,
	const int& inl,
	const int& im,
	const double& vx,
	const double& vy,
	const double& vz);

	void init_gdmx();
	void load_model(const std::string& model_file);
	void cal_gedm();	//need to load model in this step
	void cal_gdmx(ModuleBase::matrix& dm);	//dD/dX
	void del_gdmx();

	void getdm_double(const matrix& dm);

	void cal_descriptor_tensor(void);

};
namespace GlobalC
{
extern LCAO_Descriptor ld;
}

#endif

#endif<|MERGE_RESOLUTION|>--- conflicted
+++ resolved
@@ -83,37 +83,16 @@
 	After a full group of consfigurations are calculated,
     we need a python script to 'load' and 'torch.cat' these .npy files,
     and get l_e_delta and l_f_delta corresponding to the exact e,f data.*/
-<<<<<<< HEAD
-	//----------------------------------------------------------------------
-	void save_npy_d(void);
-	void save_npy_e(const double &ebase);	//Ry
-	void save_npy_f(const matrix &fbase);//Ry
-
-
-//-------------------
-// public variables
-//-------------------
-public:
-
-	//------------------------------------------------------
-	//E_delta: in Ry
-	//H_V_delta: correction term to the Hamiltonian matrix
-=======
 	void save_npy_d();
 	void save_npy_e(double& ebase);	//Ry
 	void save_npy_f(ModuleBase::matrix& fbase);//Ry
->>>>>>> df588d58
 
 	//F_delta: in Ry/Bohr, force due to the correction term
 	//------------------------------------------------------
 	double E_delta = 0.0;
 	double* H_V_delta;
-<<<<<<< HEAD
-	matrix	F_delta;
-=======
 	//deepks F_delta(Ry/Bohr), to be added to atom force
 	ModuleBase::matrix	F_delta;
->>>>>>> df588d58
 
 //-------------------
 // private variables
