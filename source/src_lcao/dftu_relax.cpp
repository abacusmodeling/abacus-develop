//==========================================================
// Author:Xin Qu
// DATE : 2019-12-10
//==========================================================
#include <iostream>
#include <fstream>
#include <iomanip>
#include <stdio.h>
#include <string.h>
#include <cmath>
#include <sstream>
#include <complex>

#include "dftu_relax.h"
#include "../module_base/constants.h"
#include "../src_pw/global.h"
#include "global_fp.h"
#include "../module_base/global_function.h"
#include "../module_base/inverse_matrix.h"
#include "LOOP_ions.h"
#include "LCAO_matrix.h"
#include "../src_pw/magnetism.h"
#include "../module_orbital/ORB_gen_tables.h"
#include "../src_pw/charge.h"

extern "C"
{
  void pzgemm_(
		const char *transa, const char *transb,
		const int *M, const int *N, const int *K,
		const std::complex<double> *alpha,
		const std::complex<double> *A, const int *IA, const int *JA, const int *DESCA,
		const std::complex<double> *B, const int *IB, const int *JB, const int *DESCB,
		const std::complex<double> *beta,
		std::complex<double> *C, const int *IC, const int *JC, const int *DESCC);
  
  void pdgemm_(
		const char *transa, const char *transb,
		const int *M, const int *N, const int *K,
		const double *alpha,
		const double *A, const int *IA, const int *JA, const int *DESCA,
		const double *B, const int *IB, const int *JB, const int *DESCB,
		const double *beta,
		double *C, const int *IC, const int *JC, const int *DESCC);
}
namespace ModuleDFTU{
DFTU_RELAX::DFTU_RELAX(){}

DFTU_RELAX::~DFTU_RELAX(){}

void DFTU_RELAX::force_stress()
{
	ModuleBase::TITLE("DFTU_RELAX", "force_stress");
	ModuleBase::timer::tick("DFTU_RELAX", "force_stress");

	if(GlobalV::FORCE)
	{
		for(int iat=0; iat<GlobalC::ucell.nat; iat++)
		{
			for(int dim=0; dim<3; dim++)
			{
				this->force_dftu.at(iat).at(dim) = 0.0;
			}
		}
	}

	if(GlobalV::STRESS)
	{
		for(int dim=0; dim<3; dim++)
		{
			this->stress_dftu.at(dim).at(0) = 0.0;
			this->stress_dftu.at(dim).at(1) = 0.0;
			this->stress_dftu.at(dim).at(2) = 0.0;
		}
  	}

	if(GlobalV::GAMMA_ONLY_LOCAL)
	{
    	const char transN = 'N', transT = 'T';
	  	const int  one_int = 1;
	  	const double alpha = 1.0, beta = 0.0;

    	std::vector<double> rho_VU(GlobalC::ParaO.nloc);

    	for(int ik=0; ik<GlobalC::kv.nks; ik++)
	  	{
		  
	  		const int spin = GlobalC::kv.isk[ik];

			double* VU = new double [GlobalC::ParaO.nloc];
			this->cal_VU_pot_mat_real(spin, false, VU);
			ModuleBase::timer::tick("DFTU_RELAX", "cal_rho_VU");
			pdgemm_(&transT, &transN,
					    &GlobalV::NLOCAL, &GlobalV::NLOCAL, &GlobalV::NLOCAL,
					    &alpha, 
					    GlobalC::LOC.wfc_dm_2d.dm_gamma[spin].c, &one_int, &one_int, GlobalC::ParaO.desc, 
					    VU, &one_int, &one_int, GlobalC::ParaO.desc,
					    &beta,
					    &rho_VU[0], &one_int, &one_int, GlobalC::ParaO.desc);

      		delete [] VU;
			ModuleBase::timer::tick("DFTU_RELAX", "cal_rho_VU");
      		if(GlobalV::FORCE) this->cal_force_gamma(&rho_VU[0]);
      		if(GlobalV::STRESS) this->cal_stress_gamma(&rho_VU[0]);
    	}//ik
  	}
  	else
  	{
    	const char transN = 'N', transT = 'T';
	  	const int  one_int = 1;
	  	const std::complex<double> alpha(1.0,0.0), beta(0.0,0.0);

    	std::vector<std::complex<double>> rho_VU(GlobalC::ParaO.nloc);

    	for(int ik=0; ik<GlobalC::kv.nks; ik++)
	  	{
	  		const int spin = GlobalC::kv.isk[ik];

			std::complex<double>* VU = new std::complex<double> [GlobalC::ParaO.nloc];
			this->cal_VU_pot_mat_complex(spin, false, VU);
			ModuleBase::timer::tick("DFTU_RELAX", "cal_rho_VU");
			pzgemm_(&transT, &transN,
					    &GlobalV::NLOCAL, &GlobalV::NLOCAL, &GlobalV::NLOCAL,
					    &alpha, 
					    GlobalC::LOC.wfc_dm_2d.dm_k[ik].c, &one_int, &one_int, GlobalC::ParaO.desc, 
					    VU, &one_int, &one_int, GlobalC::ParaO.desc,
					    &beta,
					    &rho_VU[0], &one_int, &one_int, GlobalC::ParaO.desc);

      		delete [] VU;
	  		ModuleBase::timer::tick("DFTU_RELAX", "cal_rho_VU");

      		if(GlobalV::FORCE) this->cal_force_k(ik, &rho_VU[0]);
      		if(GlobalV::STRESS) cal_stress_k(ik, &rho_VU[0]);
    	}//ik
  	}

	if(GlobalV::FORCE)
	{
		for(int iat=0; iat<GlobalC::ucell.nat; iat++)
		{
			std::vector<double> tmp = this->force_dftu[iat];
			MPI_Allreduce(&tmp[0], &this->force_dftu[iat][0], 3, MPI_DOUBLE, MPI_SUM, MPI_COMM_WORLD);
		}
	}

  	if(GlobalV::STRESS)
  	{
    	for(int dim1=0; dim1<3; dim1++)
	  	{
	  		for(int dim2=dim1; dim2<3; dim2++)
	  		{
        		double val_tmp = stress_dftu[dim1][dim2];
        		MPI_Allreduce(&val_tmp, &stress_dftu[dim1][dim2], 1, MPI_DOUBLE, MPI_SUM, MPI_COMM_WORLD);
      		}
    	}

		for(int i=0; i<3; i++)
		{
			for(int j=0; j<3; j++)
			{
				if(i>j) this->stress_dftu[i][j] = stress_dftu[j][i];
			}	  		
		}
	  	

		for(int i=0;i<3;i++)
		{
			for(int j=0;j<3;j++)
			{
	  			this->stress_dftu[i][j] *=  GlobalC::ucell.lat0 / GlobalC::ucell.omega;
			}
		}
  	}
	ModuleBase::timer::tick("DFTU_RELAX", "force_stress");

	return;
}

void DFTU_RELAX::cal_force_k(const int ik, const std::complex<double>* rho_VU)
{
	ModuleBase::TITLE("DFTU_RELAX", "cal_force_k");
	ModuleBase::timer::tick("DFTU_RELAX",  "cal_force_k");

	const char transN = 'N', transC='C';
	const int  one_int = 1;
	const std::complex<double> zero(0.0,0.0), one(1.0,0.0);

	std::vector<std::complex<double>> dm_VU_dSm(GlobalC::ParaO.nloc);
	std::vector<std::complex<double>> dSm_k(GlobalC::ParaO.nloc);

	for(int dim=0; dim<3; dim++)
	{
    	this->fold_dSm_k(ik, dim, &dSm_k[0]);
    
		pzgemm_(&transN, &transC,
			&GlobalV::NLOCAL, &GlobalV::NLOCAL, &GlobalV::NLOCAL,
			&one, 
			&dSm_k[0], &one_int, &one_int, GlobalC::ParaO.desc, 
			rho_VU, &one_int, &one_int, GlobalC::ParaO.desc,
			&zero,
			&dm_VU_dSm[0], &one_int, &one_int, GlobalC::ParaO.desc);

    	for(int ir=0; ir<GlobalC::ParaO.nrow; ir++)
		{
			const int iwt1 = GlobalC::ParaO.MatrixInfo.row_set[ir];
			const int iat1 = GlobalC::ucell.iwt2iat[iwt1];

			for(int ic=0; ic<GlobalC::ParaO.ncol; ic++)
			{
				const int iwt2 = GlobalC::ParaO.MatrixInfo.col_set[ic];
				const int irc = ic*GlobalC::ParaO.nrow + ir;

				if(iwt1==iwt2) this->force_dftu[iat1][dim] += dm_VU_dSm[irc].real();

			}//end ic
		}//end ir

    	pzgemm_(&transN, &transN,
			&GlobalV::NLOCAL, &GlobalV::NLOCAL, &GlobalV::NLOCAL,
			&one, 
			&dSm_k[0], &one_int, &one_int, GlobalC::ParaO.desc, 
			rho_VU, &one_int, &one_int, GlobalC::ParaO.desc,
			&zero,
			&dm_VU_dSm[0], &one_int, &one_int, GlobalC::ParaO.desc);

    	for(int it=0; it<GlobalC::ucell.ntype; it++)
	  	{
		  	const int NL = GlobalC::ucell.atoms[it].nwl + 1;
		  	const int LC = orbital_corr[it];
	
			if(LC == -1) continue;
		  	for(int ia=0; ia<GlobalC::ucell.atoms[it].na; ia++)
		  	{		
		  		const int iat = GlobalC::ucell.itia2iat(it, ia);

		  		for(int l=0; l<NL; l++)
		  		{				
		  		// if(Yukawa)
		  		// {
		  			// if(l<orbital_corr[it]) continue;
		  		// }
		  		// else
		  		// {
		  			// if(l!=orbital_corr[it]) continue;
		  		// }
		  		if(l!=orbital_corr[it]) continue;

		  		const int N = GlobalC::ucell.atoms[it].l_nchi[l];
  
		  		for(int n=0; n<N; n++)
		  		{
		  		 	// if(!Yukawa && n!=0) continue;
		  			if(n!=0) continue;

		  			//Calculate the local occupation number matrix			
		  			for(int m=0; m<2*l+1; m++)
		  			{
		  				for(int ipol=0; ipol<GlobalV::NPOL; ipol++)
		  				{
		  					const int iwt = this->iatlnmipol2iwt[iat][l][n][m][ipol];
		  					const int mu = GlobalC::ParaO.trace_loc_row[iwt];
		  					const int nu = GlobalC::ParaO.trace_loc_col[iwt];

                			if(mu<0 || nu<0) continue;

                			this->force_dftu[iat][dim] += dm_VU_dSm[nu*GlobalC::ParaO.nrow+mu].real();
              			}
            		}//
          		}//n
        	}//l
      	}//ia
    }//it

	}//end dim
	ModuleBase::timer::tick("DFTU_RELAX",  "cal_force_k");

	return;
}

void DFTU_RELAX::cal_stress_k(const int ik, const std::complex<double>* rho_VU)
{
	ModuleBase::TITLE("DFTU_RELAX", "cal_stress_k");
	ModuleBase::timer::tick("DFTU_RELAX",  "cal_stress_k");
	const char transN = 'N';
	const int  one_int = 1;
	const std::complex<double> minus_half(-0.5,0.0), zero(0.0,0.0), one(1.0,0.0);

  	std::vector<std::complex<double>> dm_VU_sover(GlobalC::ParaO.nloc);
  	std::vector<std::complex<double>> dSR_k(GlobalC::ParaO.nloc);

	for(int dim1=0; dim1<3; dim1++)
	{
		for(int dim2=dim1; dim2<3; dim2++)
		{
			this->fold_dSR_k(ik, dim1, dim2, &dSR_k[0]);

			pzgemm_(&transN, &transN,
				&GlobalV::NLOCAL, &GlobalV::NLOCAL, &GlobalV::NLOCAL,
				&minus_half, 
				rho_VU, &one_int, &one_int, GlobalC::ParaO.desc, 
				&dSR_k[0], &one_int, &one_int, GlobalC::ParaO.desc,
				&zero,
				&dm_VU_sover[0], &one_int, &one_int, GlobalC::ParaO.desc);

			for(int ir=0; ir<GlobalC::ParaO.nrow; ir++)
			{
				const int iwt1 = GlobalC::ParaO.MatrixInfo.row_set[ir];
				for(int ic=0; ic<GlobalC::ParaO.ncol; ic++)
				{
					const int iwt2 = GlobalC::ParaO.MatrixInfo.col_set[ic];
					const int irc = ic*GlobalC::ParaO.nrow + ir;

					if(iwt1==iwt2) stress_dftu[dim1][dim2] += 2.0*dm_VU_sover[irc].real();
				}//end ic
			}//end ir

		}//end dim2	
	}//end dim1
	ModuleBase::timer::tick("DFTU_RELAX",  "cal_stress_k");
	
	return;
}

void DFTU_RELAX::cal_force_gamma(const double* rho_VU)
{
	ModuleBase::TITLE("DFTU_RELAX", "cal_force_gamma");
	ModuleBase::timer::tick("DFTU_RELAX", "cal_force_gamma");
	const char transN = 'N', transT='T';
	const int  one_int = 1;
	const double one = 1.0, zero = 0.0, minus_one=-1.0;
	
	std::vector<double> dm_VU_dSm(GlobalC::ParaO.nloc);
	
	for(int dim=0; dim<3; dim++)
	{
		double* tmp_ptr;
		if(dim==0) tmp_ptr = GlobalC::LM.DSloc_x;
		else if(dim==1) tmp_ptr = GlobalC::LM.DSloc_y;
		else if(dim==2) tmp_ptr = GlobalC::LM.DSloc_z;

		pdgemm_(&transN, &transT,
			&GlobalV::NLOCAL, &GlobalV::NLOCAL, &GlobalV::NLOCAL,
			&one, 
			tmp_ptr, &one_int, &one_int, GlobalC::ParaO.desc, 
			rho_VU, &one_int, &one_int, GlobalC::ParaO.desc,
			&zero,
			&dm_VU_dSm[0], &one_int, &one_int, GlobalC::ParaO.desc);

    	for(int ir=0; ir<GlobalC::ParaO.nrow; ir++)
		{
			const int iwt1 = GlobalC::ParaO.MatrixInfo.row_set[ir];
			const int iat1 = GlobalC::ucell.iwt2iat[iwt1];

			for(int ic=0; ic<GlobalC::ParaO.ncol; ic++)
			{
				const int iwt2 = GlobalC::ParaO.MatrixInfo.col_set[ic];
				const int irc = ic*GlobalC::ParaO.nrow + ir;

				if(iwt1==iwt2) this->force_dftu[iat1][dim] += dm_VU_dSm[irc];

			}//end ic
		}//end ir

    	pdgemm_(&transN, &transT,
			&GlobalV::NLOCAL, &GlobalV::NLOCAL, &GlobalV::NLOCAL,
			&one, 
			tmp_ptr, &one_int, &one_int, GlobalC::ParaO.desc, 
			rho_VU, &one_int, &one_int, GlobalC::ParaO.desc,
			&zero,
			&dm_VU_dSm[0], &one_int, &one_int, GlobalC::ParaO.desc);

    	for(int it=0; it<GlobalC::ucell.ntype; it++)
	  	{
		  	const int NL = GlobalC::ucell.atoms[it].nwl + 1;
		  	const int LC = orbital_corr[it];
	
			if(LC == -1) continue;
		  	for(int ia=0; ia<GlobalC::ucell.atoms[it].na; ia++)
		  	{		
		  		const int iat = GlobalC::ucell.itia2iat(it, ia);

		  		for(int l=0; l<NL; l++)
		  		{				
		  		// if(Yukawa)
		  		// {
		  			// if(l<orbital_corr[it]) continue;
		  		// }
		  		// else
		  		// {
		  			// if(l!=orbital_corr[it]) continue;
		  		// }
		  			if(l!=orbital_corr[it]) continue;

		  			const int N = GlobalC::ucell.atoms[it].l_nchi[l];
  
		  			for(int n=0; n<N; n++)
		  			{
		  		 	// if(!Yukawa && n!=0) continue;
		  				if(n!=0) continue;

		  			//Calculate the local occupation number matrix			
						for(int m=0; m<2*l+1; m++)
						{
							for(int ipol=0; ipol<GlobalV::NPOL; ipol++)
							{
								const int iwt = this->iatlnmipol2iwt[iat][l][n][m][ipol];
								const int mu = GlobalC::ParaO.trace_loc_row[iwt];
								const int nu = GlobalC::ParaO.trace_loc_col[iwt];

								if(mu<0 || nu<0) continue;

								this->force_dftu[iat][dim] += dm_VU_dSm[nu*GlobalC::ParaO.nrow+mu];
							}
            			}//
          			}//n
        		}//l
      		}//ia
    	}//it

	}// end dim
	ModuleBase::timer::tick("DFTU_RELAX", "cal_force_gamma");

	return;
}

void DFTU_RELAX::cal_stress_gamma(const double* rho_VU)
{
	ModuleBase::TITLE("DFTU_RELAX", "cal_stress_gamma");
	ModuleBase::timer::tick("DFTU_RELAX", "cal_stress_gamma");
	const char transN = 'N';
	const int  one_int = 1;
	const double zero = 0.0, minus_half=-0.5, one=1.0;

	std::vector<double> dSR_gamma(GlobalC::ParaO.nloc);
	std::vector<double> dm_VU_sover(GlobalC::ParaO.nloc);

	for(int dim1=0; dim1<3; dim1++)
	{
		for(int dim2=dim1; dim2<3; dim2++)
		{	
      		this->fold_dSR_gamma(dim1, dim2, &dSR_gamma[0]);

			pdgemm_(&transN, &transN,
				&GlobalV::NLOCAL, &GlobalV::NLOCAL, &GlobalV::NLOCAL,
				&minus_half, 
				rho_VU, &one_int, &one_int, GlobalC::ParaO.desc, 
				&dSR_gamma[0], &one_int, &one_int, GlobalC::ParaO.desc,
				&zero,
				&dm_VU_sover[0], &one_int, &one_int, GlobalC::ParaO.desc);

			for(int ir=0; ir<GlobalC::ParaO.nrow; ir++)
			{
				const int iwt1 = GlobalC::ParaO.MatrixInfo.row_set[ir];

				for(int ic=0; ic<GlobalC::ParaO.ncol; ic++)
				{
					const int iwt2 = GlobalC::ParaO.MatrixInfo.col_set[ic];
					const int irc = ic*GlobalC::ParaO.nrow + ir;

					if(iwt1==iwt2) stress_dftu[dim1][dim2] += 2.0*dm_VU_sover[irc];
				}//end ic
			}//end ir

		}//end dim2
	}//end dim1
	ModuleBase::timer::tick("DFTU_RELAX", "cal_stress_gamma");
	return;
}

double DFTU_RELAX::get_onebody_eff_pot
(
	const int T, const int iat,
	const int L, const int N, const int spin, 
	const int m0, const int m1,
  const int type, const bool newlocale 
)
{
	ModuleBase::TITLE("DFTU_RELAX","get_onebody_eff_pot");

	double VU = 0.0;

	//if(!Yukawa && N!=0) return 0.0;

	switch(type)
	{
	case 1:  //rotationally invarient formalism and FLL double counting
		/*
		const int spin_oppsite = 1 - spin;
		int nelec_tot = 0;
		int nelec_spin = 0;

		for(int is=0; is<2; is++)
		{
			for(int i=0; i<2*L+1; i++)
			{
				if(newlocale)
				{
					nelec_tot +=  locale.at(iat).at(L).at(N).at(is)(i,i);
					if(is==spin) nelec_spin +=  locale.at(iat).at(L).at(N).at(is)(i,i);
				}
				else
				{
					nelec_tot +=  locale_save.at(iat).at(L).at(N).at(is)(i,i);
					if(is==spin) nelec_spin +=  locale_save.at(iat).at(L).at(N).at(is)(i,i);
				}
				
			}
		}

		for(int m2=0; m2<2*L+1; m2++)
		{
			for(int m3=0; m3<2*L+1; m3++)
			{
				int M0_prime = m2*(2*L+1) + m3;

				int M1 = m0*(2*L+1) + m3;
				int M1_prime = m2*(2*L+1) + m1;
				
				if(newlocale)
				{
					VU += Vsc.at(T).at(N)(M0,M0_prime)*locale.at(iat).at(L).at(N).at(spin_oppsite)(m2,m3) 
						+ (Vsc.at(T).at(N)(M0,M0_prime)- Vsc.at(T).at(N)(M1,M1_prime))*locale.at(iat).at(L).at(N).at(spin)(m2,m3);
				}
				else
				{
					VU += Vsc.at(T).at(N)(M0, M0_prime)*locale_save.at(iat).at(L).at(N).at(spin_oppsite)(m2,m3) 
						+ (Vsc.at(T).at(N)(M0, M0_prime)- Vsc.at(T).at(N)(M1,M1_prime))*locale_save.at(iat).at(L).at(N).at(spin)(m2,m3);
				}									
			}
		}

		//if(Yukawa) VU += -U_Yukawa.at(T).at(N)*(nelec_tot-0.5) + J_Yukawa.at(T).at(N)*(nelec_spin-0.5);
		//else VU += -U[T]*(nelec_tot-0.5) + J[T]*(nelec_spin-0.5);
		VU += -U[T]*(nelec_tot-0.5) + J[T]*(nelec_spin-0.5);
		*/

		break;

	case 2:  //rotationally invarient formalism and AMF double counting
		
		break;

	case 3:	//simplified formalism and FLL double counting
		if(newlocale)
		{
			if(Yukawa)
			{				
				if(m0==m1) VU = (this->U_Yukawa.at(T).at(L).at(N)-this->J_Yukawa.at(T).at(L).at(N))*( 0.5 - this->locale.at(iat).at(L).at(N).at(spin)(m0,m1) );		
				else VU = -(this->U_Yukawa.at(T).at(L).at(N)-this->J_Yukawa.at(T).at(L).at(N))*this->locale.at(iat).at(L).at(N).at(spin)(m0,m1);
			}
			else
			{
				if(m0==m1) VU = (this->U[T]-this->J[T])*( 0.5 - this->locale.at(iat).at(L).at(N).at(spin)(m0,m1) );		
				else VU = -(this->U[T]-this->J[T])*this->locale.at(iat).at(L).at(N).at(spin)(m0,m1);
			}	
		}
		else
		{	
			if(Yukawa)
			{				
				if(m0==m1) VU = (this->U_Yukawa.at(T).at(L).at(N)-this->J_Yukawa.at(T).at(L).at(N))*( 0.5 - this->locale_save.at(iat).at(L).at(N).at(spin)(m0,m1) );		
				else VU = -(this->U_Yukawa.at(T).at(L).at(N)-this->J_Yukawa.at(T).at(L).at(N))*this->locale_save.at(iat).at(L).at(N).at(spin)(m0,m1);
			}
			else
			{
				if(m0==m1) VU = (this->U[T]-this->J[T])*( 0.5 - this->locale_save.at(iat).at(L).at(N).at(spin)(m0,m1) );		
				else VU = -(this->U[T]-this->J[T])*this->locale_save.at(iat).at(L).at(N).at(spin)(m0,m1);
			}
		}
		
		break;

	case 4: //simplified formalism and AMF double counting
		
		break;		
	}

	return VU;
}

void DFTU_RELAX::cal_VU_pot_mat_complex(const int spin, const bool newlocale, std::complex<double>* VU)
{
	ModuleBase::TITLE("DFTU_RELAX","cal_VU_pot_mat_complex"); 
	ModuleBase::GlobalFunc::ZEROS(VU, GlobalC::ParaO.nloc);

	for(int it=0; it<GlobalC::ucell.ntype; ++it)
	{
    	if(INPUT.orbital_corr[it]==-1) continue;
		for(int ia=0; ia<GlobalC::ucell.atoms[it].na; ia++)
		{
      		const int iat = GlobalC::ucell.itia2iat(it, ia);
			for(int L=0; L<=GlobalC::ucell.atoms[it].nwl; L++)
			{			
        		if(L!=INPUT.orbital_corr[it] ) continue;

				for(int n=0; n<GlobalC::ucell.atoms[it].l_nchi[L]; n++)
				{
					// if(Yukawa)
			    // {
			    	// if(L1<INPUT.orbital_corr[T1] || L2<INPUT.orbital_corr[T2]) continue;
			    // }
			    // else
			    // {
			    	if(n!=0) continue;
			    // }
          			for(int m1=0; m1<2*L+1; m1++)
          			{
            			for(int ipol1=0; ipol1<GlobalV::NPOL; ipol1++)
		  		  		{
		  			  		const int mu = GlobalC::ParaO.trace_loc_row[this->iatlnmipol2iwt[iat][L][n][m1][ipol1]];
              				if(mu<0) continue;

              				for(int m2=0; m2<2*L+1; m2++)
              				{
                				for(int ipol2=0; ipol2<GlobalV::NPOL; ipol2++)
                				{
                 					const int nu = GlobalC::ParaO.trace_loc_col[this->iatlnmipol2iwt[iat][L][n][m2][ipol2]];
                  					if(nu<0) continue;

                  					int m1_all = m1 + (2*L+1)*ipol1;
			            			int m2_all = m2 + (2*L+1)*ipol2;
                  
                  					double val = get_onebody_eff_pot(it, iat, L, n, spin, m1_all, m2_all, cal_type, newlocale);
			            			VU[nu*GlobalC::ParaO.nrow + mu] = std::complex<double>(val, 0.0);
                				}//ipol2
              				}//m2
            			}//ipol1
          			}//m1
				}//n
			}//l
		}//ia	
	}//it

  return;
}

void DFTU_RELAX::cal_VU_pot_mat_real(const int spin, const bool newlocale, double* VU)
{
	ModuleBase::TITLE("DFTU_RELAX","cal_VU_pot_mat_real"); 
		// ModuleBase::timer::tick("DFTU","folding_overlap_matrix");
	ModuleBase::GlobalFunc::ZEROS(VU, GlobalC::ParaO.nloc);

  	for(int it=0; it<GlobalC::ucell.ntype; ++it)
	{
    	if(INPUT.orbital_corr[it]==-1) continue;
		for(int ia=0; ia<GlobalC::ucell.atoms[it].na; ia++)
		{
      		const int iat = GlobalC::ucell.itia2iat(it, ia);
			for(int L=0; L<=GlobalC::ucell.atoms[it].nwl; L++)
			{			
        		if(L!=INPUT.orbital_corr[it] ) continue;

				for(int n=0; n<GlobalC::ucell.atoms[it].l_nchi[L]; n++)
				{
					// if(Yukawa)
			    // {
			    	// if(L1<INPUT.orbital_corr[T1] || L2<INPUT.orbital_corr[T2]) continue;
			    // }
			    // else
			    // {
			    	if(n!=0) continue;
			    // }
          			for(int m1=0; m1<2*L+1; m1++)
          			{
            			for(int ipol1=0; ipol1<GlobalV::NPOL; ipol1++)
		  		  		{
		  			  		const int mu = GlobalC::ParaO.trace_loc_row[this->iatlnmipol2iwt[iat][L][n][m1][ipol1]];
              				if(mu<0) continue;
              				for(int m2=0; m2<2*L+1; m2++)
              				{
                				for(int ipol2=0; ipol2<GlobalV::NPOL; ipol2++)
                				{
									const int nu = GlobalC::ParaO.trace_loc_col[this->iatlnmipol2iwt[iat][L][n][m2][ipol2]];
									if(nu<0) continue;

                  					int m1_all = m1 + (2*L+1)*ipol1;
			            			int m2_all = m2 + (2*L+1)*ipol2;
                  
                  					VU[nu*GlobalC::ParaO.nrow + mu] = this->get_onebody_eff_pot(it, iat, L, n, spin, m1_all, m2_all, cal_type, newlocale);

                				}//ipol2
              				}//m2
            			}//ipol1
          			}//m1
				}//n
			}//l
		}//ia	
	}//it

  return;
}

void DFTU_RELAX::fold_dSR_gamma(const int dim1, const int dim2, double* dSR_gamma)
{
	ModuleBase::TITLE("DFTU_RELAX","fold_dSR_gamma");

	ModuleBase::GlobalFunc::ZEROS(dSR_gamma, GlobalC::ParaO.nloc);

	double* dS_ptr;
	if(dim1==0) dS_ptr =  GlobalC::LM.DSloc_x;
	else if(dim1==1) dS_ptr =  GlobalC::LM.DSloc_y;
	else if(dim1==2) dS_ptr =  GlobalC::LM.DSloc_z;

  	int nnr = 0;
	ModuleBase::Vector3<double> tau1, tau2, dtau;
	ModuleBase::Vector3<double> dtau1, dtau2, tau0;
  	for(int T1=0; T1<GlobalC::ucell.ntype; ++T1)
  	{
	  	Atom* atom1 = &GlobalC::ucell.atoms[T1];
		for(int I1=0; I1<atom1->na; ++I1)
		{
		  	tau1 = atom1->tau[I1];
			const int start1 = GlobalC::ucell.itiaiw2iwt(T1,I1,0);    
			GlobalC::GridD.Find_atom(GlobalC::ucell, tau1, T1, I1);
			for(int ad=0; ad<GlobalC::GridD.getAdjacentNum()+1; ++ad)
			{
				const int T2 = GlobalC::GridD.getType(ad);
				const int I2 = GlobalC::GridD.getNatom(ad);
				const int start2 = GlobalC::ucell.itiaiw2iwt(T2, I2, 0);
				Atom* atom2 = &GlobalC::ucell.atoms[T2];
				tau2 = GlobalC::GridD.getAdjacentTau(ad);
				dtau = tau2 - tau1;
				double distance = dtau.norm() * GlobalC::ucell.lat0;
				double rcut = GlobalC::ORB.Phi[T1].getRcut() + GlobalC::ORB.Phi[T2].getRcut();
        		bool adj = false;
				if(distance < rcut) adj = true;
				else if(distance >= rcut)
				{
			  		for (int ad0 = 0; ad0 < GlobalC::GridD.getAdjacentNum()+1; ++ad0)
			  		{
						const int T0 = GlobalC::GridD.getType(ad0); 
						const int I0 = GlobalC::GridD.getNatom(ad0); 
						const int iat0 = GlobalC::ucell.itia2iat(T0, I0);
						const int start0 = GlobalC::ucell.itiaiw2iwt(T0, I0, 0);
						tau0 = GlobalC::GridD.getAdjacentTau(ad0);
						dtau1 = tau0 - tau1;
						dtau2 = tau0 - tau2;
						double distance1 = dtau1.norm() * GlobalC::ucell.lat0;
						double distance2 = dtau2.norm() * GlobalC::ucell.lat0;
						double rcut1 = GlobalC::ORB.Phi[T1].getRcut() + GlobalC::ucell.infoNL.Beta[T0].get_rcut_max();
						double rcut2 = GlobalC::ORB.Phi[T2].getRcut() + GlobalC::ucell.infoNL.Beta[T0].get_rcut_max();
						if( distance1 < rcut1 && distance2 < rcut2 )
						{
							adj = true;
							break;
						}
			  		}
			  	}	

				if(adj)
				{
					for(int jj=0; jj<atom1->nw*GlobalV::NPOL; ++jj)
					{
						const int jj0 = jj/GlobalV::NPOL;
						const int iw1_all = start1 + jj0; 
						const int mu = GlobalC::ParaO.trace_loc_row[iw1_all];
				    	if(mu<0)continue;

						for(int kk=0; kk<atom2->nw*GlobalV::NPOL; ++kk)
						{
							const int kk0 = kk/GlobalV::NPOL;
							const int iw2_all = start2 + kk0;
							const int nu = GlobalC::ParaO.trace_loc_col[iw2_all];
							if(nu<0)continue;

              				dSR_gamma[nu*GlobalC::ParaO.nrow + mu] += dS_ptr[nnr]*GlobalC::LM.DH_r[nnr*3+dim2];

			  				++nnr;
			  			}// kk
			    	}// jj
			  	}// adj
		  	}// ad
	  	}// I1
	}// T1

	return;
}

void DFTU_RELAX::fold_dSm_k(const int ik, const int dim, std::complex<double>* dSm_k)
{
	ModuleBase::TITLE("DFTU_RELAX","fold_dSm_k");
	ModuleBase::timer::tick("DFTU_RELAX","fold_dSm_k");
	ModuleBase::GlobalFunc::ZEROS(dSm_k, GlobalC::ParaO.nloc);

	double* dSm_ptr;
	if(dim==0) dSm_ptr = GlobalC::LM.DSloc_Rx;
	else if(dim==1) dSm_ptr = GlobalC::LM.DSloc_Ry;
	else if(dim==2) dSm_ptr = GlobalC::LM.DSloc_Rz;

	int nnr = 0;
	ModuleBase::Vector3<double> tau1, tau2, dtau;
	ModuleBase::Vector3<double> dtau1, dtau2, tau0;
	for(int T1=0; T1<GlobalC::ucell.ntype; ++T1)
	{
		Atom* atom1 = &GlobalC::ucell.atoms[T1];
    	for(int I1=0; I1<atom1->na; ++I1)
    	{
			tau1 = atom1->tau[I1];
      		const int start1 = GlobalC::ucell.itiaiw2iwt(T1,I1,0);    

      		GlobalC::GridD.Find_atom(GlobalC::ucell, tau1, T1, I1);
      		for(int ad=0; ad<GlobalC::GridD.getAdjacentNum()+1; ++ad)
      		{
        		const int T2 = GlobalC::GridD.getType(ad);
			  	const int I2 = GlobalC::GridD.getNatom(ad);
        		const int start2 = GlobalC::ucell.itiaiw2iwt(T2, I2, 0);

			  	Atom* atom2 = &GlobalC::ucell.atoms[T2];

			  	tau2 = GlobalC::GridD.getAdjacentTau(ad);
			  	dtau = tau2 - tau1;

			  	double distance = dtau.norm() * GlobalC::ucell.lat0;
			  	double rcut = GlobalC::ORB.Phi[T1].getRcut() + GlobalC::ORB.Phi[T2].getRcut();

        		bool adj = false;
				if(distance < rcut) adj = true;
				else if(distance >= rcut)
				{
					for (int ad0 = 0; ad0 < GlobalC::GridD.getAdjacentNum()+1; ++ad0)
					{
						const int T0 = GlobalC::GridD.getType(ad0); 
						const int I0 = GlobalC::GridD.getNatom(ad0); 
						const int iat0 = GlobalC::ucell.itia2iat(T0, I0);
						const int start0 = GlobalC::ucell.itiaiw2iwt(T0, I0, 0);

						tau0 = GlobalC::GridD.getAdjacentTau(ad0);
						dtau1 = tau0 - tau1;
						dtau2 = tau0 - tau2;

						double distance1 = dtau1.norm() * GlobalC::ucell.lat0;
						double distance2 = dtau2.norm() * GlobalC::ucell.lat0;

						double rcut1 = GlobalC::ORB.Phi[T1].getRcut() + GlobalC::ucell.infoNL.Beta[T0].get_rcut_max();
						double rcut2 = GlobalC::ORB.Phi[T2].getRcut() + GlobalC::ucell.infoNL.Beta[T0].get_rcut_max();

						if( distance1 < rcut1 && distance2 < rcut2 )
						{
							adj = true;
							break;
						}
			  		}
			  	}				

			  	if(adj)
			  	{
			  		for(int jj=0; jj<atom1->nw*GlobalV::NPOL; ++jj)
			  		{
<<<<<<< HEAD
              			const int kk0 = kk/GlobalV::NPOL;
              			const int iw2_all = start2 + kk0;
					    const int nu = GlobalC::ParaO.trace_loc_col[iw2_all];
					    if(nu<0) continue;

			  			Vector3<double> dR(GlobalC::GridD.getBox(ad).x, GlobalC::GridD.getBox(ad).y, GlobalC::GridD.getBox(ad).z); 
			  			const double arg = ( GlobalC::kv.kvec_d[ik] * dR ) * TWO_PI;
			  			const std::complex<double> kphase( cos(arg),  sin(arg) );

              dSm_k[nu*GlobalC::ParaO.nrow + mu] += dSm_ptr[nnr]*kphase;

			  			++nnr;
			  		}// kk
			    }// jj
			  }// adj

		  }// ad
	  }// I1
=======
						const int jj0 = jj/GlobalV::NPOL;
						const int iw1_all = start1 + jj0; 
						const int mu = GlobalC::ParaO.trace_loc_row[iw1_all];
						if(mu<0) continue;

						for(int kk=0; kk<atom2->nw*GlobalV::NPOL; ++kk)
						{
							const int kk0 = kk/GlobalV::NPOL;
							const int iw2_all = start2 + kk0;
							const int nu = GlobalC::ParaO.trace_loc_col[iw2_all];
							if(nu<0) continue;

							ModuleBase::Vector3<double> dR(GlobalC::GridD.getBox(ad).x, GlobalC::GridD.getBox(ad).y, GlobalC::GridD.getBox(ad).z); 
							const double arg = ( GlobalC::kv.kvec_d[ik] * dR ) * ModuleBase::TWO_PI;
							const std::complex<double> kphase( cos(arg),  sin(arg) );

							dSm_k[nu*GlobalC::ParaO.nrow + mu] += dSm_ptr[nnr]*kphase;

							++nnr;
			  			}// kk
			    	}// jj
			  	}// adj

		  	}// ad
	  	}// I1
>>>>>>> 4aa19440
	}// T1
	ModuleBase::timer::tick("DFTU_RELAX","fold_dSm_k");

	return;
}

void DFTU_RELAX::fold_dSR_k(const int ik, const int dim1, const int dim2, std::complex<double>* dSR_k)
{
	ModuleBase::TITLE("DFTU_RELAX","fold_dSR_k");

	ModuleBase::GlobalFunc::ZEROS(dSR_k, GlobalC::ParaO.nloc);

	double* dSm_ptr;
	if(dim1==0) dSm_ptr = GlobalC::LM.DSloc_Rx;
	else if(dim1==1) dSm_ptr = GlobalC::LM.DSloc_Ry;
	else if(dim1==2) dSm_ptr = GlobalC::LM.DSloc_Rz;

	int nnr = 0;
	ModuleBase::Vector3<double> tau1, tau2, dtau;
	ModuleBase::Vector3<double> dtau1, dtau2, tau0;
  	for(int T1=0; T1<GlobalC::ucell.ntype; ++T1)
  	{
		Atom* atom1 = &GlobalC::ucell.atoms[T1];
    	for(int I1=0; I1<atom1->na; ++I1)
    	{
		  	tau1 = atom1->tau[I1];
      		const int start1 = GlobalC::ucell.itiaiw2iwt(T1,I1,0);    

      		GlobalC::GridD.Find_atom(GlobalC::ucell, tau1, T1, I1);
			for(int ad=0; ad<GlobalC::GridD.getAdjacentNum()+1; ++ad)
			{
				const int T2 = GlobalC::GridD.getType(ad);
				const int I2 = GlobalC::GridD.getNatom(ad);
				const int start2 = GlobalC::ucell.itiaiw2iwt(T2, I2, 0);

				Atom* atom2 = &GlobalC::ucell.atoms[T2];

				tau2 = GlobalC::GridD.getAdjacentTau(ad);
				dtau = tau2 - tau1;

				double distance = dtau.norm() * GlobalC::ucell.lat0;
				double rcut = GlobalC::ORB.Phi[T1].getRcut() + GlobalC::ORB.Phi[T2].getRcut();

				bool adj = false;
				if(distance < rcut) adj = true;
				else if(distance >= rcut)
				{
					for (int ad0 = 0; ad0 < GlobalC::GridD.getAdjacentNum()+1; ++ad0)
			  		{
						const int T0 = GlobalC::GridD.getType(ad0); 
						const int I0 = GlobalC::GridD.getNatom(ad0); 
						const int iat0 = GlobalC::ucell.itia2iat(T0, I0);
						const int start0 = GlobalC::ucell.itiaiw2iwt(T0, I0, 0);

						tau0 = GlobalC::GridD.getAdjacentTau(ad0);
						dtau1 = tau0 - tau1;
						dtau2 = tau0 - tau2;

						double distance1 = dtau1.norm() * GlobalC::ucell.lat0;
						double distance2 = dtau2.norm() * GlobalC::ucell.lat0;

						double rcut1 = GlobalC::ORB.Phi[T1].getRcut() + GlobalC::ucell.infoNL.Beta[T0].get_rcut_max();
						double rcut2 = GlobalC::ORB.Phi[T2].getRcut() + GlobalC::ucell.infoNL.Beta[T0].get_rcut_max();

						if( distance1 < rcut1 && distance2 < rcut2 )
						{
							adj = true;
							break;
						}
			  		}
			  	}				

				if(adj)
				{
			  		for(int jj=0; jj<atom1->nw*GlobalV::NPOL; ++jj)
			  		{
						const int jj0 = jj/GlobalV::NPOL;
						const int iw1_all = start1 + jj0; 
						const int mu = GlobalC::ParaO.trace_loc_row[iw1_all];
				    	if(mu<0)continue;

						for(int kk=0; kk<atom2->nw*GlobalV::NPOL; ++kk)
						{
							const int kk0 = kk/GlobalV::NPOL;
							const int iw2_all = start2 + kk0;
							const int nu = GlobalC::ParaO.trace_loc_col[iw2_all];
							if(nu<0)continue;
              	
							ModuleBase::Vector3<double> dR(GlobalC::GridD.getBox(ad).x, GlobalC::GridD.getBox(ad).y, GlobalC::GridD.getBox(ad).z); 
							const double arg = ( GlobalC::kv.kvec_d[ik] * dR ) * ModuleBase::TWO_PI;
							const std::complex<double> kphase( cos(arg),  sin(arg) );

			  				dSR_k[nu*GlobalC::ParaO.nrow + mu] += dSm_ptr[nnr]*GlobalC::LM.DH_r[nnr*3+dim2]*kphase;														

			  				++nnr;
			  			}// kk
			    	}// jj
			  	}// adj
        
		  	}// ad
	  	}// I1
	}// T1

	return;
}

}<|MERGE_RESOLUTION|>--- conflicted
+++ resolved
@@ -847,26 +847,6 @@
 			  	{
 			  		for(int jj=0; jj<atom1->nw*GlobalV::NPOL; ++jj)
 			  		{
-<<<<<<< HEAD
-              			const int kk0 = kk/GlobalV::NPOL;
-              			const int iw2_all = start2 + kk0;
-					    const int nu = GlobalC::ParaO.trace_loc_col[iw2_all];
-					    if(nu<0) continue;
-
-			  			Vector3<double> dR(GlobalC::GridD.getBox(ad).x, GlobalC::GridD.getBox(ad).y, GlobalC::GridD.getBox(ad).z); 
-			  			const double arg = ( GlobalC::kv.kvec_d[ik] * dR ) * TWO_PI;
-			  			const std::complex<double> kphase( cos(arg),  sin(arg) );
-
-              dSm_k[nu*GlobalC::ParaO.nrow + mu] += dSm_ptr[nnr]*kphase;
-
-			  			++nnr;
-			  		}// kk
-			    }// jj
-			  }// adj
-
-		  }// ad
-	  }// I1
-=======
 						const int jj0 = jj/GlobalV::NPOL;
 						const int iw1_all = start1 + jj0; 
 						const int mu = GlobalC::ParaO.trace_loc_row[iw1_all];
@@ -892,7 +872,6 @@
 
 		  	}// ad
 	  	}// I1
->>>>>>> 4aa19440
 	}// T1
 	ModuleBase::timer::tick("DFTU_RELAX","fold_dSm_k");
 
