#include "../module_base/blas_connector.h"
#include "../module_base/memory.h"
#include "../module_base/timer.h"
#include "../src_io/wf_local.h"
#include "../src_parallel/parallel_common.h"
#include "../src_pw/global.h"
#include "local_orbital_charge.h"

void Local_Orbital_Charge::allocate_DM_k(void)
{
    ModuleBase::TITLE("Local_Orbital_Charge", "allocate_k");

    this->nnrg_now = GlobalC::GridT.nnrg;
    // xiaohui add 'GlobalV::OUT_LEVEL' line, 2015-09-16
    if (GlobalV::OUT_LEVEL != "m")
        ModuleBase::GlobalFunc::OUT(GlobalV::ofs_running, "nnrg_last", nnrg_last);
    if (GlobalV::OUT_LEVEL != "m")
        ModuleBase::GlobalFunc::OUT(GlobalV::ofs_running, "nnrg_now", nnrg_now);

    if (this->init_DM_R)
    {
        assert(nnrg_last > 0);
        for (int is = 0; is < GlobalV::NSPIN; is++)
        {
            delete[] DM_R[is];
        }
        delete[] DM_R;
        init_DM_R = false;
    }

    if (nnrg_now > 0)
    {
        this->DM_R = new double *[GlobalV::NSPIN];
        for (int is = 0; is < GlobalV::NSPIN; is++)
        {
            this->DM_R[is] = new double[nnrg_now];
            ModuleBase::GlobalFunc::ZEROS(DM_R[is], nnrg_now);
        }
        this->nnrg_last = nnrg_now;
        this->init_DM_R = true;
        ModuleBase::Memory::record("LocalOrbital_Charge", "Density_Matrix", GlobalV::NSPIN * nnrg_now, "double");
    }
    else if (nnrg_now == 0)
    {
        this->init_DM_R = false;
    }
    else
    {
        ModuleBase::WARNING_QUIT("Local_Orbital_Charge::allocate_k", "check init_DM_R.");
    }

    // Peize Lin test 2019-01-16
    this->init_dm_2d();

    return;
}

#include "record_adj.h"
<<<<<<< HEAD
inline void cal_DM_ATOM(const Grid_Technique &gt,
                        const std::complex<double> fac,
                        Record_adj RA,
                        const int ia1,
                        const int iw1_lo,
                        const int nw1,
                        const int gstart,
                        std::complex<double> ***wfc_k_grid,
                        std::complex<double> *WFC_PHASE,
                        std::complex<double> **DM_ATOM)
=======
inline void cal_DM_ATOM(
	const Grid_Technique &gt, 
	const std::complex<double> fac, 
	Record_adj RA,
 	const int ia1, 
	const int iw1_lo, 
	const int nw1, 
    const int gstart,
    std::complex<double>*** wfc_k_grid,
    std::complex<double>* WFC_PHASE,
	std::complex<double> **DM_ATOM,
    const ModuleBase::matrix& wg_in)
>>>>>>> 03ad940a
{

    const char transa = 'N';
    const char transb = 'T';
    const std::complex<double> alpha = 1;
    const std::complex<double> beta = 1;

    for (int ik = 0; ik < GlobalC::kv.nks; ik++)
    {
        std::complex<double> **wfc = wfc_k_grid[ik];
        const int ispin = GlobalC::kv.isk[ik];
        int atom2start = 0;

        for (int ia2 = 0; ia2 < RA.na_each[ia1]; ++ia2)
        {
            std::complex<double> *DM = &DM_ATOM[ispin][atom2start];
            const int T2 = RA.info[ia1][ia2][3];
            const int I2 = RA.info[ia1][ia2][4];
            Atom *atom2 = &GlobalC::ucell.atoms[T2];
            const int start2 = GlobalC::ucell.itiaiw2iwt(T2, I2, 0);
            const int iw2_lo = gt.trace_lo[start2];
            const int nw2 = atom2->nw;
            std::complex<double> exp_R = exp(fac
                                             * (GlobalC::kv.kvec_d[ik].x * RA.info[ia1][ia2][0]
                                                + GlobalC::kv.kvec_d[ik].y * RA.info[ia1][ia2][1]
                                                + GlobalC::kv.kvec_d[ik].z * RA.info[ia1][ia2][2]));

            // ModuleBase::GlobalFunc::ZEROS(WFC_PHASE, GlobalV::NBANDS*nw1);
            int ibStart = 0;
            int nRow = 0;
            for (int ib = 0; ib < GlobalV::NBANDS; ++ib)
            {
<<<<<<< HEAD
                const double wg_local = GlobalC::wf.wg(ik, ib);
                if (wg_local > 0 || GlobalV::ocp == 1)
=======
                const double wg_local=wg_in(ik,ib);
                if(wg_local>0)
>>>>>>> 03ad940a
                {
                    if (nRow == 0)
                        ibStart = ib;
                    const int iline = nRow * nw1;
                    std::complex<double> phase = exp_R * wg_local;
                    for (int iw1 = 0; iw1 < nw1; ++iw1)
                    {
                        WFC_PHASE[iline + iw1] = phase * conj(wfc[ib][iw1_lo + iw1]);
                    }
                    ++nRow;
                }
                else
                {
                    break;
                }
            } // ib
            zgemm_(&transa,
                   &transb,
                   &nw2,
                   &nw1,
                   &nRow,
                   &alpha,
                   &wfc[ibStart][iw2_lo],
                   &gt.lgd,
                   WFC_PHASE,
                   &nw1,
                   &beta,
                   DM,
                   &nw2);

            atom2start += nw1 * nw2;
        } // ia2
    } // ik
    return;
}

<<<<<<< HEAD
// added by zhengdy-soc, for non-collinear case
inline void cal_DM_ATOM_nc(const Grid_Technique &gt,
                           const std::complex<double> fac,
                           Record_adj RA,
                           const int ia1,
                           const int iw1_lo,
                           const int nw1,
                           const int gstart,
                           std::complex<double> ***wfc_k_grid,
                           std::complex<double> *WFC_PHASE,
                           std::complex<double> **DM_ATOM)
=======
//added by zhengdy-soc, for non-collinear case
inline void cal_DM_ATOM_nc(
	const Grid_Technique &gt, 
	const std::complex<double> fac, 
	Record_adj RA,
	const int ia1, 
	const int iw1_lo, 
	const int nw1, 
    const int gstart,
    std::complex<double>*** wfc_k_grid,
    std::complex<double>* WFC_PHASE,
	std::complex<double> **DM_ATOM,
    const ModuleBase::matrix& wg_in)
>>>>>>> 03ad940a
{

    if (GlobalV::NSPIN != 4)
    {
        ModuleBase::WARNING_QUIT("Local_Orbital_Charge", "NSPIN not match!");
    }

    const char transa = 'N';
    const char transb = 'T';
    const std::complex<double> alpha = 1;
    const std::complex<double> beta = 1;
    int ispin = 0;

    for (int is1 = 0; is1 < 2; is1++)
    {
        for (int is2 = 0; is2 < 2; is2++)
        {
            for (int ik = 0; ik < GlobalC::kv.nks; ik++)
            {
                std::complex<double> **wfc = wfc_k_grid[ik];
                int atom2start = 0;

                for (int ia2 = 0; ia2 < RA.na_each[ia1]; ++ia2)
                {
                    std::complex<double> *DM = &DM_ATOM[ispin][atom2start];
                    const int T2 = RA.info[ia1][ia2][3];
                    const int I2 = RA.info[ia1][ia2][4];
                    Atom *atom2 = &GlobalC::ucell.atoms[T2];
                    const int start2 = GlobalC::ucell.itiaiw2iwt(T2, I2, 0);
                    const int iw2_lo = gt.trace_lo[start2] / GlobalV::NPOL + gt.lgd / GlobalV::NPOL * is2;
                    const int nw2 = atom2->nw;
                    std::complex<double> exp_R = exp(fac
                                                     * (GlobalC::kv.kvec_d[ik].x * RA.info[ia1][ia2][0]
                                                        + GlobalC::kv.kvec_d[ik].y * RA.info[ia1][ia2][1]
                                                        + GlobalC::kv.kvec_d[ik].z * RA.info[ia1][ia2][2]));

                    // ModuleBase::GlobalFunc::ZEROS(WFC_PHASE, GlobalV::NBANDS*nw1);
                    int ibStart = 0;
                    int nRow = 0;
                    for (int ib = 0; ib < GlobalV::NBANDS; ++ib)
                    {
<<<<<<< HEAD
                        const double w1 = GlobalC::wf.wg(ik, ib);
                        if (w1 > 0)
=======
                        const double w1=wg_in(ik,ib);
                        if(w1>0)
>>>>>>> 03ad940a
                        {
                            if (nRow == 0)
                            {
                                ibStart = ib;
                            }
                            const int iline = nRow * nw1;
                            std::complex<double> phase = exp_R * w1;
                            for (int iw1 = 0; iw1 < nw1; ++iw1)
                            {
                                WFC_PHASE[iline + iw1]
                                    = phase * conj(wfc[ib][iw1_lo + iw1 + gt.lgd / GlobalV::NPOL * is1]);
                            }
                            ++nRow;
                        }
                        else
                            break;
                    } // ib
                    zgemm_(&transa,
                           &transb,
                           &nw2,
                           &nw1,
                           &nRow,
                           &alpha,
                           &wfc[ibStart][iw2_lo],
                           &gt.lgd,
                           WFC_PHASE,
                           &nw1,
                           &beta,
                           DM,
                           &nw2);

                    atom2start += nw1 * nw2;
                } // ia2
            } // ik
            ispin++;
        } // is2
    } // is1
    return;
}

<<<<<<< HEAD
void Local_Orbital_Charge::cal_dk_k(const Grid_Technique &gt)
=======

void Local_Orbital_Charge::cal_dk_k(const Grid_Technique &gt, const ModuleBase::matrix& wg_in)
>>>>>>> 03ad940a
{
    ModuleBase::TITLE("Local_Orbital_Charge", "cal_dk_k");
    ModuleBase::timer::tick("LCAO_Charge", "cal_dk_k");
    // int nnrg = 0;
    ModuleBase::Vector3<double> tau1;
    ModuleBase::Vector3<double> dtau;

    Record_adj RA;
    RA.for_grid(gt);

    int ca = 0;
    std::complex<double> fac = ModuleBase::TWO_PI * ModuleBase::IMAG_UNIT;

    std::complex<double> *WFC_PHASE = new std::complex<double>[GlobalV::NLOCAL * GlobalC::ucell.nwmax];

    int DM_ATOM_SIZE = 1;
    std::complex<double> **DM_ATOM = new std::complex<double> *[GlobalV::NSPIN];

    for (int is = 0; is < GlobalV::NSPIN; ++is)
    {
        DM_ATOM[is] = new std::complex<double>[DM_ATOM_SIZE];
        ModuleBase::GlobalFunc::ZEROS(DM_ATOM[is], DM_ATOM_SIZE);
    }
    for (int T1 = 0; T1 < GlobalC::ucell.ntype; T1++)
    {
        Atom *atom1 = &GlobalC::ucell.atoms[T1];
        for (int I1 = 0; I1 < atom1->na; I1++)
        {
            const int iat = GlobalC::ucell.itia2iat(T1, I1);
            if (gt.in_this_processor[iat])
            {
                const int start1 = GlobalC::ucell.itiaiw2iwt(T1, I1, 0);
                const int gstart = GlobalC::GridT.nlocstartg[iat];
                const int ng = GlobalC::GridT.nlocdimg[iat];
                const int iw1_lo = gt.trace_lo[start1] / GlobalV::NPOL;
                const int nw1 = atom1->nw;

                if (DM_ATOM_SIZE < ng)
                {
                    DM_ATOM_SIZE = ng;
                    for (int is = 0; is < GlobalV::NSPIN; ++is)
                    {
                        delete[] DM_ATOM[is];
                    }
                    for (int is = 0; is < GlobalV::NSPIN; ++is)
                    {
                        DM_ATOM[is] = new std::complex<double>[DM_ATOM_SIZE];
                    }
                }
                for (int is = 0; is < GlobalV::NSPIN; ++is)
                {
                    ModuleBase::GlobalFunc::ZEROS(DM_ATOM[is], ng);
<<<<<<< HEAD
                }
                ModuleBase::GlobalFunc::ZEROS(WFC_PHASE, GlobalV::NBANDS * nw1);
                if (GlobalV::NSPIN != 4)
                {
                    cal_DM_ATOM(gt, fac, RA, ca, iw1_lo, nw1, gstart, this->LOWF->wfc_k_grid, WFC_PHASE, DM_ATOM);
                }
                else
                {
                    cal_DM_ATOM_nc(gt, fac, RA, ca, iw1_lo, nw1, gstart, this->LOWF->wfc_k_grid, WFC_PHASE, DM_ATOM);
                }
=======
				}
                ModuleBase::GlobalFunc::ZEROS(WFC_PHASE, GlobalV::NBANDS*nw1);
                if(GlobalV::NSPIN!=4)
				{
					cal_DM_ATOM(gt, fac, RA, ca, iw1_lo, nw1, gstart, this->LOWF->wfc_k_grid, WFC_PHASE, DM_ATOM, wg_in);
				}
                else 
				{
					cal_DM_ATOM_nc(gt, fac, RA, ca, iw1_lo, nw1, gstart, this->LOWF->wfc_k_grid, WFC_PHASE, DM_ATOM, wg_in);
				}
>>>>>>> 03ad940a
                ++ca;

                if (GlobalV::NSPIN != 4)
                {
                    for (int is = 0; is < GlobalV::NSPIN; ++is)
                    {
                        for (int iv = 0; iv < ng; ++iv)
                        {
                            this->DM_R[is][gstart + iv] = DM_ATOM[is][iv].real();
                        }
                    }
                }
                else
                { // zhengdy-soc
                    for (int iv = 0; iv < ng; ++iv)
                    {
                        // note: storage nondiagonal term as Re[] and Im[] respectly;
                        this->DM_R[0][gstart + iv] = DM_ATOM[0][iv].real() + DM_ATOM[3][iv].real();
                        if (GlobalV::NONCOLIN)
                        { // GlobalV::DOMAG
                            this->DM_R[1][gstart + iv] = DM_ATOM[1][iv].real() + DM_ATOM[2][iv].real();
                            this->DM_R[2][gstart + iv] = DM_ATOM[1][iv].imag() - DM_ATOM[2][iv].imag();
                            this->DM_R[3][gstart + iv] = DM_ATOM[0][iv].real() - DM_ATOM[3][iv].real();
                        }
                        else if (!GlobalV::NONCOLIN) // GlobalV::DOMAG_Z
                        {
                            this->DM_R[1][gstart + iv] = 0.0;
                            this->DM_R[1][gstart + iv] = 0.0;
                            this->DM_R[3][gstart + iv] = DM_ATOM[0][iv].real() - DM_ATOM[3][iv].real();
                        }
                        else // soc with no mag
                        {
                            this->DM_R[1][gstart + iv] = 0.0;
                            this->DM_R[2][gstart + iv] = 0.0;
                            this->DM_R[3][gstart + iv] = 0.0;
                        }
                    }
                }
            } // if gt.in_this_processor
        } // I1
    } // T1

    //------------
    // for test
    //------------
    /*  std::cout << std::setprecision(3);
        for(int i=0; i<nnrg_now; i++)

        for(int ik=0; ik<GlobalC::kv.nkstot; ++ik)
        {
            for(int ib=0; ib<GlobalV::NBANDS; ++ib)
            {
                std::cout << " ik=" << ik << " ib=" << ib << " occ=" << GlobalC::wf.wg(ik,ib) << " e=" <<
       GlobalC::wf.ekb[ik][ib] << std::endl;
            }
        }

        for(int i=0; i<10; i++)
        {
            if(DM_R[0][i]>1.0e-8)
            {
                std::cout << " i=" << i << " DM_R=" << DM_R[0][i] << std::endl;
            }
        }
    */
    for (int i = 0; i < GlobalV::NSPIN; ++i)
    {
        delete[] DM_ATOM[i];
    }
    delete[] DM_ATOM;
    delete[] WFC_PHASE;

    RA.delete_grid(); // xiaohui add 2015-02-04

    ModuleBase::timer::tick("LCAO_Charge", "cal_dk_k");
    return;
}<|MERGE_RESOLUTION|>--- conflicted
+++ resolved
@@ -56,7 +56,6 @@
 }
 
 #include "record_adj.h"
-<<<<<<< HEAD
 inline void cal_DM_ATOM(const Grid_Technique &gt,
                         const std::complex<double> fac,
                         Record_adj RA,
@@ -66,21 +65,8 @@
                         const int gstart,
                         std::complex<double> ***wfc_k_grid,
                         std::complex<double> *WFC_PHASE,
-                        std::complex<double> **DM_ATOM)
-=======
-inline void cal_DM_ATOM(
-	const Grid_Technique &gt, 
-	const std::complex<double> fac, 
-	Record_adj RA,
- 	const int ia1, 
-	const int iw1_lo, 
-	const int nw1, 
-    const int gstart,
-    std::complex<double>*** wfc_k_grid,
-    std::complex<double>* WFC_PHASE,
-	std::complex<double> **DM_ATOM,
-    const ModuleBase::matrix& wg_in)
->>>>>>> 03ad940a
+                        std::complex<double> **DM_ATOM,
+                        const ModuleBase::matrix &wg_in)
 {
 
     const char transa = 'N';
@@ -113,13 +99,8 @@
             int nRow = 0;
             for (int ib = 0; ib < GlobalV::NBANDS; ++ib)
             {
-<<<<<<< HEAD
-                const double wg_local = GlobalC::wf.wg(ik, ib);
+                const double wg_local = wg_in(ik, ib);
                 if (wg_local > 0 || GlobalV::ocp == 1)
-=======
-                const double wg_local=wg_in(ik,ib);
-                if(wg_local>0)
->>>>>>> 03ad940a
                 {
                     if (nRow == 0)
                         ibStart = ib;
@@ -156,7 +137,6 @@
     return;
 }
 
-<<<<<<< HEAD
 // added by zhengdy-soc, for non-collinear case
 inline void cal_DM_ATOM_nc(const Grid_Technique &gt,
                            const std::complex<double> fac,
@@ -167,22 +147,8 @@
                            const int gstart,
                            std::complex<double> ***wfc_k_grid,
                            std::complex<double> *WFC_PHASE,
-                           std::complex<double> **DM_ATOM)
-=======
-//added by zhengdy-soc, for non-collinear case
-inline void cal_DM_ATOM_nc(
-	const Grid_Technique &gt, 
-	const std::complex<double> fac, 
-	Record_adj RA,
-	const int ia1, 
-	const int iw1_lo, 
-	const int nw1, 
-    const int gstart,
-    std::complex<double>*** wfc_k_grid,
-    std::complex<double>* WFC_PHASE,
-	std::complex<double> **DM_ATOM,
-    const ModuleBase::matrix& wg_in)
->>>>>>> 03ad940a
+                           std::complex<double> **DM_ATOM,
+                           const ModuleBase::matrix &wg_in)
 {
 
     if (GlobalV::NSPIN != 4)
@@ -224,13 +190,8 @@
                     int nRow = 0;
                     for (int ib = 0; ib < GlobalV::NBANDS; ++ib)
                     {
-<<<<<<< HEAD
-                        const double w1 = GlobalC::wf.wg(ik, ib);
+                        const double w1 = wg_in(ik, ib);
                         if (w1 > 0)
-=======
-                        const double w1=wg_in(ik,ib);
-                        if(w1>0)
->>>>>>> 03ad940a
                         {
                             if (nRow == 0)
                             {
@@ -271,12 +232,7 @@
     return;
 }
 
-<<<<<<< HEAD
-void Local_Orbital_Charge::cal_dk_k(const Grid_Technique &gt)
-=======
-
-void Local_Orbital_Charge::cal_dk_k(const Grid_Technique &gt, const ModuleBase::matrix& wg_in)
->>>>>>> 03ad940a
+void Local_Orbital_Charge::cal_dk_k(const Grid_Technique &gt, const ModuleBase::matrix &wg_in)
 {
     ModuleBase::TITLE("Local_Orbital_Charge", "cal_dk_k");
     ModuleBase::timer::tick("LCAO_Charge", "cal_dk_k");
@@ -329,29 +285,36 @@
                 for (int is = 0; is < GlobalV::NSPIN; ++is)
                 {
                     ModuleBase::GlobalFunc::ZEROS(DM_ATOM[is], ng);
-<<<<<<< HEAD
                 }
                 ModuleBase::GlobalFunc::ZEROS(WFC_PHASE, GlobalV::NBANDS * nw1);
                 if (GlobalV::NSPIN != 4)
                 {
-                    cal_DM_ATOM(gt, fac, RA, ca, iw1_lo, nw1, gstart, this->LOWF->wfc_k_grid, WFC_PHASE, DM_ATOM);
+                    cal_DM_ATOM(gt,
+                                fac,
+                                RA,
+                                ca,
+                                iw1_lo,
+                                nw1,
+                                gstart,
+                                this->LOWF->wfc_k_grid,
+                                WFC_PHASE,
+                                DM_ATOM,
+                                wg_in);
                 }
                 else
                 {
-                    cal_DM_ATOM_nc(gt, fac, RA, ca, iw1_lo, nw1, gstart, this->LOWF->wfc_k_grid, WFC_PHASE, DM_ATOM);
-                }
-=======
-				}
-                ModuleBase::GlobalFunc::ZEROS(WFC_PHASE, GlobalV::NBANDS*nw1);
-                if(GlobalV::NSPIN!=4)
-				{
-					cal_DM_ATOM(gt, fac, RA, ca, iw1_lo, nw1, gstart, this->LOWF->wfc_k_grid, WFC_PHASE, DM_ATOM, wg_in);
-				}
-                else 
-				{
-					cal_DM_ATOM_nc(gt, fac, RA, ca, iw1_lo, nw1, gstart, this->LOWF->wfc_k_grid, WFC_PHASE, DM_ATOM, wg_in);
-				}
->>>>>>> 03ad940a
+                    cal_DM_ATOM_nc(gt,
+                                   fac,
+                                   RA,
+                                   ca,
+                                   iw1_lo,
+                                   nw1,
+                                   gstart,
+                                   this->LOWF->wfc_k_grid,
+                                   WFC_PHASE,
+                                   DM_ATOM,
+                                   wg_in);
+                }
                 ++ca;
 
                 if (GlobalV::NSPIN != 4)
