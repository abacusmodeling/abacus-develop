#include "../src_pw/global.h"
#include "LCAO_hamilt.h"
#include "build_st_pw.h"
#include "../module_neighbor/sltk_atom_arrange.h"
#include "global_fp.h" // mohan add 2021-01-30
#include "dftu.h"
#include "../src_parallel/parallel_reduce.h"
#include "../module_xc/xc_functional.h"
#ifdef __DEEPKS
#include "../module_deepks/LCAO_deepks.h"	//caoyu add 2021-07-26
#endif
#include "../module_base/timer.h"

LCAO_Hamilt::LCAO_Hamilt()
{ 
    init_s = false;
}

LCAO_Hamilt::~LCAO_Hamilt()
{
    if(GlobalV::test_deconstructor)
    {
        std::cout << " ~LCAO_Hamilt()" << std::endl;	
    }
}

//--------------------------------------------
// 'calculate_STNR_gamma' or 
// 'calculate_STNR_k' functions are called
//--------------------------------------------
void LCAO_Hamilt::set_lcao_matrices(void)
{
    ModuleBase::TITLE("LCAO_Hamilt","set_lcao_matrices");
    ModuleBase::timer::tick("LCAO_Hamilt","set_lcao_matrices");

    if(GlobalV::GAMMA_ONLY_LOCAL)
    {   
        // calulate the 'S', 'T' and 'Vnl' matrix for gamma algorithms.
        this->calculate_STNR_gamma();
        this->GG.prep_grid(GlobalC::pw.nbx, GlobalC::pw.nby, GlobalC::pw.nbzp, GlobalC::pw.nbzp_start, GlobalC::pw.ncxyz);	

    }
    else // multiple k-points
    {
        // calculate the 'S', 'T' and 'Vnl' matrix for k-points algorithms.
        this->calculate_STNR_k();

        // calculate the grid integration of 'Vl' matrix for l-points algorithms.
<<<<<<< HEAD
        this->GK.init(GlobalC::bigpw->nbx, GlobalC::bigpw->nby, GlobalC::bigpw->nbzp, GlobalC::bigpw->nbzp_start, GlobalC::rhopw->nxyz, this->LM);
=======
        this->GK.prep_grid(GlobalC::pw.nbx, GlobalC::pw.nby, GlobalC::pw.nbzp, GlobalC::pw.nbzp_start, GlobalC::pw.ncxyz);
>>>>>>> 744cddb3
    }

    // initial the overlap matrix is done.	
    this->init_s = true;
    //std::cout << " init_s=" << init_s << std::endl; //delete 2015-09-06, xiaohui
//	ModuleBase::GlobalFunc::OUT(GlobalV::ofs_running,"init_s",init_s);

    ModuleBase::timer::tick("LCAO_Hamilt","set_lcao_matrices");
    return;
}

void LCAO_Hamilt::calculate_Hgamma( const int &ik , vector<ModuleBase::matrix> dm_gamma)				// Peize Lin add ik 2016-12-03
{
    ModuleBase::TITLE("LCAO_Hamilt","calculate_Hgamma");
    ModuleBase::timer::tick("LCAO_Hamilt","cal_Hgamma");

    // Set the matrix 'H' to zero.
    this->LM->zeros_HSgamma('H'); // 3 stands for Hloc.

    bool local_pw = false;

    if(local_pw)
    {
        std::cout << "\n Call build_H in plane wave basis!" << std::endl;
         // Use plane wave basis to calculate 'Vl' matrix. 
        Build_ST_pw bsp(this->LM);
        // 0 stands for, 0 stands for k point.
        bsp.set_local(0);
    }
    else
    {
        time_t time_vlocal_start = time(NULL);
    
        // calculate the 'Vl' matrix using gamma-algorithms.
        if(GlobalV::VL_IN_H)
        {	
            Gint_inout inout(GlobalC::pot.vr_eff1, this->LM, Gint_Tools::job_type::vlocal);
            this->GG.cal_vlocal(&inout);

        #ifdef __MPI //liyuanbo 2022/2/23
            // Peize Lin add 2016-12-03
            if(XC_Functional::get_func_type()==4)
            {
                if( Exx_Global::Hybrid_Type::HF == GlobalC::exx_lcao.info.hybrid_type ) //HF
                {
                    GlobalC::exx_lcao.add_Hexx(ik,1, *this->LM);
                }
                else if( Exx_Global::Hybrid_Type::PBE0 == GlobalC::exx_lcao.info.hybrid_type )			// PBE0
                {
                    GlobalC::exx_lcao.add_Hexx(ik,GlobalC::exx_global.info.hybrid_alpha, *this->LM);
                }
                else if( Exx_Global::Hybrid_Type::HSE  == GlobalC::exx_lcao.info.hybrid_type )			// HSE
                {
                    GlobalC::exx_lcao.add_Hexx(ik,GlobalC::exx_global.info.hybrid_alpha, *this->LM);
                }
            }
        #endif
        }

        time_t time_vlocal_end = time(NULL);
        ModuleBase::GlobalFunc::OUT_TIME("vlocal integration",time_vlocal_start,time_vlocal_end);
    }
    
#ifdef __DEEPKS	//caoyu add 2021-07-26 for DeePKS

	if (GlobalV::deepks_scf)
    {
        const Parallel_Orbitals* pv = this->LM->ParaV;
        GlobalC::ld.cal_projected_DM(dm_gamma[0],
            GlobalC::ucell,
            GlobalC::ORB,
            GlobalC::GridD,
            pv->trace_loc_row,
            pv->trace_loc_col);
    	GlobalC::ld.cal_descriptor();        
		GlobalC::ld.cal_gedm(GlobalC::ucell.nat);
		GlobalC::ld.add_v_delta(GlobalC::ucell,
            GlobalC::ORB,
            GlobalC::GridD,
            pv->trace_loc_row,
            pv->trace_loc_col,
            pv->nrow,
            pv->ncol);
        for(int iic=0;iic<pv->nloc;iic++)
        {
            this->LM->Hloc[iic] += GlobalC::ld.H_V_delta[iic];
        }
	}
	
#endif
	
	//add T+VNL+Vl matrix.
	this->LM->update_Hloc();

	//test
	if(GlobalV::NURSE)
	{
		this->LM->print_HSgamma('S'); // S
		this->LM->print_HSgamma('T');
		this->LM->print_HSgamma('H');
	//	ModuleBase::WARNING_QUIT("LCAO_Hamilt::calculate_Hgamma","print the H,S matrix");
//		ModuleBase::QUIT();
    }


    ModuleBase::timer::tick("LCAO_Hamilt","cal_Hgamma");
    return;
}



void LCAO_Hamilt::calculate_STNR_gamma(void)
{
    ModuleBase::TITLE("LCAO_Hamilt","calculate_fixed");

    ModuleBase::GlobalFunc::OUT(GlobalV::ofs_running,"gamma_only_local",GlobalV::GAMMA_ONLY_LOCAL);

    // must be done after "setup_this_ion_iter"
    // because some basic parameters should be initialized
    // in GlobalC::UHM.GG.init();

    this->LM->zeros_HSgamma('S');    	

    this->genH.calculate_S_no(this->LM->Sloc.data());	

    //this->LM->print_HSgamma('S');

    //-------------------------------------
    // test using plane wave calculations.
    // all the matrixs are stored in this->LM->
    // this->LM->allocate_HS_k(this->LM->ParaV->nloc);
    // Build_ST_pw bsp;
    // bsp.set_ST(0, 'S');
    // this->LM->print_HSk('S','R',1.0e-5);
    //-------------------------------------

    // set T and Vnl matrix to zero.
    // 2 stands for this->LM->Hloc_fixed matrix.
    this->LM->zeros_HSgamma('T'); 

    //add nonlocal pseudopotential matrix element
    time_t time_vnl_start = time(NULL);
    if(GlobalV::VNL_IN_H)
    {
        genH.calculate_NL_no(this->LM->Hloc_fixed.data());
    }
    time_t time_vnl_end = time(NULL);

//	ModuleBase::GlobalFunc::OUT(GlobalV::ofs_running, "Time to calculate <psi|Vnl|psi>", std::difftime(time_vnl_end, time_vnl_start));
    
    //add kinetic energy matrix element
    time_t time_t_start = time(NULL);
    if(GlobalV::T_IN_H)
    {
        genH.calculate_T_no(this->LM->Hloc_fixed.data());
//		this->LM->print_HSgamma('T');
    }
    time_t time_t_end = time(NULL);

    //	GlobalV::ofs_running << " T+Vnl matrix" << std::endl;
    //this->LM->print_HSgamma('T');

    ModuleBase::GlobalFunc::OUT_TIME("kinetical matrix",time_t_start, time_t_end);
    ModuleBase::GlobalFunc::OUT_TIME("vnl matrix",time_vnl_start, time_vnl_end);

    return;
}


// be called in LOOP_elec::cal_bands(). 
void LCAO_Hamilt::calculate_Hk(const int &ik)
{
    ModuleBase::TITLE("LCAO_Hamilt","calculate_Hk");
    ModuleBase::timer::tick("LCAO_Hamilt","calculate_Hk");

    // whether you want to calculate the local potential
    // or not, you need to set this matrix to 0.
    this->LM->zeros_HSk('H');

    if(GlobalV::VL_IN_H)
    {
        //--------------------------
        // set the local potential
        // in LCAO basis.
        //--------------------------

        this->GK.folding_vl_k(ik, this->LM);

    #ifdef __MPI //liyuanbo 2022/2/23
        // Peize Lin add 2016-12-03
        if(XC_Functional::get_func_type()==4)
        {
            if( Exx_Global::Hybrid_Type::HF  == GlobalC::exx_lcao.info.hybrid_type )				// HF
            {
                GlobalC::exx_lcao.add_Hexx(ik,1, *this->LM);
            }
            else if( Exx_Global::Hybrid_Type::PBE0  == GlobalC::exx_lcao.info.hybrid_type )			// PBE0
            {
                GlobalC::exx_lcao.add_Hexx(ik,GlobalC::exx_global.info.hybrid_alpha, *this->LM);
            }
            else if( Exx_Global::Hybrid_Type::HSE  == GlobalC::exx_lcao.info.hybrid_type )			// HSE
            {
                GlobalC::exx_lcao.add_Hexx(ik,GlobalC::exx_global.info.hybrid_alpha, *this->LM);
            }
        }
    #endif
    }

    //-----------------------------------------
    // folding matrix here: S(k) (SlocR->Sloc2)
    // folding matrix here: T(k)+Vnl(k)
    // (Hloc_fixed->Hloc_fixed2)
    //-----------------------------------------
    this->LM->zeros_HSk('S');
    this->LM->zeros_HSk('T');
    this->LM->folding_fixedH(ik);

    //------------------------------------------
    // Add T(k)+Vnl(k)+Vlocal(k)
    // (Hloc2 += Hloc_fixed2), (std::complex matrix)
    //------------------------------------------
	this->LM->update_Hloc2(ik);
    
    ModuleBase::timer::tick("LCAO_Hamilt","calculate_Hk");
    return;
}

// only need to do the first time.
// available for all k points.
void LCAO_Hamilt::calculate_STNR_k(void)
{
    ModuleBase::TITLE("LCAO_Hamilt","calculate_STNR_k");

    //--------------------------------------------
    // set S(R) to zero.
    // the total value of S(R) in this processor
    // is GlobalC::LNNR.nnr.
    // and store in this->LM->SlocR.
    //--------------------------------------------
    this->LM->zeros_HSR('S');
    this->genH.calculate_S_no(this->LM->SlocR.data());	

    //------------------------------
    // set T(R) and Vnl(R) to zero.
    // and then calculate it
    // and store in this->LM->Hloc_fixedR.
    //------------------------------
    this->LM->zeros_HSR('T');
    


    if(GlobalV::T_IN_H)
    {
        this->genH.calculate_T_no(this->LM->Hloc_fixedR.data());	
    }


    if(GlobalV::VNL_IN_H)
    {
        this->genH.calculate_NL_no(this->LM->Hloc_fixedR.data());
    }


    return;

    //-----------------------------------
    // this part is used for checking
    // the consistent between LCAO
    // and plane wave basis.
    //-----------------------------------
    
    // check in plane wave basis.	
    Build_ST_pw bsp(this->LM);
    for(int ik=0; ik<GlobalC::kv.nks; ik++)
    {
        std::cout << " ik=" << ik << " ------------------------------------------" << std::endl;
    
        //----------------------------------------------
        // Check the matrix in plane wave basis.
        //----------------------------------------------
        this->LM->zeros_HSk('S');
        this->LM->zeros_HSk('T');

        bsp.set_ST(ik, 'S');
        bsp.set_ST(ik, 'T');

        std::cout << " --> PW S" << std::endl;
        this->LM->print_HSk('S','R',1.0e-5);
        std::cout << " --> PW T" << std::endl;
        this->LM->print_HSk('T','R',1.0e-5);

        std::string fn = "Sloc2pw.dat";
        this->LM->output_HSk('S', fn);
        
        //------------------------------------------
        // folding the SlocR and Hloc_fixedR matrix
        // into Sloc2 and Hloc_fixed2 matrix.
        //------------------------------------------
        this->LM->zeros_HSk('S');
        this->LM->zeros_HSk('T');
        this->LM->folding_fixedH(ik);
        std::cout << " --> LCAO S" << std::endl;
        this->LM->print_HSk('S','R',1.0e-5);	
        std::cout << " --> LCAO T+Vnl" << std::endl;
        this->LM->print_HSk('T','R',1.0e-5);	

        std::string fn2 = "Sloc2lcao.dat";
        this->LM->output_HSk('S',fn2);

        //----------------
        // test gamma Vnl	
        //----------------
//		GlobalV::GAMMA_ONLY_LOCAL = true;
//		this->LM->allocate_HS_gamma(this->LM->ParaV->nloc);
//		this->LM->zeros_HSgamma('H');
//		GlobalC::UHM.genH.calculate_NL_no( nstart );
//		GlobalV::GAMMA_ONLY_LOCAL = false;
//		std::cout << " Correct LCAO Vnl " << std::endl;
//		this->LM->print_HSgamma('H');		
//		GlobalC::UHM.genH.calculate_NL_no( nstart );
//		GlobalV::GAMMA_ONLY_LOCAL = false;
//		std::cout << " Correct LCAO Vnl " << std::endl;
//		this->LM->print_HSgamma('H');		
        
    }
    
    return;
}


void LCAO_Hamilt::calculate_STN_R(void)
{
    ModuleBase::TITLE("LCAO_Hamilt","calculate_STN_R");

    //int iat = 0;
    int index = 0;
    ModuleBase::Vector3<double> dtau, tau1, tau2;
    ModuleBase::Vector3<double> dtau1, dtau2, tau0;

    this->LM->allocate_Hloc_fixedR_tr();
    this->LM->allocate_HR_tr();
    this->LM->allocate_SlocR_tr();

    double R_minX = GlobalC::GridD.getD_minX();
    double R_minY = GlobalC::GridD.getD_minY();
    double R_minZ = GlobalC::GridD.getD_minZ();

    int R_x;
    int R_y;
    int R_z;

    for(int T1 = 0; T1 < GlobalC::ucell.ntype; ++T1)
    {
        Atom* atom1 = &GlobalC::ucell.atoms[T1];
        for(int I1 = 0; I1 < atom1->na; ++I1)
        {
            tau1 = atom1->tau[I1];
            //GlobalC::GridD.Find_atom(tau1);
            GlobalC::GridD.Find_atom(GlobalC::ucell, tau1, T1, I1);
            Atom* atom1 = &GlobalC::ucell.atoms[T1];
            const int start = GlobalC::ucell.itiaiw2iwt(T1,I1,0);

            for(int ad = 0; ad < GlobalC::GridD.getAdjacentNum()+1; ++ad)
            {
                const int T2 = GlobalC::GridD.getType(ad);
                const int I2 = GlobalC::GridD.getNatom(ad);
                Atom* atom2 = &GlobalC::ucell.atoms[T2];

                tau2 = GlobalC::GridD.getAdjacentTau(ad);
                dtau = tau2 - tau1;
                double distance = dtau.norm() * GlobalC::ucell.lat0;
                double rcut = GlobalC::ORB.Phi[T1].getRcut() + GlobalC::ORB.Phi[T2].getRcut();

                bool adj = false;

                if(distance < rcut) adj = true;
                else if(distance >= rcut)
                {
                    for(int ad0 = 0; ad0 < GlobalC::GridD.getAdjacentNum()+1; ++ad0)
                    {
                        const int T0 = GlobalC::GridD.getType(ad0);
                        //const int I0 = GlobalC::GridD.getNatom(ad0);
                        //const int iat0 = GlobalC::ucell.itia2iat(T0, I0);
                        //const int start0 = GlobalC::ucell.itiaiw2iwt(T0, I0, 0);

                        tau0 = GlobalC::GridD.getAdjacentTau(ad0);
                        dtau1 = tau0 - tau1;
                        dtau2 = tau0 - tau2;

                        double distance1 = dtau1.norm() * GlobalC::ucell.lat0;
                        double distance2 = dtau2.norm() * GlobalC::ucell.lat0;

                        double rcut1 = GlobalC::ORB.Phi[T1].getRcut() + GlobalC::ucell.infoNL.Beta[T0].get_rcut_max();
                        double rcut2 = GlobalC::ORB.Phi[T2].getRcut() + GlobalC::ucell.infoNL.Beta[T0].get_rcut_max();

                        if( distance1 < rcut1 && distance2 < rcut2 )
                        {
                            adj = true;
                            break;
                        }
                    }
                }

                if(adj)
                {
                    const int start2 = GlobalC::ucell.itiaiw2iwt(T2,I2,0);

                    ModuleBase::Vector3<double> dR(GlobalC::GridD.getBox(ad).x, GlobalC::GridD.getBox(ad).y, GlobalC::GridD.getBox(ad).z);
                    R_x = (int) (dR.x - R_minX);
                    R_y = (int) (dR.y - R_minY);
                    R_z = (int) (dR.z - R_minZ);

                    for(int ii=0; ii<atom1->nw*GlobalV::NPOL; ii++)
                    {
                        const int iw1_all = start + ii;
                        const int mu = this->LM->ParaV->trace_loc_row[iw1_all];

                        if(mu<0)continue;

                        for(int jj=0; jj<atom2->nw*GlobalV::NPOL; jj++)
                        {
                            int iw2_all = start2 + jj;
                            const int nu = this->LM->ParaV->trace_loc_col[iw2_all];

                            if(nu<0)continue;

                            int iic;
                            if (ModuleBase::GlobalFunc::IS_COLUMN_MAJOR_KS_SOLVER())
                            {
                                iic=mu+nu*this->LM->ParaV->nrow;
                            }
                            else
                            {
                                iic=mu*this->LM->ParaV->ncol+nu;
                            }

                            if(GlobalV::NSPIN!=4)
                            {
                                this->LM->SlocR_tr[R_x][R_y][R_z][iic] = this->LM->SlocR[index];
                                this->LM->Hloc_fixedR_tr[R_x][R_y][R_z][iic] = this->LM->Hloc_fixedR[index];
                            }
                            else
                            {
                                this->LM->SlocR_tr_soc[R_x][R_y][R_z][iic] = this->LM->SlocR_soc[index];
                                this->LM->Hloc_fixedR_tr_soc[R_x][R_y][R_z][iic] = this->LM->Hloc_fixedR_soc[index];
                            }

                            ++index;
                        }
                    }
                }
            }
        }
    }

    return;
}

void LCAO_Hamilt::set_R_range_sparse()
{
    int R_minX = int(GlobalC::GridD.getD_minX());
    int R_minY = int(GlobalC::GridD.getD_minY());
    int R_minZ = int(GlobalC::GridD.getD_minZ());

    int R_x = GlobalC::GridD.getCellX();
    int R_y = GlobalC::GridD.getCellY();
    int R_z = GlobalC::GridD.getCellZ();

    for(int ix = 0; ix < R_x; ix++)
    {
        for(int iy = 0; iy < R_y; iy++)
        {
            for(int iz = 0; iz < R_z; iz++)
            {
                Abfs::Vector3_Order<int> temp_R(ix+R_minX, iy+R_minY, iz+R_minZ);
                this->LM->all_R_coor.insert(temp_R);
            }
        }
    }

    return;
}

void LCAO_Hamilt::calculate_STN_R_sparse(const int &current_spin, const double &sparse_threshold)
{
    ModuleBase::TITLE("LCAO_Hamilt","calculate_STN_R_sparse");

    int index = 0;
    ModuleBase::Vector3<double> dtau, tau1, tau2;
    ModuleBase::Vector3<double> dtau1, dtau2, tau0;

    double temp_value_double;
    std::complex<double> temp_value_complex;

    for(int T1 = 0; T1 < GlobalC::ucell.ntype; ++T1)
    {
        Atom* atom1 = &GlobalC::ucell.atoms[T1];
        for(int I1 = 0; I1 < atom1->na; ++I1)
        {
            tau1 = atom1->tau[I1];
            GlobalC::GridD.Find_atom(GlobalC::ucell, tau1, T1, I1);
            Atom* atom1 = &GlobalC::ucell.atoms[T1];
            const int start = GlobalC::ucell.itiaiw2iwt(T1,I1,0);

            for(int ad = 0; ad < GlobalC::GridD.getAdjacentNum()+1; ++ad)
            {
                const int T2 = GlobalC::GridD.getType(ad);
                const int I2 = GlobalC::GridD.getNatom(ad);
                Atom* atom2 = &GlobalC::ucell.atoms[T2];

                tau2 = GlobalC::GridD.getAdjacentTau(ad);
                dtau = tau2 - tau1;
                double distance = dtau.norm() * GlobalC::ucell.lat0;
                double rcut = GlobalC::ORB.Phi[T1].getRcut() + GlobalC::ORB.Phi[T2].getRcut();

                bool adj = false;

                if(distance < rcut) adj = true;
                else if(distance >= rcut)
                {
                    for(int ad0 = 0; ad0 < GlobalC::GridD.getAdjacentNum()+1; ++ad0)
                    {
                        const int T0 = GlobalC::GridD.getType(ad0);

                        tau0 = GlobalC::GridD.getAdjacentTau(ad0);
                        dtau1 = tau0 - tau1;
                        dtau2 = tau0 - tau2;

                        double distance1 = dtau1.norm() * GlobalC::ucell.lat0;
                        double distance2 = dtau2.norm() * GlobalC::ucell.lat0;

                        double rcut1 = GlobalC::ORB.Phi[T1].getRcut() + GlobalC::ucell.infoNL.Beta[T0].get_rcut_max();
                        double rcut2 = GlobalC::ORB.Phi[T2].getRcut() + GlobalC::ucell.infoNL.Beta[T0].get_rcut_max();

                        if( distance1 < rcut1 && distance2 < rcut2 )
                        {
                            adj = true;
                            break;
                        }
                    }
                }

                if(adj)
                {
                    const int start2 = GlobalC::ucell.itiaiw2iwt(T2,I2,0);

                    Abfs::Vector3_Order<int> dR(GlobalC::GridD.getBox(ad).x, GlobalC::GridD.getBox(ad).y, GlobalC::GridD.getBox(ad).z);

                    for(int ii=0; ii<atom1->nw*GlobalV::NPOL; ii++)
                    {
                        const int iw1_all = start + ii;
                        const int mu = this->LM->ParaV->trace_loc_row[iw1_all];

                        if(mu<0)continue;

                        for(int jj=0; jj<atom2->nw*GlobalV::NPOL; jj++)
                        {
                            int iw2_all = start2 + jj;
                            const int nu = this->LM->ParaV->trace_loc_col[iw2_all];

                            if(nu<0)continue;

                            if(GlobalV::NSPIN!=4)
                            {
                                if (current_spin == 0)
                                {
                                    temp_value_double = this->LM->SlocR[index];
                                    if (std::abs(temp_value_double) > sparse_threshold)
                                    {
                                        this->LM->SR_sparse[dR][iw1_all][iw2_all] = temp_value_double;
                                    }
                                }

                                temp_value_double = this->LM->Hloc_fixedR[index];
                                if (std::abs(temp_value_double) > sparse_threshold)
                                {
                                    this->LM->HR_sparse[current_spin][dR][iw1_all][iw2_all] = temp_value_double;
                                }
                            }
                            else
                            {
                                temp_value_complex = this->LM->SlocR_soc[index];
                                if(std::abs(temp_value_complex) > sparse_threshold)
                                {
                                    this->LM->SR_soc_sparse[dR][iw1_all][iw2_all] = temp_value_complex;
                                }

                                temp_value_complex = this->LM->Hloc_fixedR_soc[index];
                                if(std::abs(temp_value_complex) > sparse_threshold)
                                {
                                    this->LM->HR_soc_sparse[dR][iw1_all][iw2_all] = temp_value_complex;
                                }
                            }

                            ++index;
                        }
                    }
                }
            }
        }
    }

    return;
}


void LCAO_Hamilt::calculate_STN_R_sparse_for_S(const double &sparse_threshold)
{
    ModuleBase::TITLE("LCAO_Hamilt","calculate_STN_R_sparse_for_S");

    int index = 0;
    ModuleBase::Vector3<double> dtau, tau1, tau2;
    ModuleBase::Vector3<double> dtau1, dtau2, tau0;

    double temp_value_double;
    std::complex<double> temp_value_complex;

    for(int T1 = 0; T1 < GlobalC::ucell.ntype; ++T1)
    {
        Atom* atom1 = &GlobalC::ucell.atoms[T1];
        for(int I1 = 0; I1 < atom1->na; ++I1)
        {
            tau1 = atom1->tau[I1];
            GlobalC::GridD.Find_atom(GlobalC::ucell, tau1, T1, I1);
            Atom* atom1 = &GlobalC::ucell.atoms[T1];
            const int start = GlobalC::ucell.itiaiw2iwt(T1,I1,0);

            for(int ad = 0; ad < GlobalC::GridD.getAdjacentNum()+1; ++ad)
            {
                const int T2 = GlobalC::GridD.getType(ad);
                const int I2 = GlobalC::GridD.getNatom(ad);
                Atom* atom2 = &GlobalC::ucell.atoms[T2];

                tau2 = GlobalC::GridD.getAdjacentTau(ad);
                dtau = tau2 - tau1;
                double distance = dtau.norm() * GlobalC::ucell.lat0;
                double rcut = GlobalC::ORB.Phi[T1].getRcut() + GlobalC::ORB.Phi[T2].getRcut();

                bool adj = false;

                if(distance < rcut) adj = true;
                else if(distance >= rcut)
                {
                    for(int ad0 = 0; ad0 < GlobalC::GridD.getAdjacentNum()+1; ++ad0)
                    {
                        const int T0 = GlobalC::GridD.getType(ad0);

                        tau0 = GlobalC::GridD.getAdjacentTau(ad0);
                        dtau1 = tau0 - tau1;
                        dtau2 = tau0 - tau2;

                        double distance1 = dtau1.norm() * GlobalC::ucell.lat0;
                        double distance2 = dtau2.norm() * GlobalC::ucell.lat0;

                        double rcut1 = GlobalC::ORB.Phi[T1].getRcut() + GlobalC::ucell.infoNL.Beta[T0].get_rcut_max();
                        double rcut2 = GlobalC::ORB.Phi[T2].getRcut() + GlobalC::ucell.infoNL.Beta[T0].get_rcut_max();

                        if( distance1 < rcut1 && distance2 < rcut2 )
                        {
                            adj = true;
                            break;
                        }
                    }
                }

                if(adj)
                {
                    const int start2 = GlobalC::ucell.itiaiw2iwt(T2,I2,0);

                    Abfs::Vector3_Order<int> dR(GlobalC::GridD.getBox(ad).x, GlobalC::GridD.getBox(ad).y, GlobalC::GridD.getBox(ad).z);

                    for(int ii=0; ii<atom1->nw*GlobalV::NPOL; ii++)
                    {
                        const int iw1_all = start + ii;
                        const int mu = this->LM->ParaV->trace_loc_row[iw1_all];

                        if(mu<0)continue;

                        for(int jj=0; jj<atom2->nw*GlobalV::NPOL; jj++)
                        {
                            int iw2_all = start2 + jj;
                            const int nu = this->LM->ParaV->trace_loc_col[iw2_all];

                            if(nu<0)continue;

                            if(GlobalV::NSPIN!=4)
                            {
                                temp_value_double = this->LM->SlocR[index];
                                if (std::abs(temp_value_double) > sparse_threshold)
                                {
                                    this->LM->SR_sparse[dR][iw1_all][iw2_all] = temp_value_double;
                                }
                            }
                            else
                            {
                                temp_value_complex = this->LM->SlocR_soc[index];
                                if(std::abs(temp_value_complex) > sparse_threshold)
                                {
                                    this->LM->SR_soc_sparse[dR][iw1_all][iw2_all] = temp_value_complex;
                                }
                            }

                            ++index;
                        }
                    }
                }
            }
        }
    }

    return;
}

void LCAO_Hamilt::calculate_HSR_sparse(const int &current_spin, const double &sparse_threshold)
{
    ModuleBase::TITLE("LCAO_Hamilt","calculate_HSR_sparse");

    set_R_range_sparse();

    calculate_STN_R_sparse(current_spin, sparse_threshold);

    GK.cal_vlocal_R_sparseMatrix(current_spin, sparse_threshold, this->LM);

    if (INPUT.dft_plus_u)
    {
        if (GlobalV::NSPIN != 4)
        {
            calculat_HR_dftu_sparse(current_spin, sparse_threshold);
        }
        else
        {
            calculat_HR_dftu_soc_sparse(current_spin, sparse_threshold);
        }
    }

#ifdef __MPI
    if (GlobalC::exx_global.info.hybrid_type==Exx_Global::Hybrid_Type::HF
        || GlobalC::exx_global.info.hybrid_type==Exx_Global::Hybrid_Type::PBE0
        || GlobalC::exx_global.info.hybrid_type==Exx_Global::Hybrid_Type::HSE)
    {
        calculate_HR_exx_sparse(current_spin, sparse_threshold);
    }
#endif

    clear_zero_elements(current_spin, sparse_threshold);

}

void LCAO_Hamilt::calculate_SR_sparse(const double &sparse_threshold)
{
    ModuleBase::TITLE("LCAO_Hamilt","calculate_SR_sparse");
    set_R_range_sparse();
    calculate_STN_R_sparse_for_S(sparse_threshold);
}

void LCAO_Hamilt::calculat_HR_dftu_sparse(const int &current_spin, const double &sparse_threshold)
{
    ModuleBase::TITLE("LCAO_Hamilt","calculat_HR_dftu_sparse");
    ModuleBase::timer::tick("LCAO_Hamilt","calculat_HR_dftu_sparse");

    int total_R_num = this->LM->all_R_coor.size();
    int *nonzero_num = new int[total_R_num];
    ModuleBase::GlobalFunc::ZEROS(nonzero_num, total_R_num);
    int count = 0;
    for (auto &R_coor : this->LM->all_R_coor)
    {
        auto iter = this->LM->SR_sparse.find(R_coor);
        if (iter != this->LM->SR_sparse.end())
        {
            for (auto &row_loop : iter->second)
            {
                nonzero_num[count] += row_loop.second.size();
            }
        }
        count++;
    }

    Parallel_Reduce::reduce_int_all(nonzero_num, total_R_num);

    double *HR_tmp = new double[this->LM->ParaV->nloc];
    double *SR_tmp = new double[this->LM->ParaV->nloc];

    int ir;
    int ic;
    int iic;
    auto &temp_HR_sparse = this->LM->HR_sparse[current_spin];

    count = 0;
    for (auto &R_coor : this->LM->all_R_coor)
    {
        if (nonzero_num[count] != 0)
        {
            ModuleBase::GlobalFunc::ZEROS(HR_tmp, this->LM->ParaV->nloc);
            ModuleBase::GlobalFunc::ZEROS(SR_tmp, this->LM->ParaV->nloc);

            auto iter = this->LM->SR_sparse.find(R_coor);
            if (iter != this->LM->SR_sparse.end())
            {
                for (auto &row_loop : iter->second)
                {
                    ir = this->LM->ParaV->trace_loc_row[row_loop.first];
                    for (auto &col_loop : row_loop.second)
                    {
                        ic = this->LM->ParaV->trace_loc_col[col_loop.first];
                        if (ModuleBase::GlobalFunc::IS_COLUMN_MAJOR_KS_SOLVER())
                        {
                            iic = ir + ic * this->LM->ParaV->nrow;
                        }
                        else
                        {
                            iic = ir * this->LM->ParaV->ncol + ic;
                        }
                        SR_tmp[iic] = col_loop.second;
                    }
                }
            }

            GlobalC::dftu.cal_eff_pot_mat_R_double(current_spin, SR_tmp, HR_tmp);

            for (int i = 0; i < GlobalV::NLOCAL; ++i)
            {
                ir = this->LM->ParaV->trace_loc_row[i];
                if (ir >= 0)
                {
                    for (int j = 0; j < GlobalV::NLOCAL; ++j)
                    {
                        ic = this->LM->ParaV->trace_loc_col[j];
                        if (ic >= 0)
                        {
                            if (ModuleBase::GlobalFunc::IS_COLUMN_MAJOR_KS_SOLVER())
                            {
                                iic = ir + ic * this->LM->ParaV->nrow;
                            }
                            else
                            {
                                iic = ir * this->LM->ParaV->ncol + ic;
                            }

                            if (std::abs(HR_tmp[iic]) > sparse_threshold)
                            {
                                double &value = temp_HR_sparse[R_coor][i][j];
                                value += HR_tmp[iic];
                                if (std::abs(value) <= sparse_threshold)
                                {
                                    temp_HR_sparse[R_coor][i].erase(j);
                                }
                            }
                        }
                    }
                }
            }

        }
        
        count++;
    }

    delete[] nonzero_num;
    delete[] HR_tmp;
    delete[] SR_tmp;
    nonzero_num = nullptr;
    HR_tmp = nullptr;
    SR_tmp = nullptr;

    ModuleBase::timer::tick("LCAO_Hamilt","calculat_HR_dftu_sparse");

}

void LCAO_Hamilt::calculat_HR_dftu_soc_sparse(const int &current_spin, const double &sparse_threshold)
{
    ModuleBase::TITLE("LCAO_Hamilt","calculat_HR_dftu_soc_sparse");
    ModuleBase::timer::tick("LCAO_Hamilt","calculat_HR_dftu_soc_sparse");

    int total_R_num = this->LM->all_R_coor.size();
    int *nonzero_num = new int[total_R_num];
    ModuleBase::GlobalFunc::ZEROS(nonzero_num, total_R_num);
    int count = 0;
    for (auto &R_coor : this->LM->all_R_coor)
    {
        auto iter = this->LM->SR_soc_sparse.find(R_coor);
        if (iter != this->LM->SR_soc_sparse.end())
        {
            for (auto &row_loop : iter->second)
            {
                nonzero_num[count] += row_loop.second.size();
            }
        }
        count++;
    }

    Parallel_Reduce::reduce_int_all(nonzero_num, total_R_num);

    std::complex<double> *HR_soc_tmp = new std::complex<double>[this->LM->ParaV->nloc];
    std::complex<double> *SR_soc_tmp = new std::complex<double>[this->LM->ParaV->nloc];

    int ir;
    int ic;
    int iic;

    count = 0;
    for (auto &R_coor : this->LM->all_R_coor)
    {
        if (nonzero_num[count] != 0)
        {
            ModuleBase::GlobalFunc::ZEROS(HR_soc_tmp, this->LM->ParaV->nloc);
            ModuleBase::GlobalFunc::ZEROS(SR_soc_tmp, this->LM->ParaV->nloc);

            auto iter = this->LM->SR_soc_sparse.find(R_coor);
            if (iter != this->LM->SR_soc_sparse.end())
            {
                for (auto &row_loop : iter->second)
                {
                    ir = this->LM->ParaV->trace_loc_row[row_loop.first];
                    for (auto &col_loop : row_loop.second)
                    {
                        ic = this->LM->ParaV->trace_loc_col[col_loop.first];
                        if (ModuleBase::GlobalFunc::IS_COLUMN_MAJOR_KS_SOLVER())
                        {
                            iic = ir + ic * this->LM->ParaV->nrow;
                        }
                        else
                        {
                            iic = ir * this->LM->ParaV->ncol + ic;
                        }
                        SR_soc_tmp[iic] = col_loop.second;
                    }
                }
            }

            GlobalC::dftu.cal_eff_pot_mat_R_complex_double(current_spin, SR_soc_tmp, HR_soc_tmp);

            for (int i = 0; i < GlobalV::NLOCAL; ++i)
            {
                ir = this->LM->ParaV->trace_loc_row[i];
                if (ir >= 0)
                {
                    for (int j = 0; j < GlobalV::NLOCAL; ++j)
                    {
                        ic = this->LM->ParaV->trace_loc_col[j];
                        if (ic >= 0)
                        {
                            if (ModuleBase::GlobalFunc::IS_COLUMN_MAJOR_KS_SOLVER())
                            {
                                iic = ir + ic * this->LM->ParaV->nrow;
                            }
                            else
                            {
                                iic = ir * this->LM->ParaV->ncol + ic;
                            }

                            if (std::abs(HR_soc_tmp[iic]) > sparse_threshold)
                            {
                                std::complex<double> &value = this->LM->HR_soc_sparse[R_coor][i][j];
                                value += HR_soc_tmp[iic];
                                if (std::abs(value) <= sparse_threshold)
                                {
                                    this->LM->HR_soc_sparse[R_coor][i].erase(j);
                                }
                            }
                        }
                    }
                }
            }

        }
        
        count++;
    }

    delete[] nonzero_num;
    delete[] HR_soc_tmp;
    delete[] SR_soc_tmp;
    nonzero_num = nullptr;
    HR_soc_tmp = nullptr;
    SR_soc_tmp = nullptr;

    ModuleBase::timer::tick("LCAO_Hamilt","calculat_HR_dftu_soc_sparse");

}

#ifdef __MPI
// Peize Lin add 2021.11.16
void LCAO_Hamilt::calculate_HR_exx_sparse(const int &current_spin, const double &sparse_threshold)
{
	ModuleBase::TITLE("LCAO_Hamilt","calculate_HR_exx_sparse");
	ModuleBase::timer::tick("LCAO_Hamilt","calculate_HR_exx_sparse");	

	const Abfs::Vector3_Order<int> Rs_period(GlobalC::kv.nmp[0], GlobalC::kv.nmp[1], GlobalC::kv.nmp[2]);
	if(Rs_period.x<=0 || Rs_period.y<=0 || Rs_period.z<=0)
		throw std::invalid_argument("Rs_period = ("+ModuleBase::GlobalFunc::TO_STRING(Rs_period.x)+","+ModuleBase::GlobalFunc::TO_STRING(Rs_period.y)+","+ModuleBase::GlobalFunc::TO_STRING(Rs_period.z)+").\n"
			+ModuleBase::GlobalFunc::TO_STRING(__FILE__)+" line "+ModuleBase::GlobalFunc::TO_STRING(__LINE__));
	const std::vector<Abfs::Vector3_Order<int>> Rs = Abfs::get_Born_von_Karmen_boxes( Rs_period );


	const int ik_begin = (GlobalV::NSPIN==2) ? (current_spin*GlobalC::kv.nks/2) : 0;
	const int ik_end = (GlobalV::NSPIN==2) ? ((current_spin+1)*GlobalC::kv.nks/2) : GlobalC::kv.nks;
	for(const Abfs::Vector3_Order<int> &R : Rs)
	{
		ModuleBase::matrix HexxR;
		for(int ik=ik_begin; ik<ik_end; ++ik)
		{
			ModuleBase::matrix HexxR_tmp;
			if(GlobalV::GAMMA_ONLY_LOCAL)
				HexxR_tmp = GlobalC::exx_global.info.hybrid_alpha
					* GlobalC::exx_lcao.Hexx_para.HK_Gamma_m2D[ik];
			else
				HexxR_tmp = GlobalC::exx_global.info.hybrid_alpha
					* (GlobalC::exx_lcao.Hexx_para.HK_K_m2D[ik]
					* std::exp( ModuleBase::TWO_PI*ModuleBase::IMAG_UNIT * (GlobalC::kv.kvec_c[ik] * (R*GlobalC::ucell.latvec)) )).real();

			if(HexxR.c)
				HexxR += HexxR_tmp;
			else
				HexxR = std::move(HexxR_tmp);
		}

		for(int iwt1_local=0; iwt1_local<HexxR.nr; ++iwt1_local)
		{
			const int iwt1_global = ModuleBase::GlobalFunc::IS_COLUMN_MAJOR_KS_SOLVER()
				? this->LM->ParaV->MatrixInfo.col_set[iwt1_local]
				: this->LM->ParaV->MatrixInfo.row_set[iwt1_local];
			for(int iwt2_local=0; iwt2_local<HexxR.nc; ++iwt2_local)
			{
			    const int iwt2_global = ModuleBase::GlobalFunc::IS_COLUMN_MAJOR_KS_SOLVER()
					? this->LM->ParaV->MatrixInfo.row_set[iwt2_local]
					: this->LM->ParaV->MatrixInfo.col_set[iwt2_local];
				if(std::abs(HexxR(iwt1_local,iwt2_local)) > sparse_threshold)
				{
					if(GlobalV::NSPIN==1 || GlobalV::NSPIN==2)
					{
						auto &HR_sparse_ptr = this->LM->HR_sparse[current_spin][R][iwt1_global];
						auto &HR_sparse = HR_sparse_ptr[iwt2_global];
						HR_sparse += HexxR(iwt1_local,iwt2_local);
						if(std::abs(HR_sparse) < sparse_threshold)
							HR_sparse_ptr.erase(iwt2_global);
					}
					else
					{
						auto &HR_sparse_ptr = this->LM->HR_soc_sparse[R][iwt1_global];
						auto &HR_sparse = HR_sparse_ptr[iwt2_global];
						HR_sparse += HexxR(iwt1_local,iwt2_local);
						if(std::abs(HR_sparse) < sparse_threshold)
							HR_sparse_ptr.erase(iwt2_global);
					}
				}
			}
		}
	}

    // In the future it should be changed to mpi communication, since some Hexx(R) of R in Rs may be zeros
    this->LM->all_R_coor.insert(Rs.begin(),Rs.end());
    
	ModuleBase::timer::tick("LCAO_Hamilt","calculate_HR_exx_sparse");	
}
#endif

// in case there are elements smaller than the threshold
void LCAO_Hamilt::clear_zero_elements(const int &current_spin, const double &sparse_threshold)
{
    if(GlobalV::NSPIN != 4)
    {
        for (auto &R_loop : this->LM->HR_sparse[current_spin])
        {
            for (auto &row_loop : R_loop.second)
            {
                auto &col_map = row_loop.second; 
                auto iter = col_map.begin();
                while (iter != col_map.end())
                {
                    if (std::abs(iter->second) <= sparse_threshold)
                    {
                        col_map.erase(iter++);
                    }
                    else
                    {
                        iter++;
                    }
                }
            }
        }

        for (auto &R_loop : this->LM->SR_sparse)
        {
            for (auto &row_loop : R_loop.second)
            {
                auto &col_map = row_loop.second; 
                auto iter = col_map.begin();
                while (iter != col_map.end())
                {
                    if (std::abs(iter->second) <= sparse_threshold)
                    {
                        col_map.erase(iter++);
                    }
                    else
                    {
                        iter++;
                    }
                }
            }
        }

    }
    else
    {
        for (auto &R_loop : this->LM->HR_soc_sparse)
        {
            for (auto &row_loop : R_loop.second)
            {
                auto &col_map = row_loop.second; 
                auto iter = col_map.begin();
                while (iter != col_map.end())
                {
                    if (std::abs(iter->second) <= sparse_threshold)
                    {
                        col_map.erase(iter++);
                    }
                    else
                    {
                        iter++;
                    }
                }
            }
        }

        for (auto &R_loop : this->LM->SR_soc_sparse)
        {
            for (auto &row_loop : R_loop.second)
            {
                auto &col_map = row_loop.second; 
                auto iter = col_map.begin();
                while (iter != col_map.end())
                {
                    if (std::abs(iter->second) <= sparse_threshold)
                    {
                        col_map.erase(iter++);
                    }
                    else
                    {
                        iter++;
                    }
                }
            }
        }

    }

}

void LCAO_Hamilt::destroy_all_HSR_sparse(void)
{
	this->LM->destroy_HS_R_sparse();
}<|MERGE_RESOLUTION|>--- conflicted
+++ resolved
@@ -37,7 +37,7 @@
     {   
         // calulate the 'S', 'T' and 'Vnl' matrix for gamma algorithms.
         this->calculate_STNR_gamma();
-        this->GG.prep_grid(GlobalC::pw.nbx, GlobalC::pw.nby, GlobalC::pw.nbzp, GlobalC::pw.nbzp_start, GlobalC::pw.ncxyz);	
+        this->GG.prep_grid(GlobalC::bigpw->nbx, GlobalC::bigpw->nby, GlobalC::bigpw->nbzp, GlobalC::bigpw->nbzp_start, GlobalC::rhopw->nxyz);	
 
     }
     else // multiple k-points
@@ -46,11 +46,7 @@
         this->calculate_STNR_k();
 
         // calculate the grid integration of 'Vl' matrix for l-points algorithms.
-<<<<<<< HEAD
-        this->GK.init(GlobalC::bigpw->nbx, GlobalC::bigpw->nby, GlobalC::bigpw->nbzp, GlobalC::bigpw->nbzp_start, GlobalC::rhopw->nxyz, this->LM);
-=======
-        this->GK.prep_grid(GlobalC::pw.nbx, GlobalC::pw.nby, GlobalC::pw.nbzp, GlobalC::pw.nbzp_start, GlobalC::pw.ncxyz);
->>>>>>> 744cddb3
+        this->GK.prep_grid(GlobalC::bigpw->nbx, GlobalC::bigpw->nby, GlobalC::bigpw->nbzp, GlobalC::bigpw->nbzp_start, GlobalC::rhopw->nxyz);
     }
 
     // initial the overlap matrix is done.	
