--- conflicted
+++ resolved
@@ -234,10 +234,7 @@
 		}
 	}
 	//Force contribution from exx
-<<<<<<< HEAD
-=======
 #ifdef __EXX
->>>>>>> 2c42336f
 	ModuleBase::matrix fexx;
 	switch (GlobalC::exx_info.info_global.hybrid_type)
 	{
@@ -257,10 +254,7 @@
 			}
 			break;
 	}
-<<<<<<< HEAD
-=======
-#endif
->>>>>>> 2c42336f
+#endif
 	//--------------------------------
 	//begin calculate and output force
 	//--------------------------------
@@ -289,10 +283,7 @@
 				{
 					fcs(iat, i) += force_dftu(iat, i);
 				}
-<<<<<<< HEAD
-=======
 #ifdef __EXX
->>>>>>> 2c42336f
 				// Force contribution from exx
 				switch (GlobalC::exx_info.info_global.hybrid_type)
 				{
@@ -303,10 +294,7 @@
 						fcs(iat,i) += fexx(iat,i);
 						break;
 				}
-<<<<<<< HEAD
-=======
-#endif
->>>>>>> 2c42336f
+#endif
 				//VDW force of vdwd2 or vdwd3
 				if(GlobalC::vdwd2_para.flag_vdwd2||GlobalC::vdwd3_para.flag_vdwd3)
 				{
