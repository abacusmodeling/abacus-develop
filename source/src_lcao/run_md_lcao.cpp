--- conflicted
+++ resolved
@@ -34,11 +34,7 @@
 Run_MD_LCAO::~Run_MD_LCAO(){}
 
 
-<<<<<<< HEAD
-void Run_MD_LCAO::opt_cell(ModuleESolver::ESolver *p_ensolver)
-=======
-void Run_MD_LCAO::opt_cell(ORB_control &orb_con, ModuleEnSover::En_Solver *p_ensolver)
->>>>>>> 01637836
+void Run_MD_LCAO::opt_cell(ORB_control &orb_con, ModuleESolver::ESolver *p_esolver)
 {
 	ModuleBase::TITLE("Run_MD_LCAO","opt_cell");
 
@@ -62,14 +58,14 @@
     int ion_step=0;
     GlobalC::pot.init_pot(ion_step, GlobalC::pw.strucFac);
 
-    opt_ions(p_ensolver);
+    opt_ions(p_esolver);
     orb_con.clear_after_ions(GlobalC::UOT, GlobalC::ORB, GlobalV::out_descriptor, GlobalC::ucell.infoNL.nproj);
     
     return;
 }
 
 
-void Run_MD_LCAO::opt_ions(ModuleESolver::ESolver *p_ensolver)
+void Run_MD_LCAO::opt_ions(ModuleESolver::ESolver *p_esolver)
 {
     ModuleBase::TITLE("Run_MD_LCAO","opt_ions"); 
     ModuleBase::timer::tick("Run_MD_LCAO","opt_ions"); 
@@ -123,7 +119,7 @@
         if(verlet->step_ == 0)
         {
             MD_func::ParaV = this->LM_md.ParaV;
-            verlet->setup(p_ensolver);
+            verlet->setup(p_esolver);
         }
         else
         {
@@ -152,7 +148,7 @@
             GlobalC::pot.init_pot(verlet->step_, GlobalC::pw.strucFac);
 
             // update force and virial due to the update of atom positions
-            MD_func::force_virial(p_ensolver, verlet->step_, verlet->mdp, verlet->ucell, verlet->potential, verlet->force, verlet->virial);
+            MD_func::force_virial(p_esolver, verlet->step_, verlet->mdp, verlet->ucell, verlet->potential, verlet->force, verlet->virial);
 
             verlet->second_half();
 
@@ -206,7 +202,7 @@
 }
 
 void Run_MD_LCAO::md_force_virial(
-    ModuleESolver::ESolver *p_ensolver,
+    ModuleESolver::ESolver *p_esolver,
     const int &istep,
     const int& numIon, 
     double &potential, 
