--- conflicted
+++ resolved
@@ -32,8 +32,7 @@
 	ionmbl=new ModuleBase::Vector3<int>[ucell.nat];
 	//force=new ModuleBase::Vector3<double>[ucell.nat];
 
-<<<<<<< HEAD
-    nfrozen_ = mdf.getMassMbl(ucell, allmass, ionmbl);
+    frozen_freedom_ = mdf.getMassMbl(ucell, allmass, ionmbl);
     if (ucell.set_vel)    //  Yuanbo Li 2021-08-01
     {
         int iat=0;    //initialize velocity of atoms from STRU  liuyu 2021-07-14
@@ -51,10 +50,6 @@
     {
         mdf.InitVelocity(ucell.nat, temperature_, fundamentalTime, allmass, vel);
     }
-=======
-    frozen_freedom_ = mdf.getMassMbl(ucell, allmass, ionmbl);
-    mdf.InitVelocity(ucell.nat, temperature_, fundamentalTime, allmass, vel);
->>>>>>> 34a8e01b
 
     //MD starting setup
     if(mdp.rstMD)
