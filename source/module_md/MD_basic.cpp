#include "MD_basic.h"
#include "../input.h"

//define in MD_basic.h
//class MD_basic

const double MD_basic::fundamentalTime = 2.418884326505e-17;

MD_basic::MD_basic(MD_parameters& MD_para_in, UnitCell_pseudo &unit_in):
    mdp(MD_para_in),
    ucell(unit_in)
{	
	mdp.dt=mdp.dt/fundamentalTime/1e15;
	temperature_=mdp.tfirst/3.1577464e5;


	//other parameter default
	outputstressperiod_ = 1 ;// The period to output stress
//	ucell.nat=ucell.nat;
//	ntype=ucell.ntype;
	step_rst_=0;
    step_=0;
//	ucell.latvec=ucell.latvec;

    vel=new Vector3<double>[ucell.nat]; 
	cart_change=new Vector3<double>[ucell.nat];
	tauDirectChange=new Vector3<double>[ucell.nat];
	allmass=new double[ucell.nat];
	ionmbl=new Vector3<int>[ucell.nat];
	//force=new Vector3<double>[ucell.nat];

	//MD starting setup
	if(!mdp.rstMD){
		nfrozen_ = mdf.getMassMbl(ucell, allmass, ionmbl);
		//mdf.gettauDirectChange(ucell, tauDirectChange);
		//A fresh new MD: Do not restart MD
		mdf.InitVelocity(ucell.nat, temperature_, fundamentalTime, allmass, vel) ;
		// Initialize thermostat, and barostat
		
	}
	else{
		nfrozen_ = mdf.getMassMbl(ucell, allmass, ionmbl);
		//mdf.gettauDirectChange(ucell, tauDirectChange);
		mdf.InitVelocity(ucell.nat, temperature_, fundamentalTime, allmass, vel) ;
		if(!mdf.RestartMD(ucell.nat, vel, step_rst_)){
			std::cout<<"error in restart MD!"<<std::endl;
			return;
		}
	}
	if(mdp.NVT_tau<1e-10)
	{
		if(mdp.NVT_control == 1) mdp.NVT_tau = 20 * mdp.dt; //NHC
		else if(mdp.NVT_control == 2) mdp.NVT_tau = 20 * mdp.dt; //LGV
		else if(mdp.NVT_control == 3) mdp.NVT_tau = 20 * mdp.dt; //ADS
		else WARNING_QUIT("md:InitMD", "please choose available reservoir!!!");
	}
	else
	{
		mdp.NVT_tau /= fundamentalTime*1e15;
	}
	//tau = 1.0/(NVT_tau*fundamentalTime*1e15);
	// Q=KbT*tau**2
        
    if (ucell.set_vel)    //  Yuanbo Li 2021-08-01
    {
        int iat=0;    //initialize velocity of atoms from STRU  Yu Liu 2021-07-14
        for(int it=0; it<ucell.ntype; ++it)
        {
            for(int ia=0; ia<ucell.atoms[it].na; ++ia)
            {
                vel[iat] = ucell.atoms[it].vel[ia];
                ++iat;
            }
        }
        assert(iat==ucell.nat);
    }   
        
    mdp.Qmass=mdp.Qmass/6.02/9.109*1e5;
	if(mdp.Qmass<1e-10)//Qmass=dt*fundamentalTime*1e15/6.02/9.109*1e5;
	mdp.Qmass = pow(mdp.NVT_tau,2)*temperature_;///beta;
	//NHC setup
	if(mdp.mdtype==1 && mdp.NVT_control == 1)
	{
		mdt.init_NHC(
        mdp.MNHC, 
        mdp.Qmass, 
        mdp.NVT_tau, 
        mdp.dt,
        mdp.NVT_control, 
        GlobalV::ofs_running, 
        ucell.nat,
        temperature_,
        vel,
        allmass
        );
        if(mdp.rstMD) mdt.NHC_restart();
	}
}

MD_basic::~MD_basic()
{
    //delete []force;
    delete []ionmbl;
    delete []cart_change;
    delete []vel;
    delete []tauDirectChange;
    delete []allmass;
}

void MD_basic::runNVT(int step1, double potential, Vector3<double> *force, const matrix &stress)
{
//------------------------------------------------------------------------------
// DESCRIPTION:
// Molecular dynamics calculation with fixed Volume and slight fluctuated temperature
// Using thermostat : 1, Nose-Hoover Chains; 2, Langevin; 3, Anderson
// Normal Nose-Hoover thermostat method is retained for test.
//------------------------------------------------------------------------------

	TITLE("MD_basic","runnvt");
	timer::tick("MD_basic","runnvt");
	step_=step1+step_rst_;
	//the real MD step
	
	//change target temperature
//	if (step_!=1)mdf.ReadNewTemp( step_ );
	
<<<<<<< HEAD
	std::cout << " ---------------------------------------------------------" << std::endl;
=======
	std::cout << " ------------------------------------------------------------" << std::endl;
>>>>>>> 8c6c3122
	
	std::cout<< " Target temperature  : "<< temperature_/K_BOLTZMAN_AU<< " (K)"<<std::endl;
	
	if(step_==1||step_%mdp.fixTemperature==1)
    {
		for(int k=0;k<ucell.nat;k++)
        {
			if(ionmbl[k].x==0)vel[k].x=0;
			if(ionmbl[k].y==0)vel[k].y=0;
			if(ionmbl[k].z==0)vel[k].z=0;
		}
		mdf.scalevel(ucell.nat, nfrozen_, temperature_, vel, allmass);
	}

	// get the kinetic energy
	double twiceKE = mdf.GetAtomKE(ucell.nat, vel, allmass);
	twiceKE = twiceKE * 2;

	//print total stress + stress_MD
	if(GlobalV::STRESS)
	{
		outStressMD(stress, twiceKE);
	}

	for(int k=0;k<ucell.nat;k++){
		if(ionmbl[k].x==0)force[k].x=0;
		if(ionmbl[k].y==0)force[k].y=0;
		if(ionmbl[k].z==0)force[k].z=0;
	}
	double maxForce = mdf.MAXVALF(ucell.nat, force);

	energy_=potential;

    double hamiltonian;
	//----------------------------------------------
	// big loop
	//-----------------------------------------------
	std::cout<<" "<<std::left<<std::setw(12)<<"MD_STEP"<<std::left<<std::setw(12)<< "SystemE"<<std::left<<std::setw(12)<< "Conserved"<<std::left<<std::setw(12)<< "DeltaE"<<std::left<<std::setw(12)<< "Temperature"<<std::endl;
<<<<<<< HEAD
	
	std::cout<<" "<<std::left<<std::setw(12)<<step_<<std::left<<std::setw(12)<< energy_<<std::left<<std::setw(12)<< hamiltonian<<std::left<<std::setw(12)<< energy_-oldEtot_<<std::left<<std::setw(12)<<twiceKE/(3*double(ucell.nat-nfrozen_))/K_BOLTZMAN_AU<<std::endl;
	
=======
	std::cout<<" "<<std::left<<std::setw(12)<<step_<<std::left<<std::setw(12)<< energy_<<std::left<<std::setw(12)<< hamiltonian<<std::left<<std::setw(12)<< energy_-oldEtot_<<std::left<<std::setw(12)<<twiceKE/(3*double(ucell.nat-nfrozen_))/K_BOLTZMAN_AU<<std::endl;
	std::cout << " ------------------------------------------------------------" << std::endl;

>>>>>>> 8c6c3122
	oldEtot_=energy_;

	if (!GlobalV::MY_RANK)
    {
<<<<<<< HEAD
        GlobalV::ofs_running<<" --------------------------------------------------"<<std::endl;
        GlobalV::ofs_running<<" Molecular Dynamics (NVT) STEP "<< step_<<std::endl;
=======
        GlobalV::ofs_running<<"\n --------------------------------------------------"<<std::endl;
        GlobalV::ofs_running<<" Molecular Dynamics (NVT) STEP "<< unsigned(step_) <<std::endl;
>>>>>>> 8c6c3122
        GlobalV::ofs_running<< " --------------------------------------------------"<<std::endl;
	}
	
	// Calculate the Mean-Square-Displacement.
	if(step_==1&&mdp.rstMD==0)
    { 
        //Note: side scheme position before
        //Now turn to middle scheme.
	
	    // New vel obtained (Verlet-like step)
        if(mdp.NVT_control == 1)
        {
            hamiltonian = mdt.NHChamiltonian(
                twiceKE/2, 
                energy_,
                temperature_,
                nfrozen_);
        }
        else hamiltonian = mdf.Conserved(twiceKE/2, energy_, ucell.nat-nfrozen_);
	    this->update_half_velocity(force);
	}
	else 
    {
		this->update_half_velocity(force);
		
		twiceKE=mdf.GetAtomKE(ucell.nat, vel, allmass);
		twiceKE = 2 * twiceKE;
		if(mdp.NVT_control==1)
        {
            hamiltonian = mdt.NHChamiltonian(
                twiceKE/2, 
                energy_,
                temperature_,
                nfrozen_);
        } 
		else hamiltonian = mdf.Conserved(twiceKE/2, energy_, ucell.nat-nfrozen_);
        //Note: side scheme position before
        //Now turn to middle scheme. 
		this->update_half_velocity(force);
	}

	// Update the Non-Wrapped cartesion coordinates
    if(mdp.mdtype==2) mdf.scalevel(ucell.nat, nfrozen_, temperature_, vel, allmass);//choose velocity scaling method

    update_half_direct(1);
	
	mdt.Integrator(mdp.NVT_control, temperature_, vel, allmass);//thermostat interact with velocity
    twiceKE=mdf.GetAtomKE(ucell.nat, vel, allmass);
    twiceKE = 2 * twiceKE;
	
	update_half_direct(0);

	// Calculate the maximal velocities.
	// The step in fractional coordinates
	double maxStep = 0;
    for(int  ii=0;ii<ucell.nat;ii++)
    { 
		if((pow(vel[ii].x,2)+pow(vel[ii].y,2)+pow(vel[ii].z,2))>maxStep)
        {
		    maxStep = pow(vel[ii].x,2)+pow(vel[ii].y,2)+pow(vel[ii].z,2);
        }
    }
	getTaudUpdate();

	//save the atom position change to DFT module
	save_output_position();
	maxStep = sqrt(maxStep)*mdp.dt;

<<<<<<< HEAD
    if (!GlobalV::MY_RANK){
        GlobalV::ofs_running<<std::setw(15)<<"maxForce=     "<<std::setw(15)<<"maxstep=      "<<std::setw(15)<<"step=     "<<std::endl;
        GlobalV::ofs_running<<std::setw(15)<<maxForce<<std::setw(15)<<maxStep<<std::setw(15)<<step_<<std::endl;
        GlobalV::ofs_running<<step_<<" "<< energy_<<" "<< hamiltonian<<" "<< energy_-oldEtot_<<" "<< twiceKE/(3*double(ucell.nat-nfrozen_))/K_BOLTZMAN_AU<<std::endl;
=======
    if (!GlobalV::MY_RANK)
    {
        GlobalV::ofs_running << " maxForce             : " << std::setw(10) << maxForce << std::endl;
        GlobalV::ofs_running << " maxStep              : " << std::setw(10) << maxStep << std::endl;
        GlobalV::ofs_running << " " <<std::left<<std::setw(12)<<"MD_STEP"<<std::left<<std::setw(12)<< "SystemE"<<std::left<<std::setw(12)<< "Conserved"<<std::left<<std::setw(12)<< "DeltaE"<<std::left<<std::setw(12)<< "Temperature"<<std::endl;
	    GlobalV::ofs_running << " " <<std::left<<std::setw(12)<<step_<<std::left<<std::setw(12)<< energy_<<std::left<<std::setw(12)<< hamiltonian<<std::left<<std::setw(12)<< energy_-oldEtot_<<std::left<<std::setw(12)<<twiceKE/(3*double(ucell.nat-nfrozen_))/K_BOLTZMAN_AU<<std::endl;
>>>>>>> 8c6c3122
    }
    oldEtot_=energy_;
    //output basic restart info
    mdf.mdRestartOut(step_, mdp.recordFreq, ucell.nat, vel);
    //output NHC thermo restart info
    if(mdp.NVT_control==1) mdt.NHC_info_out(step_, mdp.recordFreq, ucell.nat);

//2015-09-25, xiaohui
#ifdef __MPI
    if(step_%100==0)
    {
        MPI_Bcast(vel,ucell.nat*3,MPI_DOUBLE,0,MPI_COMM_WORLD);
    //    MPI_Bcast(&xLogS,1,MPI_DOUBLE,0,MPI_COMM_WORLD);
    //    MPI_Bcast(&vLogS,1,MPI_DOUBLE,0,MPI_COMM_WORLD);
    }
#endif
    timer::tick("MD_basic","runnvt");
    return;
}

void MD_basic::runNVE(int step1, double potential, Vector3<double> *force, const matrix &stress)
{
//-------------------------------------------------------------------------------
// Adiabatic ensemble 
// Molecular dynamics calculation with Verlet algorithm
//-------------------------------------------------------------------------------

    TITLE("MD_basic","runNVE");
    timer::tick("MD_basic","runNVE");
    step_=step1+step_rst_;
<<<<<<< HEAD
    if(step_==1)
    {
        std::cout<<" (NVE) Start."<<std::endl;
    }
    else 
    {
        std::cout<<" (NVE) step: "<<step_<<std::endl;
    }

  // Set up extra output to ion optimizer / MD header
  std::cout<<"Time interval       : "<< mdp.dt*fundamentalTime*1e15<< " (fs)"<<std::endl;
  std::cout<<"Target temperature  : "<< temperature_/K_BOLTZMAN_AU<< " (K)"<<std::endl;
=======

  // Set up extra output to ion optimizer / MD header
  //std::cout<<"Time interval       : "<< mdp.dt*fundamentalTime*1e15<< " (fs)"<<std::endl;
  //std::cout<<"Target temperature  : "<< temperature_/K_BOLTZMAN_AU<< " (K)"<<std::endl;
>>>>>>> 8c6c3122

    if(step_==1){
        for(int k=0;k<ucell.nat;k++)
        {
            if(ionmbl[k].x==0)vel[k].x=0;
            if(ionmbl[k].y==0)vel[k].y=0;
            if(ionmbl[k].z==0)vel[k].z=0;
        }
        mdf.scalevel(ucell.nat, nfrozen_, temperature_, vel, allmass);
    }
    double twiceKE=mdf.GetAtomKE(ucell.nat, vel, allmass);
    twiceKE = twiceKE * 2;

    double tempNow = twiceKE/(3*double(ucell.nat-nfrozen_))/K_BOLTZMAN_AU;
<<<<<<< HEAD
    std::cout<<" start temperature = "<< tempNow/K_BOLTZMAN_AU<< " (k)"<<std::endl;
=======
    //std::cout<<" start temperature = "<< tempNow/K_BOLTZMAN_AU<< " (k)"<<std::endl;
>>>>>>> 8c6c3122

    if(GlobalV::STRESS)
	{
		outStressMD(stress, twiceKE);
	}
  
    for(int k=0;k<ucell.nat;k++)
    {
        if(ionmbl[k].x==0)force[k].x=0;
        if(ionmbl[k].y==0)force[k].y=0;
        if(ionmbl[k].z==0)force[k].z=0;
    }

    //std::cout<<"begin maxForce"<<std::endl;
    double maxForce = mdf.MAXVALF(ucell.nat, force);
<<<<<<< HEAD
    std::cout<<"maxForce: "<<sqrt(maxForce)<<std::endl; 
=======
    //std::cout<<"maxForce: "<<sqrt(maxForce)<<std::endl; 
>>>>>>> 8c6c3122

    energy_=potential;

    double conservedE = mdf.Conserved(twiceKE/2, energy_, ucell.nat-nfrozen_);

<<<<<<< HEAD
    std::cout<< "NVE_STEP "<<" "<<"SystemEnergy"<<" "<< "Conserved"<<" "<< "DeltaE"<<" "<< "Temperature"<<std::endl;

    // Output the message to the screen.
    std::cout<<step_<<" "<< energy_<<" "<< conservedE<<" "
        << energy_-oldEtot_<<" "<< twiceKE/(3*double(ucell.nat-nfrozen_))/K_BOLTZMAN_AU<<std::endl;

    std::cout<<"------------------------------------------------------------------------------"<<std::endl;
    std::cout<< "MD(NVE) STEP "<< step_<<std::endl;
    std::cout<<"------------------------------------------------------------------------------"<<std::endl;
    if (!GlobalV::MY_RANK){
        GlobalV::ofs_running<<"------------------------------------------------------------------------------"<<std::endl;
        GlobalV::ofs_running<< "MD(NVE) STEP "<< step_<<std::endl;
        GlobalV::ofs_running<<"------------------------------------------------------------------------------"<<std::endl;
    }
=======
    // Output the message to the screen.
    std::cout << " ------------------------------------------------------------" << std::endl;
    std::cout<<" "<<std::left<<std::setw(12)<<"NVE_STEP"<<std::left<<std::setw(12)<< "SystemE"<<std::left<<std::setw(12)<< "Conserved"<<std::left<<std::setw(12)<< "DeltaE"<<std::left<<std::setw(12)<< "Temperature"<<std::endl;
	std::cout<<" "<<std::left<<std::setw(12)<<step_<<std::left<<std::setw(12)<< energy_<<std::left<<std::setw(12)<< conservedE <<std::left<<std::setw(12)<< energy_-oldEtot_<<std::left<<std::setw(12)<<twiceKE/(3*double(ucell.nat-nfrozen_))/K_BOLTZMAN_AU<<std::endl;
	std::cout << " ------------------------------------------------------------" << std::endl;
>>>>>>> 8c6c3122
  
    // (1) 1st step of Verlet-Velocity
    // New velocity are obtained
	this->update_half_velocity(force);
    // (2) 2nd step of Verlet-Velocity 
    // Update the Non-Wrapped cartesion coordinate
    twiceKE = mdf.GetAtomKE(ucell.nat, vel, allmass);
    twiceKE = 2 * twiceKE;
    if(step_!=1||mdp.rstMD==1)this->update_half_velocity(force);
    update_half_direct(1);
    update_half_direct(0);
    // Calculate the maximal velocities.
    // The step in fractional coordinates
    double maxStep = 0;
    for(int  i = 0;i< ucell.nat;i++)
    {
        if((pow(vel[i].x,2.0)+pow(vel[i].y,2.0)+pow(vel[i].z,2.0))>maxStep)
        {
            maxStep = pow(vel[i].x,2.0)+pow(vel[i].y,2.0)+pow(vel[i].z,2.0);
        }
    }
    getTaudUpdate();
    save_output_position();
    maxStep = sqrt(maxStep)*mdp.dt;


    // calculate the conserved quantity during MD 
    double hamiltonian = mdf.Conserved(twiceKE/2, energy_, ucell.nat-nfrozen_);

<<<<<<< HEAD
    std::cout<< std::setprecision (9)<<hamiltonian<<" "<< std::setprecision (9)<<twiceKE/2<<std::endl;
=======
    //std::cout<< std::setprecision (9)<<hamiltonian<<" "<< std::setprecision (9)<<twiceKE/2<<std::endl;
>>>>>>> 8c6c3122

    
    // Output the message to the screen.
    if (!GlobalV::MY_RANK)
    { 
        GlobalV::ofs_running<<step_<<" "<< energy_<<" "<< hamiltonian<<" "<< energy_-oldEtot_<<" "<< twiceKE/(3*double(ucell.nat-nfrozen_))/K_BOLTZMAN_AU<<std::endl;
        GlobalV::ofs_running<<step_<<" "<< energy_<<" "<< conservedE<<" "<< energy_-oldEtot_<<" "<< twiceKE/(3*double(ucell.nat-nfrozen_))/K_BOLTZMAN_AU<<std::endl;
    }
    oldEtot_=energy_;
    mdf.mdRestartOut(step_, mdp.recordFreq, ucell.nat, vel);

<<<<<<< HEAD
    std::cout<<"(NVE): this step finished."<<std::endl;
    if (!GlobalV::MY_RANK)
    {
        GlobalV::ofs_running<<"(NVE): this step finished."<<std::endl;
    }
=======
    //std::cout<<"(NVE): this step finished."<<std::endl;
    // if (!GlobalV::MY_RANK)
    // {
    //     GlobalV::ofs_running<<"(NVE): this step finished."<<std::endl;
    // }
>>>>>>> 8c6c3122
//2015-09-25, xiaohui
#ifdef __MPI
    if(step_%100==0)
    {
        MPI_Bcast(vel,ucell.nat*3,MPI_DOUBLE,0,MPI_COMM_WORLD);
 //       MPI_Bcast(&xLogS,1,MPI_DOUBLE,0,MPI_COMM_WORLD);
 //       MPI_Bcast(&vLogS,1,MPI_DOUBLE,0,MPI_COMM_WORLD);
    }
#endif

    timer::tick("MD_basic","runNVE");
    return;
}

bool MD_basic::runFIRE(int step1, double potential, Vector3<double> *force, const matrix &stress)
{
//-------------------------------------------------------------------------------
// REFERENCES:
//   
    TITLE("MD_basic","runFIRE");
    timer::tick("MD_basic","runFIRE");
    step_ = step1;
<<<<<<< HEAD
    if(step_==1)
    {
        std::cout<<" FIRE Start."<<std::endl;
    }
    else 
    {
        std::cout<<" FIRE step: "<<step_<<std::endl;
    }
  
    std::cout<<" FIRE Fronzen Atom Number : "<<nfrozen_<<std::endl;
    

    // Set up extra output to ion optimizer / MD header
    std::cout<<"Time interval       : "<< mdp.dt*fundamentalTime*1e15<< " (fs)"<<std::endl;
=======
    // if(step_==1)
    // {
    //     std::cout<<" FIRE Start."<<std::endl;
    // }
    // else 
    // {
    //     std::cout<<" FIRE step: "<<step_<<std::endl;
    // }
  
    //std::cout<<" FIRE Fronzen Atom Number : "<<nfrozen_<<std::endl;
    

    // Set up extra output to ion optimizer / MD header
    //std::cout<<"Time interval       : "<< mdp.dt*fundamentalTime*1e15<< " (fs)"<<std::endl;
>>>>>>> 8c6c3122

    if(step_==1)
    {
        for(int k=0;k<ucell.nat;k++)
        {
            if(ionmbl[k].x==0)vel[k].x=0;
            if(ionmbl[k].y==0)vel[k].y=0;
            if(ionmbl[k].z==0)vel[k].z=0;
        }
    //      if(nfrozen_==0)RemoveMovementOfCenterOfMass();
        mdf.scalevel(ucell.nat, nfrozen_, temperature_, vel, allmass);
    }
    double twiceKE=mdf.GetAtomKE(ucell.nat, vel, allmass);
    twiceKE = twiceKE * 2;

    double tempNow = twiceKE/(3*double(ucell.nat-nfrozen_))/K_BOLTZMAN_AU;
<<<<<<< HEAD
    std::cout<<" start temperature = "<< tempNow/K_BOLTZMAN_AU<< " (k)"<<std::endl;
=======
    //std::cout<<" start temperature = "<< tempNow/K_BOLTZMAN_AU<< " (k)"<<std::endl;
>>>>>>> 8c6c3122

    for(int k=0;k<ucell.nat;k++)
    {
        if(ionmbl[k].x==0)force[k].x=0;
        if(ionmbl[k].y==0)force[k].y=0;
        if(ionmbl[k].z==0)force[k].z=0;
    }

    //std::cout<<"begin maxForce"<<std::endl;
    double maxForce = mdf.MAXVALF(ucell.nat, force);
<<<<<<< HEAD
    std::cout<<"maxForce: "<<sqrt(maxForce)<<std::endl; 
=======
    //std::cout<<"maxForce: "<<sqrt(maxForce)<<std::endl; 
>>>>>>> 8c6c3122
    
    energy_=potential;

    double conservedE = mdf.Conserved(twiceKE/2, energy_, ucell.nat-nfrozen_);

<<<<<<< HEAD
    std::cout<<"------------------------------------------------------------------------------"<<std::endl;
    std::cout<< "FIRE STEP "<< step_<<std::endl;
    std::cout<<"------------------------------------------------------------------------------"<<std::endl;
    if (!GlobalV::MY_RANK){
         GlobalV::ofs_running<<"------------------------------------------------------------------------------"<<std::endl;
         GlobalV::ofs_running<< "FIRE STEP "<< step_<<std::endl;
         GlobalV::ofs_running<<"------------------------------------------------------------------------------"<<std::endl;
    }
=======
    std::cout << " ------------------------------------------------------------" << std::endl;
    std::cout << " "<<std::left<<std::setw(12)<<"FIRE_STEP"<<std::left<<std::setw(12)<< "SystemE"<<std::left<<std::setw(12)<< "Conserved"<<std::left<<std::setw(12)<< "DeltaE"<<std::left<<std::setw(12)<< "Temperature"<<std::endl;
	std::cout << " "<<std::left<<std::setw(12)<<step_<<std::left<<std::setw(12)<< energy_<<std::left<<std::setw(12)<< conservedE <<std::left<<std::setw(12)<< energy_-oldEtot_<<std::left<<std::setw(12)<<twiceKE/(3*double(ucell.nat-nfrozen_))/K_BOLTZMAN_AU<<std::endl;
	std::cout << " FIRE Fronzen Atom Number : "<<nfrozen_<<std::endl;
    std::cout << " ------------------------------------------------------------" << std::endl;

    // std::cout<<"------------------------------------------------------------------------------"<<std::endl;
    // std::cout<< "FIRE STEP "<< step_<<std::endl;
    // std::cout<<"------------------------------------------------------------------------------"<<std::endl;
    // if (!GlobalV::MY_RANK){
    //      GlobalV::ofs_running<<"------------------------------------------------------------------------------"<<std::endl;
    //      GlobalV::ofs_running<< "FIRE STEP "<< step_<<std::endl;
    //      GlobalV::ofs_running<<"------------------------------------------------------------------------------"<<std::endl;
    // }
>>>>>>> 8c6c3122
  
    // (1) 1st step of Verlet-Velocity
    // New velocity are obtained
	this->update_half_velocity(force);

    // (2) 2nd step of Verlet-Velocity 
    // Update the Non-Wrapped cartesion coordinate
    twiceKE = mdf.GetAtomKE(ucell.nat, vel, allmass);
    twiceKE = 2 * twiceKE;
    if(step_!=1)this->update_half_velocity(force);

	double largest_grad_FIRE = 0.0;
	for(int i=0;i<ucell.nat;i++)
    {
        if(largest_grad_FIRE < abs(force[i].x))
        {
            largest_grad_FIRE= abs(force[i].x);
        } 
        if(largest_grad_FIRE < abs(force[i].y))
        {
            largest_grad_FIRE= abs(force[i].y);
        } 
        if(largest_grad_FIRE < abs(force[i].z))
        {
            largest_grad_FIRE= abs(force[i].z);
        } 
	}
	
	GlobalV::ofs_running << " LARGEST GRAD (eV/A)  : " << largest_grad_FIRE * Ry_to_eV / 0.529177 << std::endl;

	if(largest_grad_FIRE*Ry_to_eV/0.529177 < 0.01)
    {
	//"convergency reach"
		//std::cout <<"CONVERGENCY REACH of FIRE in the "<<step <<" steps " <<std::endl;
		timer::tick("MD_basic","runFIRE");
		return true;
	}

	fire.check_FIRE(ucell.nat, force, mdp.dt, vel);
    
    update_half_direct(1);
    update_half_direct(0);
    // Calculate the maximal velocities.
    // The step in fractional coordinates
    double maxStep = 0;
    for(int  i = 0;i< ucell.nat;i++)
    {
        if((pow(vel[i].x,2.0)+pow(vel[i].y,2.0)+pow(vel[i].z,2.0))>maxStep)
        {
            maxStep = pow(vel[i].x,2.0)+pow(vel[i].y,2.0)+pow(vel[i].z,2.0);
        }
    }
    getTaudUpdate();

    save_output_position();
    maxStep = sqrt(maxStep)*mdp.dt;

    double hamiltonian = mdf.Conserved(twiceKE/2, energy_, ucell.nat-nfrozen_);



    
    // Output the message to the screen.
    oldEtot_=energy_;

<<<<<<< HEAD
    std::cout<<"(NVE): this step finished."<<std::endl;
    if (!GlobalV::MY_RANK){
        GlobalV::ofs_running<<"(NVE): this step finished."<<std::endl;
    }
=======
    // std::cout<<"(NVE): this step finished."<<std::endl;
    // if (!GlobalV::MY_RANK){
    //     GlobalV::ofs_running<<"(NVE): this step finished."<<std::endl;
    // }
>>>>>>> 8c6c3122
//2015-09-25, xiaohui
#ifdef __MPI
    if(step1%100==0){
        MPI_Bcast(vel,ucell.nat*3,MPI_DOUBLE,0,MPI_COMM_WORLD);
    }
#endif

    timer::tick("MD_basic","runFIRE");
    return false;
}

//update velocities of ions for half MD step
void MD_basic::update_half_velocity(Vector3<double> *force)
{
    for(int  ii=0;ii<ucell.nat;ii++){ 
        vel[ii] = vel[ii] + force[ii]/allmass[ii]*mdp.dt/2.0;
    }
}

//update cartesian coordinate changes for half MD step, would turn to direct coordinate changes later
void MD_basic::update_half_direct(const bool is_restart)
{
    if(is_restart)
    {//first half
        for(int  ii=0;ii<ucell.nat;ii++)
        { 
            cart_change[ii] = vel[ii]*mdp.dt/2.0/ucell.lat0;
        }
    }
    else
    {//second half
        for(int  ii=0;ii<ucell.nat;ii++)
        { 
            cart_change[ii] += vel[ii]*mdp.dt/2.0/ucell.lat0;
        }
    }
}

//output Structure information for each MD step
void MD_basic::save_output_position()
{
    std::string posOutName("md_pos_");
	posOutName=mdf.intTurnTostring(step_,posOutName);
	ucell.update_pos_taud(tauDirectChange);
	mdf.printpos(posOutName, step_, mdp.recordFreq, ucell);
}

int MD_basic::getRealStep()
{
    return this->step_;
}

//output pressure of total MD system, P = tr(stress) + P_kin
void MD_basic::outStressMD(const matrix& stress, const double& twiceKE)
{
<<<<<<< HEAD
    GlobalV::ofs_running<<"output Pressure for check!"<<std::endl;
=======
    GlobalV::ofs_running<<"\noutput Pressure for check!"<<std::endl;
>>>>>>> 8c6c3122
    double press = 0.0;
    for(int i=0;i<3;i++)
    {
        press += stress(i,i)/3;
    }
    press += twiceKE/3/ucell.omega; //output virtual press = 2/3 *Ek/V + sum(sigma[i][i])/3
    const double unit_transform = RYDBERG_SI / pow(BOHR_RADIUS_SI,3) * 1.0e-8 ;
    GlobalV::ofs_running<<"Virtual Pressure is "<<press*unit_transform<<" Kbar "<<std::endl;
}

//turn cartesian coordinate changes to direct changes
void MD_basic::getTaudUpdate()
{
    Vector3<double> fracStep;
	for(int  ii=0;ii<ucell.nat;ii++)
    { 
		Mathzone::Cartesian_to_Direct(cart_change[ii].x,cart_change[ii].y,cart_change[ii].z,
					ucell.latvec.e11,ucell.latvec.e12,ucell.latvec.e13,
					ucell.latvec.e21,ucell.latvec.e22,ucell.latvec.e23,
					ucell.latvec.e31,ucell.latvec.e32,ucell.latvec.e33,
					fracStep.x,fracStep.y,fracStep.z);

		tauDirectChange[ii] = fracStep;
	}
}<|MERGE_RESOLUTION|>--- conflicted
+++ resolved
@@ -124,11 +124,7 @@
 	//change target temperature
 //	if (step_!=1)mdf.ReadNewTemp( step_ );
 	
-<<<<<<< HEAD
-	std::cout << " ---------------------------------------------------------" << std::endl;
-=======
 	std::cout << " ------------------------------------------------------------" << std::endl;
->>>>>>> 8c6c3122
 	
 	std::cout<< " Target temperature  : "<< temperature_/K_BOLTZMAN_AU<< " (K)"<<std::endl;
 	
@@ -167,26 +163,15 @@
 	// big loop
 	//-----------------------------------------------
 	std::cout<<" "<<std::left<<std::setw(12)<<"MD_STEP"<<std::left<<std::setw(12)<< "SystemE"<<std::left<<std::setw(12)<< "Conserved"<<std::left<<std::setw(12)<< "DeltaE"<<std::left<<std::setw(12)<< "Temperature"<<std::endl;
-<<<<<<< HEAD
-	
-	std::cout<<" "<<std::left<<std::setw(12)<<step_<<std::left<<std::setw(12)<< energy_<<std::left<<std::setw(12)<< hamiltonian<<std::left<<std::setw(12)<< energy_-oldEtot_<<std::left<<std::setw(12)<<twiceKE/(3*double(ucell.nat-nfrozen_))/K_BOLTZMAN_AU<<std::endl;
-	
-=======
 	std::cout<<" "<<std::left<<std::setw(12)<<step_<<std::left<<std::setw(12)<< energy_<<std::left<<std::setw(12)<< hamiltonian<<std::left<<std::setw(12)<< energy_-oldEtot_<<std::left<<std::setw(12)<<twiceKE/(3*double(ucell.nat-nfrozen_))/K_BOLTZMAN_AU<<std::endl;
 	std::cout << " ------------------------------------------------------------" << std::endl;
 
->>>>>>> 8c6c3122
 	oldEtot_=energy_;
 
 	if (!GlobalV::MY_RANK)
     {
-<<<<<<< HEAD
-        GlobalV::ofs_running<<" --------------------------------------------------"<<std::endl;
-        GlobalV::ofs_running<<" Molecular Dynamics (NVT) STEP "<< step_<<std::endl;
-=======
         GlobalV::ofs_running<<"\n --------------------------------------------------"<<std::endl;
         GlobalV::ofs_running<<" Molecular Dynamics (NVT) STEP "<< unsigned(step_) <<std::endl;
->>>>>>> 8c6c3122
         GlobalV::ofs_running<< " --------------------------------------------------"<<std::endl;
 	}
 	
@@ -255,19 +240,12 @@
 	save_output_position();
 	maxStep = sqrt(maxStep)*mdp.dt;
 
-<<<<<<< HEAD
-    if (!GlobalV::MY_RANK){
-        GlobalV::ofs_running<<std::setw(15)<<"maxForce=     "<<std::setw(15)<<"maxstep=      "<<std::setw(15)<<"step=     "<<std::endl;
-        GlobalV::ofs_running<<std::setw(15)<<maxForce<<std::setw(15)<<maxStep<<std::setw(15)<<step_<<std::endl;
-        GlobalV::ofs_running<<step_<<" "<< energy_<<" "<< hamiltonian<<" "<< energy_-oldEtot_<<" "<< twiceKE/(3*double(ucell.nat-nfrozen_))/K_BOLTZMAN_AU<<std::endl;
-=======
     if (!GlobalV::MY_RANK)
     {
         GlobalV::ofs_running << " maxForce             : " << std::setw(10) << maxForce << std::endl;
         GlobalV::ofs_running << " maxStep              : " << std::setw(10) << maxStep << std::endl;
         GlobalV::ofs_running << " " <<std::left<<std::setw(12)<<"MD_STEP"<<std::left<<std::setw(12)<< "SystemE"<<std::left<<std::setw(12)<< "Conserved"<<std::left<<std::setw(12)<< "DeltaE"<<std::left<<std::setw(12)<< "Temperature"<<std::endl;
 	    GlobalV::ofs_running << " " <<std::left<<std::setw(12)<<step_<<std::left<<std::setw(12)<< energy_<<std::left<<std::setw(12)<< hamiltonian<<std::left<<std::setw(12)<< energy_-oldEtot_<<std::left<<std::setw(12)<<twiceKE/(3*double(ucell.nat-nfrozen_))/K_BOLTZMAN_AU<<std::endl;
->>>>>>> 8c6c3122
     }
     oldEtot_=energy_;
     //output basic restart info
@@ -298,25 +276,10 @@
     TITLE("MD_basic","runNVE");
     timer::tick("MD_basic","runNVE");
     step_=step1+step_rst_;
-<<<<<<< HEAD
-    if(step_==1)
-    {
-        std::cout<<" (NVE) Start."<<std::endl;
-    }
-    else 
-    {
-        std::cout<<" (NVE) step: "<<step_<<std::endl;
-    }
-
-  // Set up extra output to ion optimizer / MD header
-  std::cout<<"Time interval       : "<< mdp.dt*fundamentalTime*1e15<< " (fs)"<<std::endl;
-  std::cout<<"Target temperature  : "<< temperature_/K_BOLTZMAN_AU<< " (K)"<<std::endl;
-=======
 
   // Set up extra output to ion optimizer / MD header
   //std::cout<<"Time interval       : "<< mdp.dt*fundamentalTime*1e15<< " (fs)"<<std::endl;
   //std::cout<<"Target temperature  : "<< temperature_/K_BOLTZMAN_AU<< " (K)"<<std::endl;
->>>>>>> 8c6c3122
 
     if(step_==1){
         for(int k=0;k<ucell.nat;k++)
@@ -331,11 +294,7 @@
     twiceKE = twiceKE * 2;
 
     double tempNow = twiceKE/(3*double(ucell.nat-nfrozen_))/K_BOLTZMAN_AU;
-<<<<<<< HEAD
-    std::cout<<" start temperature = "<< tempNow/K_BOLTZMAN_AU<< " (k)"<<std::endl;
-=======
     //std::cout<<" start temperature = "<< tempNow/K_BOLTZMAN_AU<< " (k)"<<std::endl;
->>>>>>> 8c6c3122
 
     if(GlobalV::STRESS)
 	{
@@ -351,38 +310,17 @@
 
     //std::cout<<"begin maxForce"<<std::endl;
     double maxForce = mdf.MAXVALF(ucell.nat, force);
-<<<<<<< HEAD
-    std::cout<<"maxForce: "<<sqrt(maxForce)<<std::endl; 
-=======
     //std::cout<<"maxForce: "<<sqrt(maxForce)<<std::endl; 
->>>>>>> 8c6c3122
 
     energy_=potential;
 
     double conservedE = mdf.Conserved(twiceKE/2, energy_, ucell.nat-nfrozen_);
 
-<<<<<<< HEAD
-    std::cout<< "NVE_STEP "<<" "<<"SystemEnergy"<<" "<< "Conserved"<<" "<< "DeltaE"<<" "<< "Temperature"<<std::endl;
-
-    // Output the message to the screen.
-    std::cout<<step_<<" "<< energy_<<" "<< conservedE<<" "
-        << energy_-oldEtot_<<" "<< twiceKE/(3*double(ucell.nat-nfrozen_))/K_BOLTZMAN_AU<<std::endl;
-
-    std::cout<<"------------------------------------------------------------------------------"<<std::endl;
-    std::cout<< "MD(NVE) STEP "<< step_<<std::endl;
-    std::cout<<"------------------------------------------------------------------------------"<<std::endl;
-    if (!GlobalV::MY_RANK){
-        GlobalV::ofs_running<<"------------------------------------------------------------------------------"<<std::endl;
-        GlobalV::ofs_running<< "MD(NVE) STEP "<< step_<<std::endl;
-        GlobalV::ofs_running<<"------------------------------------------------------------------------------"<<std::endl;
-    }
-=======
     // Output the message to the screen.
     std::cout << " ------------------------------------------------------------" << std::endl;
     std::cout<<" "<<std::left<<std::setw(12)<<"NVE_STEP"<<std::left<<std::setw(12)<< "SystemE"<<std::left<<std::setw(12)<< "Conserved"<<std::left<<std::setw(12)<< "DeltaE"<<std::left<<std::setw(12)<< "Temperature"<<std::endl;
 	std::cout<<" "<<std::left<<std::setw(12)<<step_<<std::left<<std::setw(12)<< energy_<<std::left<<std::setw(12)<< conservedE <<std::left<<std::setw(12)<< energy_-oldEtot_<<std::left<<std::setw(12)<<twiceKE/(3*double(ucell.nat-nfrozen_))/K_BOLTZMAN_AU<<std::endl;
 	std::cout << " ------------------------------------------------------------" << std::endl;
->>>>>>> 8c6c3122
   
     // (1) 1st step of Verlet-Velocity
     // New velocity are obtained
@@ -412,11 +350,7 @@
     // calculate the conserved quantity during MD 
     double hamiltonian = mdf.Conserved(twiceKE/2, energy_, ucell.nat-nfrozen_);
 
-<<<<<<< HEAD
-    std::cout<< std::setprecision (9)<<hamiltonian<<" "<< std::setprecision (9)<<twiceKE/2<<std::endl;
-=======
     //std::cout<< std::setprecision (9)<<hamiltonian<<" "<< std::setprecision (9)<<twiceKE/2<<std::endl;
->>>>>>> 8c6c3122
 
     
     // Output the message to the screen.
@@ -428,19 +362,11 @@
     oldEtot_=energy_;
     mdf.mdRestartOut(step_, mdp.recordFreq, ucell.nat, vel);
 
-<<<<<<< HEAD
-    std::cout<<"(NVE): this step finished."<<std::endl;
-    if (!GlobalV::MY_RANK)
-    {
-        GlobalV::ofs_running<<"(NVE): this step finished."<<std::endl;
-    }
-=======
     //std::cout<<"(NVE): this step finished."<<std::endl;
     // if (!GlobalV::MY_RANK)
     // {
     //     GlobalV::ofs_running<<"(NVE): this step finished."<<std::endl;
     // }
->>>>>>> 8c6c3122
 //2015-09-25, xiaohui
 #ifdef __MPI
     if(step_%100==0)
@@ -463,22 +389,6 @@
     TITLE("MD_basic","runFIRE");
     timer::tick("MD_basic","runFIRE");
     step_ = step1;
-<<<<<<< HEAD
-    if(step_==1)
-    {
-        std::cout<<" FIRE Start."<<std::endl;
-    }
-    else 
-    {
-        std::cout<<" FIRE step: "<<step_<<std::endl;
-    }
-  
-    std::cout<<" FIRE Fronzen Atom Number : "<<nfrozen_<<std::endl;
-    
-
-    // Set up extra output to ion optimizer / MD header
-    std::cout<<"Time interval       : "<< mdp.dt*fundamentalTime*1e15<< " (fs)"<<std::endl;
-=======
     // if(step_==1)
     // {
     //     std::cout<<" FIRE Start."<<std::endl;
@@ -493,7 +403,6 @@
 
     // Set up extra output to ion optimizer / MD header
     //std::cout<<"Time interval       : "<< mdp.dt*fundamentalTime*1e15<< " (fs)"<<std::endl;
->>>>>>> 8c6c3122
 
     if(step_==1)
     {
@@ -510,11 +419,7 @@
     twiceKE = twiceKE * 2;
 
     double tempNow = twiceKE/(3*double(ucell.nat-nfrozen_))/K_BOLTZMAN_AU;
-<<<<<<< HEAD
-    std::cout<<" start temperature = "<< tempNow/K_BOLTZMAN_AU<< " (k)"<<std::endl;
-=======
     //std::cout<<" start temperature = "<< tempNow/K_BOLTZMAN_AU<< " (k)"<<std::endl;
->>>>>>> 8c6c3122
 
     for(int k=0;k<ucell.nat;k++)
     {
@@ -525,26 +430,12 @@
 
     //std::cout<<"begin maxForce"<<std::endl;
     double maxForce = mdf.MAXVALF(ucell.nat, force);
-<<<<<<< HEAD
-    std::cout<<"maxForce: "<<sqrt(maxForce)<<std::endl; 
-=======
     //std::cout<<"maxForce: "<<sqrt(maxForce)<<std::endl; 
->>>>>>> 8c6c3122
     
     energy_=potential;
 
     double conservedE = mdf.Conserved(twiceKE/2, energy_, ucell.nat-nfrozen_);
 
-<<<<<<< HEAD
-    std::cout<<"------------------------------------------------------------------------------"<<std::endl;
-    std::cout<< "FIRE STEP "<< step_<<std::endl;
-    std::cout<<"------------------------------------------------------------------------------"<<std::endl;
-    if (!GlobalV::MY_RANK){
-         GlobalV::ofs_running<<"------------------------------------------------------------------------------"<<std::endl;
-         GlobalV::ofs_running<< "FIRE STEP "<< step_<<std::endl;
-         GlobalV::ofs_running<<"------------------------------------------------------------------------------"<<std::endl;
-    }
-=======
     std::cout << " ------------------------------------------------------------" << std::endl;
     std::cout << " "<<std::left<<std::setw(12)<<"FIRE_STEP"<<std::left<<std::setw(12)<< "SystemE"<<std::left<<std::setw(12)<< "Conserved"<<std::left<<std::setw(12)<< "DeltaE"<<std::left<<std::setw(12)<< "Temperature"<<std::endl;
 	std::cout << " "<<std::left<<std::setw(12)<<step_<<std::left<<std::setw(12)<< energy_<<std::left<<std::setw(12)<< conservedE <<std::left<<std::setw(12)<< energy_-oldEtot_<<std::left<<std::setw(12)<<twiceKE/(3*double(ucell.nat-nfrozen_))/K_BOLTZMAN_AU<<std::endl;
@@ -559,7 +450,6 @@
     //      GlobalV::ofs_running<< "FIRE STEP "<< step_<<std::endl;
     //      GlobalV::ofs_running<<"------------------------------------------------------------------------------"<<std::endl;
     // }
->>>>>>> 8c6c3122
   
     // (1) 1st step of Verlet-Velocity
     // New velocity are obtained
@@ -625,17 +515,10 @@
     // Output the message to the screen.
     oldEtot_=energy_;
 
-<<<<<<< HEAD
-    std::cout<<"(NVE): this step finished."<<std::endl;
-    if (!GlobalV::MY_RANK){
-        GlobalV::ofs_running<<"(NVE): this step finished."<<std::endl;
-    }
-=======
     // std::cout<<"(NVE): this step finished."<<std::endl;
     // if (!GlobalV::MY_RANK){
     //     GlobalV::ofs_running<<"(NVE): this step finished."<<std::endl;
     // }
->>>>>>> 8c6c3122
 //2015-09-25, xiaohui
 #ifdef __MPI
     if(step1%100==0){
@@ -691,11 +574,7 @@
 //output pressure of total MD system, P = tr(stress) + P_kin
 void MD_basic::outStressMD(const matrix& stress, const double& twiceKE)
 {
-<<<<<<< HEAD
-    GlobalV::ofs_running<<"output Pressure for check!"<<std::endl;
-=======
     GlobalV::ofs_running<<"\noutput Pressure for check!"<<std::endl;
->>>>>>> 8c6c3122
     double press = 0.0;
     for(int i=0;i<3;i++)
     {
