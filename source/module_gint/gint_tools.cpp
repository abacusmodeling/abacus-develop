--- conflicted
+++ resolved
@@ -39,11 +39,7 @@
 		const int jby,
 		const int kbz)
 	{
-<<<<<<< HEAD
 		int *vindex = new int[GlobalC::pw.bxyz*sizeof(int)];
-=======
-		int *vindex = (int*)malloc(GlobalC::bigpw->bxyz*sizeof(int));
->>>>>>> 7154031c
 		int bindex=0;
 		// z is the fastest,
 		// ipart can be obtained by using a previously stored array
@@ -75,13 +71,8 @@
 	{
 		// set the index for obtaining local potentials
 		int* vindex = Gint_Tools::get_vindex(ncyz, ibx, jby, kbz);	
-<<<<<<< HEAD
 		double *vldr3 = new double[GlobalC::pw.bxyz*sizeof(double)];
 		for(int ib=0; ib<GlobalC::pw.bxyz; ib++)
-=======
-		double *vldr3 = (double*)malloc(GlobalC::bigpw->bxyz*sizeof(double));					
-		for(int ib=0; ib<GlobalC::bigpw->bxyz; ib++)
->>>>>>> 7154031c
 		{
 			vldr3[ib]=vlocal[vindex[ib]] * dv;
 		}
@@ -97,13 +88,8 @@
 	{
 		// set the index for obtaining local potentials
 		int* vindex = Gint_Tools::get_vindex(start_ind, ncyz);	
-<<<<<<< HEAD
 		double *vldr3 = new double[GlobalC::pw.bxyz*sizeof(double)];
 		for(int ib=0; ib<GlobalC::pw.bxyz; ib++)
-=======
-		double *vldr3 = (double*)malloc(GlobalC::bigpw->bxyz*sizeof(double));					
-		for(int ib=0; ib<GlobalC::bigpw->bxyz; ib++)
->>>>>>> 7154031c
 		{
 			vldr3[ib]=vlocal[vindex[ib]] * dv;
 		}
