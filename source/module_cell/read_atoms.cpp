#include "unitcell_pseudo.h"
#ifdef __LCAO
#include "../module_orbital/ORB_read.h" // to use 'ORB' -- mohan 2021-01-30
#endif

#ifndef __CELL
#include "../src_pw/global.h"
#endif
#include <cstring>		// Peize Lin fix bug about strcmp 2016-08-02

void UnitCell_pseudo::read_atom_species(ifstream &ifa, ofstream &ofs_running)
{
	TITLE("UnitCell_pseudo","read_atom_species");

	this->atom_mass  = new double[ntype]; //atom masses
	this->atom_label = new string[ntype]; //atom labels
	this->pseudo_fn  = new string[ntype]; //file name of pseudopotential

	string word;
	//==========================================
	// read in information of each type of atom
	//==========================================
	if( SCAN_BEGIN(ifa, "ATOMIC_SPECIES") )
	{	
		OUT(ofs_running,"ntype",ntype);
		for (int i = 0;i < ntype;i++)
		{
			ifa >> atom_label[i] >> atom_mass[i];
			
			stringstream ss;
			ss << "atom label for species " << i+1;
			OUT(ofs_running,ss.str(),atom_label[i]);	
			READ_VALUE(ifa, pseudo_fn[i]);
			if(GlobalV::test_pseudo_cell==2) 
			{
				ofs_running << "\n" << setw(6) << atom_label[i] 
						<< setw(12) << atom_mass[i] 
						<< setw(18) << pseudo_fn[i];
			}

			// Peize Lin test for bsse 2021.04.07
			const string bsse_label = "empty";
			this->atoms[i].flag_empty_element = 
				(search( atom_label[i].begin(), atom_label[i].end(), bsse_label.begin(), bsse_label.end() ) != atom_label[i].end())
				? true : false;
		}
	}
#ifdef __LCAO
	if(GlobalV::BASIS_TYPE=="lcao" || GlobalV::BASIS_TYPE=="lcao_in_pw")
	{
		if( SCAN_BEGIN(ifa, "NUMERICAL_ORBITAL") )
		{
			GlobalC::ORB.read_in_flag = true;
			for(int i=0; i<ntype; i++)
			{
				string ofile;

				//-----------------------------------
				// Turn off the read in NONLOCAL file
				// function since 2013-08-02 by mohan
				//-----------------------------------
				//string nfile;

				ifa >> ofile;
				//-----------------------------------
				// Turn off the read in NONLOCAL file
				// function since 2013-08-02 by mohan
				//-----------------------------------
				//READ_VALUE(ifa, nfile);
				
				GlobalC::ORB.orbital_file.push_back(ofile);

				//-----------------------------------
				// Turn off the read in NONLOCAL file
				// function since 2013-08-02 by mohan
				//-----------------------------------
				//GlobalC::ORB.nonlocal_file.push_back(nfile);

//				GlobalV::ofs_running << " For atom type " << i + 1 << endl;
//			    GlobalV::ofs_running << " Read in numerical orbitals from file " << ofile << endl;
//			    GlobalV::ofs_running << " Read in nonlocal projectors from file " << nfile << endl;
				
			}
		}	
		// caoyu add 2021-03-16
		if (SCAN_BEGIN(ifa, "NUMERICAL_DESCRIPTOR")) {
			ifa >> GlobalC::ORB.descriptor_file;
		}
	}

	// Peize Lin add 2016-09-23
	if( Exx_Global::Hybrid_Type::HF   == GlobalC::exx_lcao.info.hybrid_type || 
	    Exx_Global::Hybrid_Type::PBE0 == GlobalC::exx_lcao.info.hybrid_type || 
		Exx_Global::Hybrid_Type::HSE  == GlobalC::exx_lcao.info.hybrid_type )
	{
		if( SCAN_BEGIN(ifa, "ABFS_ORBITAL") )
		{
			for(int i=0; i<ntype; i++)
			{
				string ofile;
				ifa >> ofile;
				GlobalC::exx_lcao.info.files_abfs.push_back(ofile);
			}
		}
	}
#endif
	//==========================
	// read in lattice constant
	//==========================
	if( SCAN_BEGIN(ifa, "LATTICE_CONSTANT") )
	{
		READ_VALUE(ifa, lat0);
		if(lat0<=0.0)
		{
			WARNING_QUIT("read_atom_species","lat0<=0.0");
		}
		lat0_angstrom = lat0 * 0.529177 ;
		OUT(ofs_running,"lattice constant (Bohr)",lat0);
		OUT(ofs_running,"lattice constant (Angstrom)",lat0_angstrom);
		this->tpiba  = TWO_PI / lat0;
		this->tpiba2 = tpiba * tpiba;
	}

	//===========================
	// Read in latticies vector
	//===========================
	if(latName=="test"){	
		if( SCAN_BEGIN(ifa, "LATTICE_VECTORS") )
		{
			// Reading lattice vectors. notice
			// here that only one cpu read these
			// parameters.
			ifa >> latvec.e11 >> latvec.e12;
			READ_VALUE(ifa, latvec.e13);
			ifa >> latvec.e21 >> latvec.e22;
			READ_VALUE(ifa, latvec.e23);
			ifa >> latvec.e31 >> latvec.e32;
			READ_VALUE(ifa, latvec.e33);
		}
		if( SCAN_BEGIN(ifa, "LATTICE_PARAMETERS") )
		{
			WARNING_QUIT("UnitCell_pseudo::read_atom_species","do not use LATTICE_PARAMETERS without explicit specification of lattice type");
		}
	}//supply lattice vectors
	else{
		if( SCAN_BEGIN(ifa, "LATTICE_VECTORS") )
		{
			WARNING_QUIT("UnitCell_pseudo::read_atom_species","do not use LATTICE_VECTORS along with explicit specification of lattice type");
		}
		if(latName=="sc"){//simple-cubic
			latvec.e11 = 1.0; latvec.e12 = 0.0; latvec.e13 = 0.0;
			latvec.e21 = 0.0; latvec.e22 = 1.0;	latvec.e23 = 0.0;
			latvec.e31 = 0.0; latvec.e32 = 0.0;	latvec.e33 = 1.0;
		}
		else if(latName=="fcc"){//face-centered cubic
			latvec.e11 =-0.5; latvec.e12 = 0.0; latvec.e13 = 0.5;
			latvec.e21 = 0.0; latvec.e22 = 0.5;	latvec.e23 = 0.5;
			latvec.e31 =-0.5; latvec.e32 = 0.5;	latvec.e33 = 0.0;
		}
		else if(latName=="bcc"){//body-centered cubic
			latvec.e11 = 0.5; latvec.e12 = 0.5; latvec.e13 = 0.5;
			latvec.e21 =-0.5; latvec.e22 = 0.5;	latvec.e23 = 0.5;
			latvec.e31 =-0.5; latvec.e32 =-0.5;	latvec.e33 = 0.5;
		}
		else if(latName=="hexagonal"){//hexagonal
			double e22 = sqrt(3.0) / 2.0;
			latvec.e11 = 1.0; latvec.e12 = 0.0; latvec.e13 = 0.0;
			latvec.e21 =-0.5; latvec.e22 = e22; latvec.e23 = 0.0;
			latvec.e31 = 0.0; latvec.e32 = 0.0;	latvec.e33 = 0.0;
			if( SCAN_BEGIN(ifa, "LATTICE_PARAMETERS") )
			{
				READ_VALUE(ifa, latvec.e33);
			}
		}
		else if(latName=="trigonal"){//trigonal
			double t1 = 0.0;
			double t2 = 0.0;
			if( SCAN_BEGIN(ifa, "LATTICE_PARAMETERS") )
			{
				double cosab=0.0;
				READ_VALUE(ifa, cosab);
				t1 = sqrt(1.0 + 2.0*cosab);
				t2 = sqrt(1.0 - cosab);
			}
			double e11 = t2 / sqrt(2.0);
			double e12 = -t2 / sqrt(6.0);
			double e13 = t1 / sqrt(3.0);
			double e22 = sqrt(2.0) * t2 / sqrt(3.0);
		
			latvec.e11 = e11; latvec.e12 = e12; latvec.e13 = e13;
			latvec.e21 = 0.0; latvec.e22 = e22;	latvec.e23 = e13;
			latvec.e31 =-e11; latvec.e32 = e12;	latvec.e33 = e13;
		}
		else if(latName=="st"){//simple tetragonal
			latvec.e11 = 1.0; latvec.e12 = 0.0; latvec.e13 = 0.0;
			latvec.e21 = 0.0; latvec.e22 = 1.0; latvec.e23 = 0.0;
			latvec.e31 = 0.0; latvec.e32 = 0.0;	latvec.e33 = 0.0;
			if( SCAN_BEGIN(ifa, "LATTICE_PARAMETERS") )
			{
				READ_VALUE(ifa, latvec.e33);
			}
		}
		else if(latName=="bct"){//body-centered tetragonal
			double cba = 0.0;
			if( SCAN_BEGIN(ifa, "LATTICE_PARAMETERS") )
			{
				READ_VALUE(ifa, cba);
				cba = cba / 2.0;
			}
			latvec.e11 = 0.5; latvec.e12 =-0.5; latvec.e13 = cba;
			latvec.e21 = 0.5; latvec.e22 = 0.5; latvec.e23 = cba;
			latvec.e31 =-0.5; latvec.e32 =-0.5;	latvec.e33 = cba;
		}
		else if(latName=="so"){//simple orthorhombic
			latvec.e11 = 1.0; latvec.e12 = 0.0; latvec.e13 = 0.0;
			latvec.e21 = 0.0; latvec.e22 = 0.0;	latvec.e23 = 0.0;
			latvec.e31 = 0.0; latvec.e32 = 0.0;	latvec.e33 = 0.0;
			if( SCAN_BEGIN(ifa, "LATTICE_PARAMETERS") )
			{
				ifa >> latvec.e22;
				READ_VALUE(ifa, latvec.e33);
			}
		}
		else if(latName=="baco"){//base-centered orthorhombic
			latvec.e11 = 0.5; latvec.e12 = 0.0; latvec.e13 = 0.0;
			latvec.e21 =-0.5; latvec.e22 = 0.0;	latvec.e23 = 0.0;
			latvec.e31 = 0.0; latvec.e32 = 0.0;	latvec.e33 = 0.0;
			if( SCAN_BEGIN(ifa, "LATTICE_PARAMETERS") )
			{
				ifa >> latvec.e12;
				latvec.e12 = latvec.e12 / 2.0;
				latvec.e22 = latvec.e12;
				READ_VALUE(ifa, latvec.e33);
			}
		}
		else if(latName=="fco"){//face-centered orthorhombic
			double bba = 0.0; double cba = 0.0;
			if( SCAN_BEGIN(ifa, "LATTICE_PARAMETERS") )
			{
				ifa >> bba;
				READ_VALUE(ifa, cba);
				bba = bba / 2.0; cba = cba / 2.0;
			}
			latvec.e11 = 0.5; latvec.e12 = 0.0; latvec.e13 = cba;
			latvec.e21 = 0.5; latvec.e22 = bba;	latvec.e23 = 0.0;
			latvec.e31 = 0.0; latvec.e32 = bba;	latvec.e33 = cba;
		}
		else if(latName=="bco"){//body-centered orthorhombic
			double bba = 0.0; double cba = 0.0;
			if( SCAN_BEGIN(ifa, "LATTICE_PARAMETERS") )
			{
				ifa >> bba;
				READ_VALUE(ifa, cba);
				bba = bba / 2.0; cba = cba / 2.0;
			}
			latvec.e11 = 0.5; latvec.e12 = bba; latvec.e13 = cba;
			latvec.e21 =-0.5; latvec.e22 = bba;	latvec.e23 = cba;
			latvec.e31 =-0.5; latvec.e32 =-bba;	latvec.e33 = cba;
		}
		else if(latName=="sm"){//simple monoclinic
			double bba = 0.0; double cba = 0.0;
			double cosab = 0.0;
			double e21 = 0.0; double e22 = 0.0;
			if( SCAN_BEGIN(ifa, "LATTICE_PARAMETERS") )
			{
				ifa >> bba >> cba;
				READ_VALUE(ifa, cosab);
				e21 = bba * cosab;
				e22 = bba * sqrt(1.0-cosab*cosab);
			}
			latvec.e11 = 1.0; latvec.e12 = 0.0; latvec.e13 = 0.0;
			latvec.e21 = e21; latvec.e22 = e22;	latvec.e23 = 0.0;
			latvec.e31 = 0.0; latvec.e32 = 0.0;	latvec.e33 = cba;
		}
		else if(latName=="bacm"){//base-centered monoclinic
			double bba = 0.0; double cba = 0.0;
			double cosab = 0.0;
			double e21 = 0.0; double e22 = 0.0;
			if( SCAN_BEGIN(ifa, "LATTICE_PARAMETERS") )
			{
				ifa >> bba >> cba;
				READ_VALUE(ifa, cosab);
				e21 = bba * cosab;
				e22 = bba * sqrt(1.0-cosab*cosab);
				cba = cba / 2.0;
			}
			latvec.e11 = 0.5; latvec.e12 = 0.0; latvec.e13 =-cba;
			latvec.e21 = e21; latvec.e22 = e22;	latvec.e23 = 0.0;
			latvec.e31 = 0.5; latvec.e32 = 0.0;	latvec.e33 = cba;
		}
		else if(latName=="triclinic"){//triclinic
			double bba = 0.0; double cba = 0.0;
			double cosab = 0.0; double cosac = 0.0;
			double cosbc = 0.0; double sinab = 0.0;
			double term = 0.0;
			if( SCAN_BEGIN(ifa, "LATTICE_PARAMETERS") )
			{
				ifa >> bba >> cba >> cosab >> cosac;
				READ_VALUE(ifa, cosbc);
				sinab = sqrt(1.0-cosab*cosab);
			}
			latvec.e11 = 1.0; latvec.e12 = 0.0; latvec.e13 = 0.0;
			latvec.e21 = bba * cosab;
			latvec.e22 = bba * sinab;
			latvec.e23 = 0.0;
			latvec.e31 = cba * cosac;
			latvec.e32 = cba * (cosbc - cosac*cosab/sinab);
			term = 1.0 + 2.0 * cosab*cosac*cosbc - cosab*cosab - cosac*cosac - cosbc*cosbc;
			term = sqrt(term)/sinab;
			latvec.e33 = cba * term;
		}
		else{ 
			cout << "latname is : " << latName << endl;
			WARNING_QUIT("UnitCell_pseudo::read_atom_species","latname not supported!");
		}
	}

	// lattice vectors in another form.
	a1.x = latvec.e11;
	a1.y = latvec.e12;
	a1.z = latvec.e13;

	a2.x = latvec.e21;
	a2.y = latvec.e22;
	a2.z = latvec.e23;

	a3.x = latvec.e31;
	a3.y = latvec.e32;
	a3.z = latvec.e33;
	return;
}

// Read atomic positions
// return 1: no problem.
// return 0: some problems.
bool UnitCell_pseudo::read_atom_positions(ifstream &ifpos, ofstream &ofs_running, ofstream &ofs_warning)
{
	TITLE("UnitCell_pseudo","read_atom_positions");

	bool use_xyz = false;
        /* LiuXh 20171109
	if( SCAN_BEGIN(ifpos, "USE_XYZ") )
	{
		use_xyz = true;
	}
        */

	if( SCAN_BEGIN(ifpos, "ATOMIC_POSITIONS"))
	{
		READ_VALUE( ifpos, Coordinate);
		if(Coordinate != "Cartesian" 
			&& Coordinate != "Direct" 
			&& Coordinate != "Cartesian_angstrom"
			&& Coordinate != "Cartesian_au"
			&& Coordinate != "Cartesian_angstrom_center_xy"
			&& Coordinate != "Cartesian_angstrom_center_xz"
			&& Coordinate != "Cartesian_angstrom_center_yz"
			&& Coordinate != "Cartesian_angstrom_center_xyz"
			)
		{
			WARNING("read_atom_position","Cartesian or Direct?");
			ofs_warning << " There are several options for you:" << endl;
			ofs_warning << " Direct" << endl;
			ofs_warning << " Cartesian_angstrom" << endl;
			ofs_warning << " Cartesian_au" << endl;
			ofs_warning << " Cartesian_angstrom_center_xy" << endl;
			ofs_warning << " Cartesian_angstrom_center_xz" << endl;
			ofs_warning << " Cartesian_angstrom_center_yz" << endl;
			ofs_warning << " Cartesian_angstrom_center_xyz" << endl;
			return 0; // means something wrong
		}

		Vector3<double> v;
		Vector3<int> mv;
		int na = 0;
		this->nat = 0;

		//======================================
		// calculate total number of atoms
		// and adjust the order of atom species
		//======================================
		assert(ntype>0);
		for (int it = 0;it < ntype; it++)
		{
			ofs_running << "\n READING ATOM TYPE " << it+1 << endl;
			
			//=======================================
			// (1) read in atom label
			// start magnetization
			//=======================================
			READ_VALUE(ifpos, atoms[it].label);
			bool found = false;
			for(int it2=0; it2<ntype; it2++)
			{
				if( this->atoms[it].label == this->atom_label[it] )
				{
					found = true;
				}
			}
			if(!found)
			{
				ofs_warning << " Label read from ATOMIC_POSITIONS is " << this->atoms[it].label << endl; 
				ofs_warning << " Lable from ATOMIC_SPECIES is " << this->atom_label[it] << endl;
				return 0;
			}
			OUT(ofs_running, "atom label",atoms[it].label);
<<<<<<< HEAD

#ifndef __CMD
			READ_VALUE(ifpos, magnet.start_magnetization[it] );

			if(NSPIN==4)//added by zhengdy-soc
=======
			#ifndef __SYMMETRY
			if(GlobalV::NSPIN==4)//added by zhengdy-soc
>>>>>>> 17e93fbf
			{
				if(GlobalV::NONCOLIN)
				{
					magnet.m_loc_[it].x = magnet.start_magnetization[it] *
							sin(magnet.angle1_[it]) * cos(magnet.angle2_[it]);
					magnet.m_loc_[it].y = magnet.start_magnetization[it] *
							sin(magnet.angle1_[it]) * sin(magnet.angle2_[it]);
					magnet.m_loc_[it].z = magnet.start_magnetization[it] *
							cos(magnet.angle1_[it]);
				}
				else
				{
					magnet.m_loc_[it].x = 0;
					magnet.m_loc_[it].y = 0;
					magnet.m_loc_[it].z = magnet.start_magnetization[it];
				}

				OUT(ofs_running, "noncollinear magnetization_x",magnet.m_loc_[it].x);
				OUT(ofs_running, "noncollinear magnetization_y",magnet.m_loc_[it].y);
				OUT(ofs_running, "noncollinear magnetization_z",magnet.m_loc_[it].z);

				ZEROS(magnet.ux_ ,3);
			}
			else if(GlobalV::NSPIN==2)
			{
				magnet.m_loc_[it].x = magnet.start_magnetization[it];
				OUT(ofs_running, "start magnetization",magnet.start_magnetization[it]);
			}
			else if(GlobalV::NSPIN==1)
			{
				OUT(ofs_running, "start magnetization","FALSE");
			}
			#endif

			//===========================================
			// (2) read in numerical orbital information
			// int atoms[it].nwl
			// int* atoms[it].l_nchi;
			//===========================================
#ifndef __SYMMETRY
#ifdef __LCAO
			if (GlobalV::BASIS_TYPE == "lcao" || GlobalV::BASIS_TYPE == "lcao_in_pw")
			{    
				ifstream ifs(GlobalC::ORB.orbital_file[it].c_str(), ios::in);  // pengfei 2014-10-13

				// mohan add return 2021-04-26
				if (!ifs)
				{
					cout << " Element index " << it+1 << endl;
					cout << " orbital file: " << GlobalC::ORB.orbital_file[it] << endl;
					WARNING("read_atom_positions","ABACUS Cannot find the ORBITAL file (basis sets)");
					return 0; // means something wrong
				}

				char word[80];
				this->atoms[it].nw = 0;
				int L =0;

				while (ifs.good())
				{
					ifs >> word;
					if (strcmp("Lmax", word) == 0)
					{
						READ_VALUE(ifs, this->atoms[it].nwl);
						delete[] this->atoms[it].l_nchi;
						this->atoms[it].l_nchi = new int[ this->atoms[it].nwl+1];
					}
					assert(this->atoms[it].nwl<10);

					if (strcmp("Cutoff(a.u.)", word) == 0)         // pengfei Li 16-2-29
					{
						READ_VALUE(ifs, this->atoms[it].Rcut);
					}

					if (strcmp("Sorbital-->", word) == 0)
					{
						READ_VALUE(ifs, this->atoms[it].l_nchi[L]);
						this->atoms[it].nw += (2*L + 1) * this->atoms[it].l_nchi[L];
						stringstream ss;
						ss << "L=" << L << ", number of zeta";
						OUT(ofs_running,ss.str(),atoms[it].l_nchi[L]);
						L++;
					}
					if (strcmp("Porbital-->", word) == 0)
					{
						READ_VALUE(ifs, this->atoms[it].l_nchi[L]);
						this->atoms[it].nw += (2*L + 1) * this->atoms[it].l_nchi[L];
						stringstream ss;
						ss << "L=" << L << ", number of zeta";
						OUT(ofs_running,ss.str(),atoms[it].l_nchi[L]);
						L++;
					}
					if (strcmp("Dorbital-->", word) == 0)
					{
						READ_VALUE(ifs, this->atoms[it].l_nchi[L]);
						this->atoms[it].nw += (2*L + 1) * this->atoms[it].l_nchi[L];
						stringstream ss;
						ss << "L=" << L << ", number of zeta";
						OUT(ofs_running,ss.str(),atoms[it].l_nchi[L]);
						L++;
					}
					if (strcmp("Forbital-->", word) == 0)
					{
						READ_VALUE(ifs, this->atoms[it].l_nchi[L]);
						this->atoms[it].nw += (2*L + 1) * this->atoms[it].l_nchi[L];
						stringstream ss;
						ss << "L=" << L << ", number of zeta";
						OUT(ofs_running,ss.str(),atoms[it].l_nchi[L]);
						L++;
					}
					if (strcmp("Gorbital-->", word) == 0)
					{
						READ_VALUE(ifs, this->atoms[it].l_nchi[L]);
						this->atoms[it].nw += (2*L + 1) * this->atoms[it].l_nchi[L];
						stringstream ss;
						ss << "L=" << L << ", number of zeta";
						OUT(ofs_running,ss.str(),atoms[it].l_nchi[L]);
						L++;
					}
				}
				ifs.close();
			}
			else
#else
			if(GlobalV::BASIS_TYPE == "pw")
#endif
			{
				this->atoms[it].nw = 0;

				this->atoms[it].nwl = 2;
				//cout << lmaxmax << endl;
				if ( lmaxmax != 2 )
				{
					this->atoms[it].nwl = lmaxmax;
				}
				delete[] this->atoms[it].l_nchi;
				this->atoms[it].l_nchi = new int[ this->atoms[it].nwl+1];
				for(int L=0; L<atoms[it].nwl+1; L++)
				{
					this->atoms[it].l_nchi[L] = 1;
					// calculate the number of local basis(3D)
					this->atoms[it].nw += (2*L + 1) * this->atoms[it].l_nchi[L];
					stringstream ss;
					ss << "L=" << L << ", number of zeta";
					OUT(ofs_running,ss.str(),atoms[it].l_nchi[L]);
				}
			} // end basis type
<<<<<<< HEAD
#else
			ifpos.ignore(150, '\n');
#endif
=======
#endif


			//OUT(GlobalV::ofs_running,"Total number of local orbitals",atoms[it].nw);
>>>>>>> 17e93fbf

			//=========================
			// (3) read in atom number
			//=========================
			READ_VALUE(ifpos, na);
			this->atoms[it].na = na;

			OUT(ofs_running,"number of atom for this type",na);

			this->nat += na;
			if (na <= 0) 
			{
				WARNING("read_atom_positions"," atom number < 0.");
				return 0;
			}
			if (na > 0)
			{
       			delete[] atoms[it].tau;
				delete[] atoms[it].taud;
				delete[] atoms[it].vel;
       			delete[] atoms[it].mbl;
				delete[] atoms[it].mag;
       			atoms[it].tau = new Vector3<double>[na];
       			atoms[it].taud = new Vector3<double>[na];
				atoms[it].vel = new Vector3<double>[na];
       			atoms[it].mbl = new Vector3<int>[na];
				atoms[it].mag = new double[na];
				atoms[it].mass = this->atom_mass[it]; //mohan add 2011-11-07 
				ZEROS(atoms[it].mag,na);
				for (int ia = 0;ia < na; ia++)
				{
					if(use_xyz)
					{
						string tmpid;
						ifpos >> tmpid;
						if(tmpid != atoms[it].label)
						{
							WARNING("read_atom_positions","atom label not match");	
							return 0;
						} 
						else
						{
							ifpos >> v.x >> v.y >> v.z;

							mv.x = true;
							mv.y = true;
							mv.z = true;
							
							string mags;
							std::getline( ifpos, mags );
							// change string to double.
							//atoms[it].mag[ia] = std::atof(mags.c_str());
							atoms[it].mag[ia] = 0.0;
						}
					}
					else
					{
						ifpos >> v.x >> v.y >> v.z
							>> mv.x >> mv.y >> mv.z;
						if(set_vel)
						{
							ifpos >> atoms[it].vel[ia].x >> atoms[it].vel[ia].y >> atoms[it].vel[ia].z;
						}
						else
						{
							atoms[it].vel[ia].set(0,0,0);
						}
						string mags;
						std::getline( ifpos, mags );
						// change string to double.
						//atoms[it].mag[ia] = std::atof(mags.c_str());
						atoms[it].mag[ia] = 0.0;
					}	

					if(Coordinate=="Direct")
					{
						// change v from direct to cartesian,
						// the unit is GlobalC::pw.lat0
						atoms[it].taud[ia] = v;
						atoms[it].tau[ia] = v * latvec;
					}
					else if(Coordinate=="Cartesian")
					{
						atoms[it].tau[ia] = v ;// in unit lat0
						//cout << " T=" << it << " I=" << ia << " tau=" << atoms[it].tau[ia].x << " " << 
						//atoms[it].tau[ia].y << " " << atoms[it].tau[ia].z << endl;
					}
					else if(Coordinate=="Cartesian_angstrom")
					{
						atoms[it].tau[ia] = v / 0.529177 / lat0;
					}	
					else if(Coordinate=="Cartesian_angstrom_center_xy")
					{
						// calculate lattice center 
						latcenter.x = (latvec.e11 + latvec.e21 + latvec.e31)/2.0;
						latcenter.y = (latvec.e12 + latvec.e22 + latvec.e32)/2.0;
						latcenter.z = 0.0;
						atoms[it].tau[ia] = v / 0.529177 / lat0 + latcenter; 
					}
					else if(Coordinate=="Cartesian_angstrom_center_xz")
					{
						// calculate lattice center 
						latcenter.x = (latvec.e11 + latvec.e21 + latvec.e31)/2.0;
						latcenter.y = 0.0; 
						latcenter.z = (latvec.e13 + latvec.e23 + latvec.e33)/2.0;	
						atoms[it].tau[ia] = v / 0.529177 / lat0 + latcenter; 
					}
					else if(Coordinate=="Cartesian_angstrom_center_yz")
					{
						// calculate lattice center 
						latcenter.x = 0.0; 
						latcenter.y = (latvec.e12 + latvec.e22 + latvec.e32)/2.0;
						latcenter.z = (latvec.e13 + latvec.e23 + latvec.e33)/2.0;	
						atoms[it].tau[ia] = v / 0.529177 / lat0 + latcenter; 
					}
					else if(Coordinate=="Cartesian_angstrom_center_xyz")
					{
						// calculate lattice center 
						latcenter.x = (latvec.e11 + latvec.e21 + latvec.e31)/2.0;
						latcenter.y = (latvec.e12 + latvec.e22 + latvec.e32)/2.0;
						latcenter.z = (latvec.e13 + latvec.e23 + latvec.e33)/2.0;	
						atoms[it].tau[ia] = v / 0.529177 / lat0 + latcenter; 
					}
					else if(Coordinate=="Cartesian_au")
					{
						atoms[it].tau[ia] = v / lat0;
					}

					if(Coordinate=="Cartesian" || 
						Coordinate=="Cartesian_angstrom" || 
						Coordinate=="Cartesian_angstrom_center_xy" || 
						Coordinate=="Cartesian_angstrom_center_xz" || 
						Coordinate=="Cartesian_angstrom_center_yz" || 
						Coordinate=="Cartesian_angstrom_center_xyz" || 
						Coordinate=="Cartesian_au")
					{
						double dx,dy,dz;
						Mathzone::Cartesian_to_Direct(atoms[it].tau[ia].x, atoms[it].tau[ia].y, atoms[it].tau[ia].z,
						latvec.e11, latvec.e12, latvec.e13,
						latvec.e21, latvec.e22, latvec.e23,
						latvec.e31, latvec.e32, latvec.e33,
						dx,dy,dz);
					
						atoms[it].taud[ia].x = dx;
						atoms[it].taud[ia].y = dy;
						atoms[it].taud[ia].z = dz;

					}
					
					atoms[it].mbl[ia] = mv;
				}//endj
			}// end na
		}//end for ntype
	}// end scan_begin


	ofs_running << endl;
	OUT(ofs_running,"TOTAL ATOM NUMBER",nat);

	// mohan add 2010-06-30	
	//xiaohui modify 2015-03-15, cancel outputfile "STRU_READIN.xyz"
	//this->print_cell_xyz("STRU_READIN.xyz");
	this->check_dtau();

	if ( this->check_tau() )
	{

	}
	else
	{
		return 0;
	}
	this->print_tau();
	//xiaohui modify 2015-03-15, cancel outputfile "STRU_READIN.xyz"
	//this->print_cell_xyz("STRU_READIN_ADJUST.xyz");
	this->print_cell_cif("STRU_READIN_ADJUST.cif");

	return 1;
}//end read_atom_positions

bool UnitCell_pseudo::check_tau(void)const
{
	TITLE("UnitCell_pseudo","check_tau");
	timer::tick("UnitCell_pseudo","check_tau");
	
	Vector3<double> diff = 0.0;
	double norm = 0.0;
	double tolerence_bohr = 1.0e-3;

	//GlobalV::ofs_running << "\n Output nearest atom not considering periodic boundary condition" << endl;
	//GlobalV::ofs_running << " " << setw(5) << "TYPE" << setw(6) << "INDEX" 
	//<< setw(20) << "NEAREST(Bohr)" 
	//<< setw(20) << "NEAREST(Angstrom)" << endl; 
	for(int T1=0; T1< this->ntype; T1++)
	{
		for(int I1=0; I1< this->atoms[T1].na; I1++)
		{	
			double shortest_norm = 10000.0; // a large number
			//int nearest_atom_type = 0;
			//int nearest_atom_index = 0;
			for(int T2=0; T2<this->ntype; T2++)
			{
				for(int I2=0; I2<this->atoms[T2].na; I2++)
				{
					if(T1==T2 && I1==I2)
					{
						shortest_norm = 0.0;
						//nearest_atom_type = T1;
						//nearest_atom_index = I2;
						// self atom
					}
					else
					{
						diff = atoms[T1].tau[I1] - atoms[T2].tau[I2];
						norm = diff.norm() * lat0;
						if( shortest_norm > norm )
						{
							shortest_norm = norm;
							//nearest_atom_type = T2;
							//nearest_atom_index = I2;
						}
						if( norm < tolerence_bohr ) // unit is Bohr
						{	
							GlobalV::ofs_warning << " two atoms are too close!" << endl;
							GlobalV::ofs_warning << " type:" << this->atoms[T1].label << " atom " << I1 + 1 << endl; 
							GlobalV::ofs_warning << " type:" << this->atoms[T2].label << " atom " << I2 + 1 << endl; 
							GlobalV::ofs_warning << " distance = " << norm << " Bohr" << endl;
							return 0;
						}
					}
				}
			}
			//GlobalV::ofs_running << " " << setw(5) << atoms[T1].label << setw(6) << I1+1 
			//<< setw(20) << shortest_norm  
			//<< setw(20) << shortest_norm * BOHR_TO_A << endl;
		}
	}

	timer::tick("UnitCell_pseudo","check_tau");
	return 1;
}

void UnitCell_pseudo::print_stru_file(const string &fn, const int &type)const
{
	TITLE("UnitCell_pseudo","print_stru_file");
	
	if(GlobalV::MY_RANK!=0) return;

	ofstream ofs(fn.c_str());

	ofs << "ATOMIC_SPECIES" << endl;
	ofs << setprecision(12);

	for(int it=0; it<ntype; it++)
	{
                //modified by zhengdy 2015-07-24
		ofs << atom_label[it] << " " << atom_mass[it] << " " << pseudo_fn[it] << endl;
	}

#ifdef __LCAO
	if(GlobalV::BASIS_TYPE=="lcao" || GlobalV::BASIS_TYPE=="lcao_in_pw") //xiaohui add 2013-09-02. Attention...
	{	
		ofs << "\nNUMERICAL_ORBITAL" << endl;
		for(int it=0; it<ntype; it++)
		{
			//-----------------------------------
			// Turn off the read in NONLOCAL file
			// function since 2013-08-02 by mohan
			//-----------------------------------
//			ofs << GlobalC::ORB.orbital_file[it] << " " << GlobalC::ORB.nonlocal_file[it] << " #local_orbital; non-local projector" << endl;
			//modified by zhengdy 2015-07-24
                        ofs << GlobalC::ORB.orbital_file[it] << endl;
		}
	}
#endif

	ofs << "\nLATTICE_CONSTANT" << endl;
        //modified by zhengdy 2015-07-24
	ofs << lat0 << endl;

	ofs << "\nLATTICE_VECTORS" << endl;
	ofs << latvec.e11 << " " << latvec.e12 << " " << latvec.e13 << " #latvec1" << endl; 
	ofs << latvec.e21 << " " << latvec.e22 << " " << latvec.e23 << " #latvec2" << endl;
	ofs << latvec.e31 << " " << latvec.e32 << " " << latvec.e33 << " #latvec3" << endl;
	
	ofs << "\nATOMIC_POSITIONS" << endl;

	if(type==1)
	{
		ofs << "Cartesian" << endl;
		for(int it=0; it<ntype; it++)
		{
			ofs << endl;
			ofs << atoms[it].label << " #label" << endl;
#ifndef __CMD
			ofs << magnet.start_magnetization[it] << " #magnetism" << endl;
#else
			ofs << "0" << " #magnetism" << endl;
#endif
			//2015-05-07, modify
			//ofs << atoms[it].nwl << " #max angular momentum" << endl;
			//xiaohui modify 2015-03-15
			//for(int l=0; l<=atoms[it].nwl; l++)
			//{
			//	ofs << atoms[it].l_nchi[l] << " #number of zeta for l=" << l << endl;
			//}
			ofs << atoms[it].na << " #number of atoms" << endl;
			for(int ia=0; ia<atoms[it].na; ia++)
			{
				ofs << atoms[it].tau[ia].x << " " << atoms[it].tau[ia].y << " " << atoms[it].tau[ia].z << " " 
					<< atoms[it].mbl[ia].x << " " << atoms[it].mbl[ia].y << " " << atoms[it].mbl[ia].z << " "
					<< atoms[it].vel[ia].x << " " << atoms[it].vel[ia].y << " " << atoms[it].vel[ia].z << endl;
			}
		}
	}
	else if(type==2)
	{
		ofs << "Direct" << endl;
		for(int it=0; it<ntype; it++)
		{
			ofs << endl;
			ofs << atoms[it].label << " #label" << endl;
#ifndef __CMD
			ofs << magnet.start_magnetization[it] << " #magnetism" << endl;
#else
			ofs << "0" << " #magnetism" << endl;
#endif
			//ofs << atoms[it].nwl << " #max angular momentum" << endl;
			//xiaohui modify 2015-03-15
			//for(int l=0; l<=atoms[it].nwl; l++)
			//{
			//	ofs << atoms[it].l_nchi[l] << " #number of zeta for l=" << l << endl;
			//}
			ofs << atoms[it].na << " #number of atoms" << endl;
			for(int ia=0; ia<atoms[it].na; ia++)
			{
				ofs << atoms[it].taud[ia].x << " " << atoms[it].taud[ia].y << " " << atoms[it].taud[ia].z << " " 
					<< atoms[it].mbl[ia].x << " " << atoms[it].mbl[ia].y << " " << atoms[it].mbl[ia].z << " "
					<< atoms[it].vel[ia].x << " " << atoms[it].vel[ia].y << " " << atoms[it].vel[ia].z << endl;
			}
		}
	}

	ofs.close();

	return;
}


void UnitCell_pseudo::print_tau(void)const
{
    TITLE("UnitCell_pseudo","print_tau");
    if(Coordinate == "Cartesian" || Coordinate == "Cartesian_angstrom")
    {
        GlobalV::ofs_running << "\n CARTESIAN COORDINATES ( UNIT = " << lat0 << " Bohr )." << endl;
        GlobalV::ofs_running << setw(13) << " atom"
        //<< setw(20) << "x" 
        //<< setw(20) << "y" 
        //<< setw(20) << "z" 
        //<< " mag"
        << setw(20) << "x"
        << setw(20) << "y"
        << setw(20) << "z"
        << setw(20) << "mag"
		<< setw(20) << "vx"
        << setw(20) << "vy"
        << setw(20) << "vz"
        << endl;
        GlobalV::ofs_running << setprecision(12);

        int iat=0;
        for(int it=0; it<ntype; it++)
        {
            for (int ia = 0; ia < atoms[it].na; ia++)
            {
                stringstream ss;
                ss << "tauc_" << atoms[it].label << ia+1;

                GlobalV::ofs_running << " " << setw(12) << ss.str()
                //<< setw(20) << atoms[it].tau[ia].x 
                //<< setw(20) << atoms[it].tau[ia].y
                //<< setw(20) << atoms[it].tau[ia].z
                //<< " " << atoms[it].mag[ia]
                << setw(20) << atoms[it].tau[ia].x
                << setw(20) << atoms[it].tau[ia].y
                << setw(20) << atoms[it].tau[ia].z
#ifndef __CMD
				<< setw(20) << magnet.start_magnetization[it]
#else
				<< setw(20) << 0
#endif
				<< setw(20) << atoms[it].vel[ia].x
                << setw(20) << atoms[it].vel[ia].y
                << setw(20) << atoms[it].vel[ia].z
                << endl;

                ++iat;
            }
        }
    }

    if(Coordinate == "Direct")
    {
        GlobalV::ofs_running << "\n DIRECT COORDINATES" << endl;
        GlobalV::ofs_running << setw(13) << " atom"
        //<< setw(20) << "x"
        //<< setw(20) << "y"
        //<< setw(20) << "z"
        //<< " mag"
        << setw(20) << "x"
        << setw(20) << "y"
        << setw(20) << "z"
        << setw(20) << "mag"
		<< setw(20) << "vx"
        << setw(20) << "vy"
        << setw(20) << "vz"
        << endl;

        int iat=0;
        for(int it=0; it<ntype; it++)
        {
            for (int ia = 0; ia < atoms[it].na; ia++)
            {
                stringstream ss;
                ss << "taud_" << atoms[it].label << ia+1;

                GlobalV::ofs_running << " " << setw(12) << ss.str()
                //<< setw(20) << atoms[it].taud[ia].x
                //<< setw(20) << atoms[it].taud[ia].y
                //<< setw(20) << atoms[it].taud[ia].z
                //<< " " << atoms[it].mag[ia]
                << setw(20) << atoms[it].taud[ia].x
                << setw(20) << atoms[it].taud[ia].y
                << setw(20) << atoms[it].taud[ia].z
#ifndef __CMD
				<< setw(20) << magnet.start_magnetization[it]
#else
				<< setw(20) << 0
#endif
				<< setw(20) << atoms[it].vel[ia].x
                << setw(20) << atoms[it].vel[ia].y
                << setw(20) << atoms[it].vel[ia].z
                << endl;

                ++iat;
            }
        }
    }

	GlobalV::ofs_running << endl;
	return;
}	


int UnitCell_pseudo::find_type(const string &label)
{
	if(GlobalV::test_pseudo_cell) TITLE("UnitCell_pseudo","find_type");
	assert(ntype>0);
	for(int it=0;it<ntype;it++)
	{
		if(atoms[it].label == label)
		{
			return it;
		}
	}
	WARNING_QUIT("UnitCell_pseudo::find_type","Can not find the atom type!");
	return -1;
}


void UnitCell_pseudo::check_dtau(void)
{
	for(int it=0; it<ntype; it++)
	{
		Atom* atom1 = &atoms[it];
		for(int ia=0; ia<atoms[it].na; ia++)
		{
			double dx2 = (atom1->taud[ia].x+10000) - int(atom1->taud[ia].x+10000);
			double dy2 = (atom1->taud[ia].y+10000) - int(atom1->taud[ia].y+10000);
			double dz2 = (atom1->taud[ia].z+10000) - int(atom1->taud[ia].z+10000);

			// mohan add 2011-04-07			
			while(dx2 >= 1) 
			{
				GlobalV::ofs_warning << " dx2 is >=1 " << endl;
				dx2 -= 1.0;
			}
			while(dy2 >= 1) 
			{
				GlobalV::ofs_warning << " dy2 is >=1 " << endl;
				dy2 -= 1.0;
			}
			while(dz2 >= 1) 
			{
				GlobalV::ofs_warning << " dz2 is >=1 " << endl;
				dz2 -= 1.0;
			}
			// mohan add 2011-04-07			
			while(dx2<0) 
			{
				GlobalV::ofs_warning << " dx2 is <0 " << endl;
				dx2 += 1.0;
			}
			while(dy2<0) 
			{
				GlobalV::ofs_warning << " dy2 is <0 " << endl;
				dy2 += 1.0;
			}
			while(dz2<0) 
			{
				GlobalV::ofs_warning << " dz2 is <0 " << endl;
				dz2 += 1.0;
			}

			atom1->taud[ia].x = dx2;
			atom1->taud[ia].y = dy2;
			atom1->taud[ia].z = dz2;

			double cx2, cy2, cz2;

			Mathzone::Direct_to_Cartesian(
			atom1->taud[ia].x, atom1->taud[ia].y, atom1->taud[ia].z,
			latvec.e11, latvec.e12, latvec.e13,
			latvec.e21, latvec.e22, latvec.e23,
			latvec.e31, latvec.e32, latvec.e33,
			cx2, cy2, cz2);

			atom1->tau[ia].x = cx2;
			atom1->tau[ia].y = cy2;
			atom1->tau[ia].z = cz2;

	//		cout << setw(15) << dx2 << setw(15) << dy2 << setw(15) << dz2 
	//		<< setw(15) << cx2 << setw(15) << cy2 << setw(15) << cz2
	//		<< endl;
			
		}
	}
	return;
}<|MERGE_RESOLUTION|>--- conflicted
+++ resolved
@@ -404,16 +404,12 @@
 				return 0;
 			}
 			OUT(ofs_running, "atom label",atoms[it].label);
-<<<<<<< HEAD
 
 #ifndef __CMD
 			READ_VALUE(ifpos, magnet.start_magnetization[it] );
 
-			if(NSPIN==4)//added by zhengdy-soc
-=======
-			#ifndef __SYMMETRY
+#ifndef __SYMMETRY
 			if(GlobalV::NSPIN==4)//added by zhengdy-soc
->>>>>>> 17e93fbf
 			{
 				if(GlobalV::NONCOLIN)
 				{
@@ -446,14 +442,12 @@
 			{
 				OUT(ofs_running, "start magnetization","FALSE");
 			}
-			#endif
 
 			//===========================================
 			// (2) read in numerical orbital information
 			// int atoms[it].nwl
 			// int* atoms[it].l_nchi;
 			//===========================================
-#ifndef __SYMMETRY
 #ifdef __LCAO
 			if (GlobalV::BASIS_TYPE == "lcao" || GlobalV::BASIS_TYPE == "lcao_in_pw")
 			{    
@@ -561,16 +555,11 @@
 					OUT(ofs_running,ss.str(),atoms[it].l_nchi[L]);
 				}
 			} // end basis type
-<<<<<<< HEAD
+#endif
+
 #else
 			ifpos.ignore(150, '\n');
 #endif
-=======
-#endif
-
-
-			//OUT(GlobalV::ofs_running,"Total number of local orbitals",atoms[it].nw);
->>>>>>> 17e93fbf
 
 			//=========================
 			// (3) read in atom number
