#include "unitcell_pseudo.h"
#ifdef __LCAO
#include "../module_orbital/ORB_read.h" // to use 'ORB' -- mohan 2021-01-30
#endif
#include "../module_base/timer.h"
#include "../module_base/constants.h"

#ifndef __CELL
#include "../src_pw/global.h"
#endif
#include <cstring>		// Peize Lin fix bug about strcmp 2016-08-02

#ifdef __LCAO
int UnitCell_pseudo::read_atom_species(LCAO_Orbitals &orb, std::ifstream &ifa, std::ofstream &ofs_running)
#else
int UnitCell_pseudo::read_atom_species(std::ifstream &ifa, std::ofstream &ofs_running)
#endif
{
	ModuleBase::TITLE("UnitCell_pseudo","read_atom_species");

	int error = 0;//0 for correct, >0 for warning and quit

	delete[] atom_label;
    delete[] atom_mass;
    delete[] pseudo_fn;
	this->atom_mass  = new double[ntype]; //atom masses
	this->atom_label = new std::string[ntype]; //atom labels
	this->pseudo_fn  = new std::string[ntype]; //file name of pseudopotential

	std::string word;
	//==========================================
	// read in information of each type of atom
	//==========================================
	if( ModuleBase::GlobalFunc::SCAN_BEGIN(ifa, "ATOMIC_SPECIES") )
	{	
		ModuleBase::GlobalFunc::OUT(ofs_running,"ntype",ntype);
		for (int i = 0;i < ntype;i++)
		{
			ifa >> atom_label[i] >> atom_mass[i];
			
			std::stringstream ss;
			ss << "atom label for species " << i+1;
			ModuleBase::GlobalFunc::OUT(ofs_running,ss.str(),atom_label[i]);	
			ModuleBase::GlobalFunc::READ_VALUE(ifa, pseudo_fn[i]);
			if(GlobalV::test_pseudo_cell==2) 
			{
				ofs_running << "\n" << std::setw(6) << atom_label[i] 
						<< std::setw(12) << atom_mass[i] 
						<< std::setw(18) << pseudo_fn[i];
			}

			// Peize Lin test for bsse 2021.04.07
			const std::string bsse_label = "empty";
			this->atoms[i].flag_empty_element = 
				(search( atom_label[i].begin(), atom_label[i].end(), bsse_label.begin(), bsse_label.end() ) != atom_label[i].end())
				? true : false;
		}
	}
#ifdef __LCAO
	if(GlobalV::BASIS_TYPE=="lcao" || GlobalV::BASIS_TYPE=="lcao_in_pw")
	{
		if( ModuleBase::GlobalFunc::SCAN_BEGIN(ifa, "NUMERICAL_ORBITAL") )
		{
			orb.read_in_flag = true;
			for(int i=0; i<ntype; i++)
			{
				std::string ofile;

				//-----------------------------------
				// Turn off the read in NONLOCAL file
				// function since 2013-08-02 by mohan
				//-----------------------------------
				//std::string nfile;

				ifa >> ofile;

				ofile = GlobalV::global_orbital_dir + ofile;
				//-----------------------------------
				// Turn off the read in NONLOCAL file
				// function since 2013-08-02 by mohan
				//-----------------------------------
				//ModuleBase::GlobalFunc::READ_VALUE(ifa, nfile);
				
				orb.orbital_file.push_back(ofile);

				//-----------------------------------
				// Turn off the read in NONLOCAL file
				// function since 2013-08-02 by mohan
				//-----------------------------------
				//orb.nonlocal_file.push_back(nfile);

//				ofs_running << " For atom type " << i + 1 << std::endl;
//			    ofs_running << " Read in numerical orbitals from file " << ofile << std::endl;
//			    ofs_running << " Read in nonlocal projectors from file " << nfile << std::endl;
				
			}
		}	
		// caoyu add 2021-03-16
		if(GlobalV::deepks_setorb)
		{
			if (ModuleBase::GlobalFunc::SCAN_BEGIN(ifa, "NUMERICAL_DESCRIPTOR")) {
				ifa >> orb.descriptor_file;
			}
		}
		else{
			orb.descriptor_file = orb.orbital_file[0];
		}
	}

	// Peize Lin add 2016-09-23
#ifndef __CELL
#ifdef __MPI 
<<<<<<< HEAD
	if( Exx_Info::Hybrid_Type::HF   == GlobalC::exx_lcao.info.hybrid_type || 
	    Exx_Info::Hybrid_Type::PBE0 == GlobalC::exx_lcao.info.hybrid_type || 
	    Exx_Info::Hybrid_Type::HSE  == GlobalC::exx_lcao.info.hybrid_type )
=======
	if( Exx_Global::Hybrid_Type::HF   == GlobalC::exx_lcao.info.hybrid_type || 
	    Exx_Global::Hybrid_Type::PBE0 == GlobalC::exx_lcao.info.hybrid_type || 
		Exx_Global::Hybrid_Type::HSE  == GlobalC::exx_lcao.info.hybrid_type ||
		Exx_Global::Hybrid_Type::SCAN0  == GlobalC::exx_lcao.info.hybrid_type)
>>>>>>> 429fdd64
	{
		if( ModuleBase::GlobalFunc::SCAN_BEGIN(ifa, "ABFS_ORBITAL") )
		{
			for(int i=0; i<ntype; i++)
			{
				std::string ofile;
				ifa >> ofile;
				GlobalC::exx_lcao.info.files_abfs.push_back(ofile);
				GlobalC::exx_info.info_ri.files_abfs.push_back(ofile);
			}
		}
	}
#endif // __MPI
#endif // __CELL
#endif // __LCAO
	//==========================
	// read in lattice constant
	//==========================
	if( ModuleBase::GlobalFunc::SCAN_BEGIN(ifa, "LATTICE_CONSTANT") )
	{
		ModuleBase::GlobalFunc::READ_VALUE(ifa, lat0);
		if(lat0<=0.0)
		{
			ModuleBase::WARNING_QUIT("read_atom_species","lat0<=0.0");
		}
		lat0_angstrom = lat0 * 0.529177 ;
		ModuleBase::GlobalFunc::OUT(ofs_running,"lattice constant (Bohr)",lat0);
		ModuleBase::GlobalFunc::OUT(ofs_running,"lattice constant (Angstrom)",lat0_angstrom);
		this->tpiba  = ModuleBase::TWO_PI / lat0;
		this->tpiba2 = tpiba * tpiba;
	}

	//===========================
	// Read in latticies vector
	//===========================
	if(latName=="test"){	
		if( ModuleBase::GlobalFunc::SCAN_BEGIN(ifa, "LATTICE_VECTORS") )
		{
			// Reading lattice vectors. notice
			// here that only one cpu read these
			// parameters.
			ifa >> latvec.e11 >> latvec.e12;
			ModuleBase::GlobalFunc::READ_VALUE(ifa, latvec.e13);
			ifa >> latvec.e21 >> latvec.e22;
			ModuleBase::GlobalFunc::READ_VALUE(ifa, latvec.e23);
			ifa >> latvec.e31 >> latvec.e32;
			ModuleBase::GlobalFunc::READ_VALUE(ifa, latvec.e33);
		}
		if( ModuleBase::GlobalFunc::SCAN_BEGIN(ifa, "LATTICE_PARAMETERS") )
		{
			ModuleBase::WARNING_QUIT("UnitCell_pseudo::read_atom_species","do not use LATTICE_PARAMETERS without explicit specification of lattice type");
		}
	}//supply lattice vectors
	else{
		if( ModuleBase::GlobalFunc::SCAN_BEGIN(ifa, "LATTICE_VECTORS") )
		{
			ModuleBase::WARNING_QUIT("UnitCell_pseudo::read_atom_species","do not use LATTICE_VECTORS along with explicit specification of lattice type");
		}
		if(latName=="sc"){//simple-cubic
			latvec.e11 = 1.0; latvec.e12 = 0.0; latvec.e13 = 0.0;
			latvec.e21 = 0.0; latvec.e22 = 1.0;	latvec.e23 = 0.0;
			latvec.e31 = 0.0; latvec.e32 = 0.0;	latvec.e33 = 1.0;
		}
		else if(latName=="fcc"){//face-centered cubic
			latvec.e11 =-0.5; latvec.e12 = 0.0; latvec.e13 = 0.5;
			latvec.e21 = 0.0; latvec.e22 = 0.5;	latvec.e23 = 0.5;
			latvec.e31 =-0.5; latvec.e32 = 0.5;	latvec.e33 = 0.0;
		}
		else if(latName=="bcc"){//body-centered cubic
			latvec.e11 = 0.5; latvec.e12 = 0.5; latvec.e13 = 0.5;
			latvec.e21 =-0.5; latvec.e22 = 0.5;	latvec.e23 = 0.5;
			latvec.e31 =-0.5; latvec.e32 =-0.5;	latvec.e33 = 0.5;
		}
		else if(latName=="hexagonal"){//hexagonal
			double e22 = sqrt(3.0) / 2.0;
			latvec.e11 = 1.0; latvec.e12 = 0.0; latvec.e13 = 0.0;
			latvec.e21 =-0.5; latvec.e22 = e22; latvec.e23 = 0.0;
			latvec.e31 = 0.0; latvec.e32 = 0.0;	latvec.e33 = 0.0;
			if( ModuleBase::GlobalFunc::SCAN_BEGIN(ifa, "LATTICE_PARAMETERS") )
			{
				ModuleBase::GlobalFunc::READ_VALUE(ifa, latvec.e33);
			}
		}
		else if(latName=="trigonal"){//trigonal
			double t1 = 0.0;
			double t2 = 0.0;
			if( ModuleBase::GlobalFunc::SCAN_BEGIN(ifa, "LATTICE_PARAMETERS") )
			{
				double cosab=0.0;
				ModuleBase::GlobalFunc::READ_VALUE(ifa, cosab);
				t1 = sqrt(1.0 + 2.0*cosab);
				t2 = sqrt(1.0 - cosab);
			}
			double e11 = t2 / sqrt(2.0);
			double e12 = -t2 / sqrt(6.0);
			double e13 = t1 / sqrt(3.0);
			double e22 = sqrt(2.0) * t2 / sqrt(3.0);
		
			latvec.e11 = e11; latvec.e12 = e12; latvec.e13 = e13;
			latvec.e21 = 0.0; latvec.e22 = e22;	latvec.e23 = e13;
			latvec.e31 =-e11; latvec.e32 = e12;	latvec.e33 = e13;
		}
		else if(latName=="st"){//simple tetragonal
			latvec.e11 = 1.0; latvec.e12 = 0.0; latvec.e13 = 0.0;
			latvec.e21 = 0.0; latvec.e22 = 1.0; latvec.e23 = 0.0;
			latvec.e31 = 0.0; latvec.e32 = 0.0;	latvec.e33 = 0.0;
			if( ModuleBase::GlobalFunc::SCAN_BEGIN(ifa, "LATTICE_PARAMETERS") )
			{
				ModuleBase::GlobalFunc::READ_VALUE(ifa, latvec.e33);
			}
		}
		else if(latName=="bct"){//body-centered tetragonal
			double cba = 0.0;
			if( ModuleBase::GlobalFunc::SCAN_BEGIN(ifa, "LATTICE_PARAMETERS") )
			{
				ModuleBase::GlobalFunc::READ_VALUE(ifa, cba);
				cba = cba / 2.0;
			}
			latvec.e11 = 0.5; latvec.e12 =-0.5; latvec.e13 = cba;
			latvec.e21 = 0.5; latvec.e22 = 0.5; latvec.e23 = cba;
			latvec.e31 =-0.5; latvec.e32 =-0.5;	latvec.e33 = cba;
		}
		else if(latName=="so"){//simple orthorhombic
			latvec.e11 = 1.0; latvec.e12 = 0.0; latvec.e13 = 0.0;
			latvec.e21 = 0.0; latvec.e22 = 0.0;	latvec.e23 = 0.0;
			latvec.e31 = 0.0; latvec.e32 = 0.0;	latvec.e33 = 0.0;
			if( ModuleBase::GlobalFunc::SCAN_BEGIN(ifa, "LATTICE_PARAMETERS") )
			{
				ifa >> latvec.e22;
				ModuleBase::GlobalFunc::READ_VALUE(ifa, latvec.e33);
			}
		}
		else if(latName=="baco"){//base-centered orthorhombic
			latvec.e11 = 0.5; latvec.e12 = 0.0; latvec.e13 = 0.0;
			latvec.e21 =-0.5; latvec.e22 = 0.0;	latvec.e23 = 0.0;
			latvec.e31 = 0.0; latvec.e32 = 0.0;	latvec.e33 = 0.0;
			if( ModuleBase::GlobalFunc::SCAN_BEGIN(ifa, "LATTICE_PARAMETERS") )
			{
				ifa >> latvec.e12;
				latvec.e12 = latvec.e12 / 2.0;
				latvec.e22 = latvec.e12;
				ModuleBase::GlobalFunc::READ_VALUE(ifa, latvec.e33);
			}
		}
		else if(latName=="fco"){//face-centered orthorhombic
			double bba = 0.0; double cba = 0.0;
			if( ModuleBase::GlobalFunc::SCAN_BEGIN(ifa, "LATTICE_PARAMETERS") )
			{
				ifa >> bba;
				ModuleBase::GlobalFunc::READ_VALUE(ifa, cba);
				bba = bba / 2.0; cba = cba / 2.0;
			}
			latvec.e11 = 0.5; latvec.e12 = 0.0; latvec.e13 = cba;
			latvec.e21 = 0.5; latvec.e22 = bba;	latvec.e23 = 0.0;
			latvec.e31 = 0.0; latvec.e32 = bba;	latvec.e33 = cba;
		}
		else if(latName=="bco"){//body-centered orthorhombic
			double bba = 0.0; double cba = 0.0;
			if( ModuleBase::GlobalFunc::SCAN_BEGIN(ifa, "LATTICE_PARAMETERS") )
			{
				ifa >> bba;
				ModuleBase::GlobalFunc::READ_VALUE(ifa, cba);
				bba = bba / 2.0; cba = cba / 2.0;
			}
			latvec.e11 = 0.5; latvec.e12 = bba; latvec.e13 = cba;
			latvec.e21 =-0.5; latvec.e22 = bba;	latvec.e23 = cba;
			latvec.e31 =-0.5; latvec.e32 =-bba;	latvec.e33 = cba;
		}
		else if(latName=="sm"){//simple monoclinic
			double bba = 0.0; double cba = 0.0;
			double cosab = 0.0;
			double e21 = 0.0; double e22 = 0.0;
			if( ModuleBase::GlobalFunc::SCAN_BEGIN(ifa, "LATTICE_PARAMETERS") )
			{
				ifa >> bba >> cba;
				ModuleBase::GlobalFunc::READ_VALUE(ifa, cosab);
				e21 = bba * cosab;
				e22 = bba * sqrt(1.0-cosab*cosab);
			}
			latvec.e11 = 1.0; latvec.e12 = 0.0; latvec.e13 = 0.0;
			latvec.e21 = e21; latvec.e22 = e22;	latvec.e23 = 0.0;
			latvec.e31 = 0.0; latvec.e32 = 0.0;	latvec.e33 = cba;
		}
		else if(latName=="bacm"){//base-centered monoclinic
			double bba = 0.0; double cba = 0.0;
			double cosab = 0.0;
			double e21 = 0.0; double e22 = 0.0;
			if( ModuleBase::GlobalFunc::SCAN_BEGIN(ifa, "LATTICE_PARAMETERS") )
			{
				ifa >> bba >> cba;
				ModuleBase::GlobalFunc::READ_VALUE(ifa, cosab);
				e21 = bba * cosab;
				e22 = bba * sqrt(1.0-cosab*cosab);
				cba = cba / 2.0;
			}
			latvec.e11 = 0.5; latvec.e12 = 0.0; latvec.e13 =-cba;
			latvec.e21 = e21; latvec.e22 = e22;	latvec.e23 = 0.0;
			latvec.e31 = 0.5; latvec.e32 = 0.0;	latvec.e33 = cba;
		}
		else if(latName=="triclinic"){//triclinic
			double bba = 0.0; double cba = 0.0;
			double cosab = 0.0; double cosac = 0.0;
			double cosbc = 0.0; double sinab = 0.0;
			double term = 0.0;
			if( ModuleBase::GlobalFunc::SCAN_BEGIN(ifa, "LATTICE_PARAMETERS") )
			{
				ifa >> bba >> cba >> cosab >> cosac;
				ModuleBase::GlobalFunc::READ_VALUE(ifa, cosbc);
				sinab = sqrt(1.0-cosab*cosab);
			}
			latvec.e11 = 1.0; latvec.e12 = 0.0; latvec.e13 = 0.0;
			latvec.e21 = bba * cosab;
			latvec.e22 = bba * sinab;
			latvec.e23 = 0.0;
			latvec.e31 = cba * cosac;
			latvec.e32 = cba * (cosbc - cosac*cosab) / sinab;
			term = 1.0 + 2.0 * cosab*cosac*cosbc - cosab*cosab - cosac*cosac - cosbc*cosbc;
			term = sqrt(term)/sinab;
			latvec.e33 = cba * term;
		}
		else{ 
			std::cout << "latname is : " << latName << std::endl;
			ModuleBase::WARNING_QUIT("UnitCell_pseudo::read_atom_species","latname not supported!");
		}
	}

	// lattice vectors in another form.
	a1.x = latvec.e11;
	a1.y = latvec.e12;
	a1.z = latvec.e13;

	a2.x = latvec.e21;
	a2.y = latvec.e22;
	a2.z = latvec.e23;

	a3.x = latvec.e31;
	a3.y = latvec.e32;
	a3.z = latvec.e33;
	return 0;
}

#include "../module_base/mathzone.h"
// Read atomic positions
// return 1: no problem.
// return 0: some problems.
#ifdef __LCAO
bool UnitCell_pseudo::read_atom_positions(LCAO_Orbitals &orb, std::ifstream &ifpos, std::ofstream &ofs_running, std::ofstream &ofs_warning)
#else
bool UnitCell_pseudo::read_atom_positions(std::ifstream &ifpos, std::ofstream &ofs_running, std::ofstream &ofs_warning)
#endif
{
	ModuleBase::TITLE("UnitCell_pseudo","read_atom_positions");

	if( ModuleBase::GlobalFunc::SCAN_BEGIN(ifpos, "ATOMIC_POSITIONS"))
	{
		ModuleBase::GlobalFunc::READ_VALUE( ifpos, Coordinate);
		if(Coordinate != "Cartesian" 
			&& Coordinate != "Direct" 
			&& Coordinate != "Cartesian_angstrom"
			&& Coordinate != "Cartesian_au"
			&& Coordinate != "Cartesian_angstrom_center_xy"
			&& Coordinate != "Cartesian_angstrom_center_xz"
			&& Coordinate != "Cartesian_angstrom_center_yz"
			&& Coordinate != "Cartesian_angstrom_center_xyz"
			)
		{
			ModuleBase::WARNING("read_atom_position","Cartesian or Direct?");
			ofs_warning << " There are several options for you:" << std::endl;
			ofs_warning << " Direct" << std::endl;
			ofs_warning << " Cartesian_angstrom" << std::endl;
			ofs_warning << " Cartesian_au" << std::endl;
			ofs_warning << " Cartesian_angstrom_center_xy" << std::endl;
			ofs_warning << " Cartesian_angstrom_center_xz" << std::endl;
			ofs_warning << " Cartesian_angstrom_center_yz" << std::endl;
			ofs_warning << " Cartesian_angstrom_center_xyz" << std::endl;
			return 0; // means something wrong
		}

		ModuleBase::Vector3<double> v;
		ModuleBase::Vector3<int> mv;
		int na = 0;
		this->nat = 0;

		//======================================
		// calculate total number of atoms
		// and adjust the order of atom species
		//======================================
		assert(ntype>0);
		for (int it = 0;it < ntype; it++)
		{
			ofs_running << "\n READING ATOM TYPE " << it+1 << std::endl;
			
			//=======================================
			// (1) read in atom label
			// start magnetization
			//=======================================
			ModuleBase::GlobalFunc::READ_VALUE(ifpos, atoms[it].label);
			bool found = false;
			for(int it2=0; it2<ntype; it2++)
			{
				if( this->atoms[it].label == this->atom_label[it] )
				{
					found = true;
				}
			}
			if(!found)
			{
				ofs_warning << " Label read from ATOMIC_POSITIONS is " << this->atoms[it].label << std::endl; 
				ofs_warning << " Label from ATOMIC_SPECIES is " << this->atom_label[it] << std::endl;
				return 0;
			}
			ModuleBase::GlobalFunc::OUT(ofs_running, "atom label",atoms[it].label);

#ifndef __CMD

			ModuleBase::GlobalFunc::READ_VALUE(ifpos, magnet.start_magnetization[it] );
#endif

#ifndef __SYMMETRY
			//===========================================
			// (2) read in numerical orbital information
			// int atoms[it].nwl
			// int* atoms[it].l_nchi;
			//===========================================
#ifdef __LCAO
			if (GlobalV::BASIS_TYPE == "lcao" || GlobalV::BASIS_TYPE == "lcao_in_pw")
			{    
				std::ifstream ifs(orb.orbital_file[it].c_str(), ios::in);  // pengfei 2014-10-13

				// mohan add return 2021-04-26
				if (!ifs)
				{
					std::cout << " Element index " << it+1 << std::endl;
					std::cout << " orbital file: " << orb.orbital_file[it] << std::endl;
					ModuleBase::WARNING("read_atom_positions","ABACUS Cannot find the ORBITAL file (basis sets)");
					return 0; // means something wrong
				}

				char word[80];
				this->atoms[it].nw = 0;
				int L =0;

				while (ifs.good())
				{
					ifs >> word;
					if (strcmp("Lmax", word) == 0)
					{
						ModuleBase::GlobalFunc::READ_VALUE(ifs, this->atoms[it].nwl);
						delete[] this->atoms[it].l_nchi;
						this->atoms[it].l_nchi = new int[ this->atoms[it].nwl+1];
					}
					assert(this->atoms[it].nwl<10);

					if (strcmp("Cutoff(a.u.)", word) == 0)         // pengfei Li 16-2-29
					{
						ModuleBase::GlobalFunc::READ_VALUE(ifs, this->atoms[it].Rcut);
					}

					if (strcmp("Sorbital-->", word) == 0)
					{
						ModuleBase::GlobalFunc::READ_VALUE(ifs, this->atoms[it].l_nchi[L]);
						this->atoms[it].nw += (2*L + 1) * this->atoms[it].l_nchi[L];
						std::stringstream ss;
						ss << "L=" << L << ", number of zeta";
						ModuleBase::GlobalFunc::OUT(ofs_running,ss.str(),atoms[it].l_nchi[L]);
						L++;
					}
					if (strcmp("Porbital-->", word) == 0)
					{
						ModuleBase::GlobalFunc::READ_VALUE(ifs, this->atoms[it].l_nchi[L]);
						this->atoms[it].nw += (2*L + 1) * this->atoms[it].l_nchi[L];
						std::stringstream ss;
						ss << "L=" << L << ", number of zeta";
						ModuleBase::GlobalFunc::OUT(ofs_running,ss.str(),atoms[it].l_nchi[L]);
						L++;
					}
					if (strcmp("Dorbital-->", word) == 0)
					{
						ModuleBase::GlobalFunc::READ_VALUE(ifs, this->atoms[it].l_nchi[L]);
						this->atoms[it].nw += (2*L + 1) * this->atoms[it].l_nchi[L];
						std::stringstream ss;
						ss << "L=" << L << ", number of zeta";
						ModuleBase::GlobalFunc::OUT(ofs_running,ss.str(),atoms[it].l_nchi[L]);
						L++;
					}
					if (strcmp("Forbital-->", word) == 0)
					{
						ModuleBase::GlobalFunc::READ_VALUE(ifs, this->atoms[it].l_nchi[L]);
						this->atoms[it].nw += (2*L + 1) * this->atoms[it].l_nchi[L];
						std::stringstream ss;
						ss << "L=" << L << ", number of zeta";
						ModuleBase::GlobalFunc::OUT(ofs_running,ss.str(),atoms[it].l_nchi[L]);
						L++;
					}
					if (strcmp("Gorbital-->", word) == 0)
					{
						ModuleBase::GlobalFunc::READ_VALUE(ifs, this->atoms[it].l_nchi[L]);
						this->atoms[it].nw += (2*L + 1) * this->atoms[it].l_nchi[L];
						std::stringstream ss;
						ss << "L=" << L << ", number of zeta";
						ModuleBase::GlobalFunc::OUT(ofs_running,ss.str(),atoms[it].l_nchi[L]);
						L++;
					}
				}
				ifs.close();
			}
			else
#else
			if(GlobalV::BASIS_TYPE == "pw")
#endif
			{
				this->atoms[it].nw = 0;

				this->atoms[it].nwl = 2;
				//std::cout << lmaxmax << std::endl;
				if ( lmaxmax != 2 )
				{
					this->atoms[it].nwl = lmaxmax;
				}
				delete[] this->atoms[it].l_nchi;
				this->atoms[it].l_nchi = new int[ this->atoms[it].nwl+1];
				for(int L=0; L<atoms[it].nwl+1; L++)
				{
					this->atoms[it].l_nchi[L] = 1;
					// calculate the number of local basis(3D)
					this->atoms[it].nw += (2*L + 1) * this->atoms[it].l_nchi[L];
					std::stringstream ss;
					ss << "L=" << L << ", number of zeta";
					ModuleBase::GlobalFunc::OUT(ofs_running,ss.str(),atoms[it].l_nchi[L]);
				}
			} // end basis type
#endif

#ifdef __CMD
			ifpos.ignore(150, '\n');
#endif

			//=========================
			// (3) read in atom number
			//=========================
			ModuleBase::GlobalFunc::READ_VALUE(ifpos, na);
			this->atoms[it].na = na;

			ModuleBase::GlobalFunc::OUT(ofs_running,"number of atom for this type",na);

			this->nat += na;
			if (na <= 0) 
			{
				ModuleBase::WARNING("read_atom_positions"," atom number < 0.");
				return 0;
			}
			if (na > 0)
			{
       			delete[] atoms[it].tau;
				delete[] atoms[it].tau_original;
				delete[] atoms[it].taud;
				delete[] atoms[it].vel;
       			delete[] atoms[it].mbl;
				delete[] atoms[it].mag;
                delete[] atoms[it].angle1;
                delete[] atoms[it].angle2;
                delete[] atoms[it].m_loc_;
       			atoms[it].tau = new ModuleBase::Vector3<double>[na];
				atoms[it].tau_original = new ModuleBase::Vector3<double>[na];
       			atoms[it].taud = new ModuleBase::Vector3<double>[na];
				atoms[it].vel = new ModuleBase::Vector3<double>[na];
       			atoms[it].mbl = new ModuleBase::Vector3<int>[na];
				atoms[it].mag = new double[na];
				atoms[it].angle1 = new double[na];
				atoms[it].angle2 = new double[na];
				atoms[it].m_loc_ = new ModuleBase::Vector3<double>[na];
				atoms[it].mass = this->atom_mass[it]; //mohan add 2011-11-07 
				ModuleBase::GlobalFunc::ZEROS(atoms[it].mag,na);
				for (int ia = 0;ia < na; ia++)
				{
 // modify the reading of frozen ions and velocities  -- Yuanbo Li 2021/8/20
                                        ifpos >> v.x >> v.y >> v.z;
                                        mv.x = true ;
                                        mv.y = true ;
                                        mv.z = true ;
                                        atoms[it].vel[ia].set(0,0,0);
#ifndef __CMD
										atoms[it].mag[ia]=magnet.start_magnetization[it];//if this line is used, default startmag_type would be 2
#endif										
										atoms[it].angle1[ia]=0;
										atoms[it].angle2[ia]=0;
										atoms[it].m_loc_[ia].set(0,0,0);

                                        string tmpid;
                                        tmpid = ifpos.get();
										bool input_vec_mag=false;
										bool input_angle_mag=false;
                                        while ( (tmpid != "\n") && (ifpos.eof()==false) && (tmpid !="#") )
                                        {
                                                tmpid = ifpos.get() ;
                                                // old method of reading frozen ions
                                                char tmp = (char)tmpid[0];
                                                if ( tmp >= 48 && tmp <= 57 )
                                                {
                                                        mv.x = std::stoi(tmpid);
                                                        ifpos >> mv.y >> mv.z ;
                                                }
                                                // new method of reading frozen ions and velocities
												if ( tmp >= 'a' && tmp <='z')
												{
													ifpos.putback(tmp);
													ifpos >> tmpid;
												}
                                                if ( tmpid == "m" )
                                                {
                                                        ifpos >> mv.x >> mv.y >> mv.z ;
                                                }
                                                else if ( tmpid == "v" ||tmpid == "vel" || tmpid == "velocity" )
                                                {
                                                        ifpos >> atoms[it].vel[ia].x >> atoms[it].vel[ia].y >> atoms[it].vel[ia].z;
                                                }
												else if ( tmpid == "mag" || tmpid == "magmom")
												{
													double tmpamg=0;
													ifpos >> tmpamg;
													tmp=ifpos.get();
													while (tmp==' ')
													{
														tmp=ifpos.get();
													}
													
													if((tmp >= 48 && tmp <= 57) or tmp=='-')
													{
														ifpos.putback(tmp);
														ifpos >> atoms[it].m_loc_[ia].y>>atoms[it].m_loc_[ia].z;
														atoms[it].m_loc_[ia].x=tmpamg;
														atoms[it].mag[ia]=sqrt(pow(atoms[it].m_loc_[ia].x,2)+pow(atoms[it].m_loc_[ia].y,2)+pow(atoms[it].m_loc_[ia].z,2));
														input_vec_mag=true;
														
													}
													else
													{
														ifpos.putback(tmp);
														atoms[it].mag[ia]=tmpamg;
													}
													
													// atoms[it].mag[ia];
												}
												else if ( tmpid == "angle1")
												{
													 ifpos >> atoms[it].angle1[ia];
													 atoms[it].angle1[ia]=atoms[it].angle1[ia]/180 *ModuleBase::PI;
													 input_angle_mag=true;
												}
												else if ( tmpid == "angle2")
												{
													 ifpos >> atoms[it].angle2[ia];
													 atoms[it].angle2[ia]=atoms[it].angle2[ia]/180 *ModuleBase::PI;
													 input_angle_mag=true;
												}
												
                                        }
					while ( (tmpid != "\n") && (ifpos.eof()==false) )
                                        {
                                                tmpid = ifpos.get();
                                        }
					string mags;
					//cout<<"mag"<<atoms[it].mag[ia]<<"angle1"<<atoms[it].angle1[ia]<<"angle2"<<atoms[it].angle2[ia]<<'\n';

					if(GlobalV::NSPIN==4)
					{
						if(GlobalV::NONCOLIN)
						{
							if(input_angle_mag)
							{
								atoms[it].m_loc_[ia].x = atoms[it].mag[ia] *
									sin(atoms[it].angle1[ia]) * cos(atoms[it].angle2[ia]);
								atoms[it].m_loc_[ia].y = atoms[it].mag[ia] *
									sin(atoms[it].angle1[ia]) * sin(atoms[it].angle2[ia]);
								atoms[it].m_loc_[ia].z = atoms[it].mag[ia] *
									cos(atoms[it].angle1[ia]);
							}
							else if (input_vec_mag)
							{
								double mxy=sqrt(pow(atoms[it].m_loc_[ia].x,2)+pow(atoms[it].m_loc_[ia].y,2));
								atoms[it].angle1[ia]=atan2(mxy,atoms[it].m_loc_[ia].z);
								if(mxy>1e-8)
									atoms[it].angle2[ia]=atan2(atoms[it].m_loc_[ia].y,atoms[it].m_loc_[ia].x);
									//cout<<"it"<<it<<"ia"<<ia<<"x"<<atoms[it].m_loc_[ia].x<<"y"<<atoms[it].m_loc_[ia].y<<"z"<<atoms[it].m_loc_[ia].z<<"mag"<<atoms[it].mag[ia]<<"angle1"<<atoms[it].angle1[ia]
									//<<"angle2"<<atoms[it].angle2[ia]<<'\n';
							}
						}
						else
						{
							atoms[it].m_loc_[ia].x = 0;
							atoms[it].m_loc_[ia].y = 0;
							atoms[it].m_loc_[ia].z = atoms[it].mag[ia];
						}

						ModuleBase::GlobalFunc::OUT(ofs_running, "noncollinear magnetization_x",atoms[it].m_loc_[ia].x);
						ModuleBase::GlobalFunc::OUT(ofs_running, "noncollinear magnetization_y",atoms[it].m_loc_[ia].y);
						ModuleBase::GlobalFunc::OUT(ofs_running, "noncollinear magnetization_z",atoms[it].m_loc_[ia].z);

#ifndef __CMD
						ModuleBase::GlobalFunc::ZEROS(magnet.ux_ ,3);
#endif						
					}
					else if(GlobalV::NSPIN==2)
					{
						atoms[it].m_loc_[ia].x = atoms[it].mag[ia];
						ModuleBase::GlobalFunc::OUT(ofs_running, "start magnetization",atoms[it].mag[ia]);
					}
					else if(GlobalV::NSPIN==1)
					{
						ModuleBase::GlobalFunc::OUT(ofs_running, "start magnetization","FALSE");
					}

			
					if(Coordinate=="Direct")
					{
						// change v from direct to cartesian,
						// the unit is GlobalC::sf.lat0
						atoms[it].taud[ia] = v;
						atoms[it].tau[ia] = v * latvec;
					}
					else if(Coordinate=="Cartesian")
					{
						atoms[it].tau[ia] = v ;// in unit lat0
						//std::cout << " T=" << it << " I=" << ia << " tau=" << atoms[it].tau[ia].x << " " << 
						//atoms[it].tau[ia].y << " " << atoms[it].tau[ia].z << std::endl;
					}
					else if(Coordinate=="Cartesian_angstrom")
					{
						atoms[it].tau[ia] = v / 0.529177 / lat0;
					}	
					else if(Coordinate=="Cartesian_angstrom_center_xy")
					{
						// calculate lattice center 
						latcenter.x = (latvec.e11 + latvec.e21 + latvec.e31)/2.0;
						latcenter.y = (latvec.e12 + latvec.e22 + latvec.e32)/2.0;
						latcenter.z = 0.0;
						atoms[it].tau[ia] = v / 0.529177 / lat0 + latcenter; 
					}
					else if(Coordinate=="Cartesian_angstrom_center_xz")
					{
						// calculate lattice center 
						latcenter.x = (latvec.e11 + latvec.e21 + latvec.e31)/2.0;
						latcenter.y = 0.0; 
						latcenter.z = (latvec.e13 + latvec.e23 + latvec.e33)/2.0;	
						atoms[it].tau[ia] = v / 0.529177 / lat0 + latcenter; 
					}
					else if(Coordinate=="Cartesian_angstrom_center_yz")
					{
						// calculate lattice center 
						latcenter.x = 0.0; 
						latcenter.y = (latvec.e12 + latvec.e22 + latvec.e32)/2.0;
						latcenter.z = (latvec.e13 + latvec.e23 + latvec.e33)/2.0;	
						atoms[it].tau[ia] = v / 0.529177 / lat0 + latcenter; 
					}
					else if(Coordinate=="Cartesian_angstrom_center_xyz")
					{
						// calculate lattice center 
						latcenter.x = (latvec.e11 + latvec.e21 + latvec.e31)/2.0;
						latcenter.y = (latvec.e12 + latvec.e22 + latvec.e32)/2.0;
						latcenter.z = (latvec.e13 + latvec.e23 + latvec.e33)/2.0;	
						atoms[it].tau[ia] = v / 0.529177 / lat0 + latcenter; 
					}
					else if(Coordinate=="Cartesian_au")
					{
						atoms[it].tau[ia] = v / lat0;
					}

					if(Coordinate=="Cartesian" || 
						Coordinate=="Cartesian_angstrom" || 
						Coordinate=="Cartesian_angstrom_center_xy" || 
						Coordinate=="Cartesian_angstrom_center_xz" || 
						Coordinate=="Cartesian_angstrom_center_yz" || 
						Coordinate=="Cartesian_angstrom_center_xyz" || 
						Coordinate=="Cartesian_au")
					{
						double dx,dy,dz;
						ModuleBase::Mathzone::Cartesian_to_Direct(atoms[it].tau[ia].x, atoms[it].tau[ia].y, atoms[it].tau[ia].z,
						latvec.e11, latvec.e12, latvec.e13,
						latvec.e21, latvec.e22, latvec.e23,
						latvec.e31, latvec.e32, latvec.e33,
						dx,dy,dz);
					
						atoms[it].taud[ia].x = dx;
						atoms[it].taud[ia].y = dy;
						atoms[it].taud[ia].z = dz;

					}
					
					atoms[it].mbl[ia] = mv;
					atoms[it].tau_original[ia] = atoms[it].tau[ia];
				}//endj
			}// end na
		}//end for ntype
	}// end scan_begin

//check if any atom can move in MD
	if(!this->if_atoms_can_move() && (GlobalV::CALCULATION=="md" || GlobalV::CALCULATION=="sto-md"))
	{
		ModuleBase::WARNING("read_atoms", "no atom can move in MD!");
		return 0;
	} 

	ofs_running << std::endl;
	ModuleBase::GlobalFunc::OUT(ofs_running,"TOTAL ATOM NUMBER",nat);

	// mohan add 2010-06-30	
	//xiaohui modify 2015-03-15, cancel outputfile "STRU_READIN.xyz"
	//this->print_cell_xyz("STRU_READIN.xyz");
	this->check_dtau();

	if ( this->check_tau() )
	{

	}
	else
	{
		return 0;
	}
	this->print_tau();
	//xiaohui modify 2015-03-15, cancel outputfile "STRU_READIN.xyz"
	//this->print_cell_xyz("STRU_READIN_ADJUST.xyz");
	this->print_cell_cif("STRU_READIN_ADJUST.cif");

	return 1;
}//end read_atom_positions

bool UnitCell_pseudo::check_tau(void)const
{
	ModuleBase::TITLE("UnitCell_pseudo","check_tau");
	ModuleBase::timer::tick("UnitCell_pseudo","check_tau");
	
	ModuleBase::Vector3<double> diff = 0.0;
	double norm = 0.0;
	double tolerence_bohr = 1.0e-3;

	//GlobalV::ofs_running << "\n Output nearest atom not considering periodic boundary condition" << std::endl;
	//GlobalV::ofs_running << " " << std::setw(5) << "TYPE" << std::setw(6) << "INDEX" 
	//<< std::setw(20) << "NEAREST(Bohr)" 
	//<< std::setw(20) << "NEAREST(Angstrom)" << std::endl; 
	for(int T1=0; T1< this->ntype; T1++)
	{
		for(int I1=0; I1< this->atoms[T1].na; I1++)
		{	
			double shortest_norm = 10000.0; // a large number
			//int nearest_atom_type = 0;
			//int nearest_atom_index = 0;
			for(int T2=0; T2<this->ntype; T2++)
			{
				for(int I2=0; I2<this->atoms[T2].na; I2++)
				{
					if(T1==T2 && I1==I2)
					{
						shortest_norm = 0.0;
						//nearest_atom_type = T1;
						//nearest_atom_index = I2;
						// self atom
					}
					else
					{
						diff = atoms[T1].tau[I1] - atoms[T2].tau[I2];
						norm = diff.norm() * lat0;
						if( shortest_norm > norm )
						{
							shortest_norm = norm;
							//nearest_atom_type = T2;
							//nearest_atom_index = I2;
						}
						if( norm < tolerence_bohr ) // unit is Bohr
						{	
							GlobalV::ofs_warning << " two atoms are too close!" << std::endl;
							GlobalV::ofs_warning << " type:" << this->atoms[T1].label << " atom " << I1 + 1 << std::endl; 
							GlobalV::ofs_warning << " type:" << this->atoms[T2].label << " atom " << I2 + 1 << std::endl; 
							GlobalV::ofs_warning << " distance = " << norm << " Bohr" << std::endl;
							return 0;
						}
					}
				}
			}
			//GlobalV::ofs_running << " " << std::setw(5) << atoms[T1].label << std::setw(6) << I1+1 
			//<< std::setw(20) << shortest_norm  
			//<< std::setw(20) << shortest_norm * ModuleBase::BOHR_TO_A << std::endl;
		}
	}

	ModuleBase::timer::tick("UnitCell_pseudo","check_tau");
	return 1;
}

#ifdef __LCAO
void UnitCell_pseudo::print_stru_file(const LCAO_Orbitals &orb, const std::string &fn, const int &type, const int &level)const
#else
void UnitCell_pseudo::print_stru_file(const std::string &fn, const int &type, const int &level)const
#endif
{
	ModuleBase::TITLE("UnitCell_pseudo","print_stru_file");
	
	if(GlobalV::MY_RANK!=0) return;

	std::ofstream ofs(fn.c_str());

	ofs << "ATOMIC_SPECIES" << std::endl;
	ofs << std::setprecision(12);

	for(int it=0; it<ntype; it++)
	{
                //modified by zhengdy 2015-07-24
		ofs << atom_label[it] << " " << atom_mass[it] << " " << pseudo_fn[it] << std::endl;
	}

#ifdef __LCAO
	if(GlobalV::BASIS_TYPE=="lcao" || GlobalV::BASIS_TYPE=="lcao_in_pw") //xiaohui add 2013-09-02. Attention...
	{	
		ofs << "\nNUMERICAL_ORBITAL" << std::endl;
		for(int it=0; it<ntype; it++)
		{
			//-----------------------------------
			// Turn off the read in NONLOCAL file
			// function since 2013-08-02 by mohan
			//-----------------------------------
//			ofs << orb.orbital_file[it] << " " << orb.nonlocal_file[it] << " #local_orbital; non-local projector" << std::endl;
			//modified by zhengdy 2015-07-24
                        ofs << orb.orbital_file[it] << std::endl;
		}
	}
#endif

	ofs << "\nLATTICE_CONSTANT" << std::endl;
        //modified by zhengdy 2015-07-24
	ofs << lat0 << std::endl;

	ofs << "\nLATTICE_VECTORS" << std::endl;
	ofs << latvec.e11 << " " << latvec.e12 << " " << latvec.e13 << " #latvec1" << std::endl; 
	ofs << latvec.e21 << " " << latvec.e22 << " " << latvec.e23 << " #latvec2" << std::endl;
	ofs << latvec.e31 << " " << latvec.e32 << " " << latvec.e33 << " #latvec3" << std::endl;
	
	ofs << "\nATOMIC_POSITIONS" << std::endl;

	if(type==1)
	{
		ofs << "Cartesian" << std::endl;
		for(int it=0; it<ntype; it++)
		{
			ofs << std::endl;
			ofs << atoms[it].label << " #label" << std::endl;

#ifndef __CMD
			ofs << magnet.start_magnetization[it] << " #magnetism" << std::endl;
#else
			ofs << "0" << " #magnetism" << std::endl;
#endif

			ofs << atoms[it].na << " #number of atoms" << std::endl;
			for(int ia=0; ia<atoms[it].na; ia++)
			{
				ofs << atoms[it].tau[ia].x << "  " << atoms[it].tau[ia].y << "  " << atoms[it].tau[ia].z
					<< "  m  " << atoms[it].mbl[ia].x << "  " << atoms[it].mbl[ia].y << "  " << atoms[it].mbl[ia].z;

				if(level == 1)
				{
					// output velocity
					ofs << "  v  " << atoms[it].vel[ia].x << "  " << atoms[it].vel[ia].y << "  " << atoms[it].vel[ia].z << std::endl;
				}
				else if(level == 2)
				{
					// output magnetic information
				}
				else if(level == 3)
				{
					// output velocity and magnetic information
				}
				else
				{
					ofs << std::endl;
				}
			}
		}
	}
	else if(type==2)
	{
		ofs << "Direct" << std::endl;
		for(int it=0; it<ntype; it++)
		{
			ofs << std::endl;
			ofs << atoms[it].label << " #label" << std::endl;
#ifndef __CMD
			ofs << magnet.start_magnetization[it] << " #magnetism" << std::endl;
#else
			ofs << "0" << " #magnetism" << std::endl;
#endif
			
			ofs << atoms[it].na << " #number of atoms" << std::endl;
			for(int ia=0; ia<atoms[it].na; ia++)
			{
				ofs << atoms[it].taud[ia].x << "  " << atoms[it].taud[ia].y << "  " << atoms[it].taud[ia].z
					<< "  m  " << atoms[it].mbl[ia].x << "  " << atoms[it].mbl[ia].y << "  " << atoms[it].mbl[ia].z;

				if(level == 1)
				{
					// output velocity
					ofs << "  v  " << atoms[it].vel[ia].x << "  " << atoms[it].vel[ia].y << "  " << atoms[it].vel[ia].z << std::endl;
				}
				else if(level == 2)
				{
					// output magnetic information
				}
				else if(level == 3)
				{
					// output velocity and magnetic information
				}
				else
				{
					ofs << std::endl;
				}
			}
		}
	}

	ofs.close();

	return;
}


void UnitCell_pseudo::print_tau(void)const
{
    ModuleBase::TITLE("UnitCell_pseudo","print_tau");
    if(Coordinate == "Cartesian" || Coordinate == "Cartesian_angstrom")
    {
        GlobalV::ofs_running << "\n CARTESIAN COORDINATES ( UNIT = " << lat0 << " Bohr )." << std::endl;
        GlobalV::ofs_running << std::setw(13) << " atom"
        //<< std::setw(20) << "x" 
        //<< std::setw(20) << "y" 
        //<< std::setw(20) << "z" 
        //<< " mag"
        << std::setw(20) << "x"
        << std::setw(20) << "y"
        << std::setw(20) << "z"
        << std::setw(20) << "mag"
		<< std::setw(20) << "vx"
        << std::setw(20) << "vy"
        << std::setw(20) << "vz"
        << std::endl;
        GlobalV::ofs_running << std::setprecision(12);

        int iat=0;
        for(int it=0; it<ntype; it++)
        {
            for (int ia = 0; ia < atoms[it].na; ia++)
            {
                std::stringstream ss;
                ss << "tauc_" << atoms[it].label << ia+1;

                GlobalV::ofs_running << " " << std::setw(12) << ss.str()
                //<< std::setw(20) << atoms[it].tau[ia].x 
                //<< std::setw(20) << atoms[it].tau[ia].y
                //<< std::setw(20) << atoms[it].tau[ia].z
                //<< " " << atoms[it].mag[ia]
                << std::setw(20) << atoms[it].tau[ia].x
                << std::setw(20) << atoms[it].tau[ia].y
                << std::setw(20) << atoms[it].tau[ia].z
#ifndef __CMD
				<< std::setw(20) << atoms[it].mag[ia]
#else
				<< std::setw(20) << 0
#endif
				<< std::setw(20) << atoms[it].vel[ia].x
                << std::setw(20) << atoms[it].vel[ia].y
                << std::setw(20) << atoms[it].vel[ia].z
                << std::endl;

                ++iat;
            }
        }
    }

    if(Coordinate == "Direct")
    {
        GlobalV::ofs_running << "\n DIRECT COORDINATES" << std::endl;
        GlobalV::ofs_running << std::setw(13) << " atom"
        //<< std::setw(20) << "x"
        //<< std::setw(20) << "y"
        //<< std::setw(20) << "z"
        //<< " mag"
        << std::setw(20) << "x"
        << std::setw(20) << "y"
        << std::setw(20) << "z"
        << std::setw(20) << "mag"
		<< std::setw(20) << "vx"
        << std::setw(20) << "vy"
        << std::setw(20) << "vz"
        << std::endl;

        int iat=0;
        for(int it=0; it<ntype; it++)
        {
            for (int ia = 0; ia < atoms[it].na; ia++)
            {
                std::stringstream ss;
                ss << "taud_" << atoms[it].label << ia+1;

                GlobalV::ofs_running << " " << std::setw(12) << ss.str()
                //<< std::setw(20) << atoms[it].taud[ia].x
                //<< std::setw(20) << atoms[it].taud[ia].y
                //<< std::setw(20) << atoms[it].taud[ia].z
                //<< " " << atoms[it].mag[ia]
                << std::setw(20) << atoms[it].taud[ia].x
                << std::setw(20) << atoms[it].taud[ia].y
                << std::setw(20) << atoms[it].taud[ia].z
#ifndef __CMD
				<< std::setw(20) << atoms[it].mag[ia]
#else
				<< std::setw(20) << 0
#endif
				<< std::setw(20) << atoms[it].vel[ia].x
                << std::setw(20) << atoms[it].vel[ia].y
                << std::setw(20) << atoms[it].vel[ia].z
                << std::endl;

                ++iat;
            }
        }
    }

	GlobalV::ofs_running << std::endl;
	return;
}	


int UnitCell_pseudo::find_type(const std::string &label)
{
	if(GlobalV::test_pseudo_cell) ModuleBase::TITLE("UnitCell_pseudo","find_type");
	assert(ntype>0);
	for(int it=0;it<ntype;it++)
	{
		if(atoms[it].label == label)
		{
			return it;
		}
	}
	ModuleBase::WARNING_QUIT("UnitCell_pseudo::find_type","Can not find the atom type!");
	return -1;
}


void UnitCell_pseudo::check_dtau(void)
{
	for(int it=0; it<ntype; it++)
	{
		Atom* atom1 = &atoms[it];
		for(int ia=0; ia<atoms[it].na; ia++)
		{
			double dx2 = (atom1->taud[ia].x+10000) - int(atom1->taud[ia].x+10000);
			double dy2 = (atom1->taud[ia].y+10000) - int(atom1->taud[ia].y+10000);
			double dz2 = (atom1->taud[ia].z+10000) - int(atom1->taud[ia].z+10000);

			// mohan add 2011-04-07			
			while(dx2 >= 1) 
			{
				GlobalV::ofs_warning << " dx2 is >=1 " << std::endl;
				dx2 -= 1.0;
			}
			while(dy2 >= 1) 
			{
				GlobalV::ofs_warning << " dy2 is >=1 " << std::endl;
				dy2 -= 1.0;
			}
			while(dz2 >= 1) 
			{
				GlobalV::ofs_warning << " dz2 is >=1 " << std::endl;
				dz2 -= 1.0;
			}
			// mohan add 2011-04-07			
			while(dx2<0) 
			{
				GlobalV::ofs_warning << " dx2 is <0 " << std::endl;
				dx2 += 1.0;
			}
			while(dy2<0) 
			{
				GlobalV::ofs_warning << " dy2 is <0 " << std::endl;
				dy2 += 1.0;
			}
			while(dz2<0) 
			{
				GlobalV::ofs_warning << " dz2 is <0 " << std::endl;
				dz2 += 1.0;
			}

			atom1->taud[ia].x = dx2;
			atom1->taud[ia].y = dy2;
			atom1->taud[ia].z = dz2;

			double cx2, cy2, cz2;

			ModuleBase::Mathzone::Direct_to_Cartesian(
			atom1->taud[ia].x, atom1->taud[ia].y, atom1->taud[ia].z,
			latvec.e11, latvec.e12, latvec.e13,
			latvec.e21, latvec.e22, latvec.e23,
			latvec.e31, latvec.e32, latvec.e33,
			cx2, cy2, cz2);

			atom1->tau[ia].x = cx2;
			atom1->tau[ia].y = cy2;
			atom1->tau[ia].z = cz2;

	//		std::cout << std::setw(15) << dx2 << std::setw(15) << dy2 << std::setw(15) << dz2 
	//		<< std::setw(15) << cx2 << std::setw(15) << cy2 << std::setw(15) << cz2
	//		<< std::endl;
			
		}
	}
	return;
}<|MERGE_RESOLUTION|>--- conflicted
+++ resolved
@@ -110,16 +110,10 @@
 	// Peize Lin add 2016-09-23
 #ifndef __CELL
 #ifdef __MPI 
-<<<<<<< HEAD
 	if( Exx_Info::Hybrid_Type::HF   == GlobalC::exx_lcao.info.hybrid_type || 
 	    Exx_Info::Hybrid_Type::PBE0 == GlobalC::exx_lcao.info.hybrid_type || 
-	    Exx_Info::Hybrid_Type::HSE  == GlobalC::exx_lcao.info.hybrid_type )
-=======
-	if( Exx_Global::Hybrid_Type::HF   == GlobalC::exx_lcao.info.hybrid_type || 
-	    Exx_Global::Hybrid_Type::PBE0 == GlobalC::exx_lcao.info.hybrid_type || 
-		Exx_Global::Hybrid_Type::HSE  == GlobalC::exx_lcao.info.hybrid_type ||
-		Exx_Global::Hybrid_Type::SCAN0  == GlobalC::exx_lcao.info.hybrid_type)
->>>>>>> 429fdd64
+	    Exx_Info::Hybrid_Type::HSE  == GlobalC::exx_lcao.info.hybrid_type ||
+		Exx_Info::Hybrid_Type::SCAN0  == GlobalC::exx_lcao.info.hybrid_type)
 	{
 		if( ModuleBase::GlobalFunc::SCAN_BEGIN(ifa, "ABFS_ORBITAL") )
 		{
