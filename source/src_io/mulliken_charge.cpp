--- conflicted
+++ resolved
@@ -197,12 +197,8 @@
 					GlobalC::ORB
 				);
 
-<<<<<<< HEAD
 			#ifdef __MPI
-				GlobalC::LOWF.orb_con.set_orb_tables(
-=======
 				orb_con.set_orb_tables(
->>>>>>> 0ef60fc8
 					GlobalV::ofs_running,
 					GlobalC::UOT,
 					GlobalC::ORB,
