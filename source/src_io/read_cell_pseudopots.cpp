#include "../module_cell/unitcell_pseudo.h"
<<<<<<< HEAD
#include "module_orbital/ORB_read.h" // to use 'ORB' -- mohan 2021-01-30
=======
#ifdef __LCAO
//#include "../module_ORB/ORB_read.h" // to use 'ORB' -- mohan 2021-01-30
#endif
>>>>>>> 7b19420c
#include "../src_pw/global.h"
#include <cstring>		// Peize Lin fix bug about strcmp 2016-08-02


//==========================================================
// Read pseudopotential according to the dir
//==========================================================
void UnitCell_pseudo::read_cell_pseudopots(const string &pp_dir)
{
	TITLE("UnitCell_pseudo","read_cell_pseudopots");
	// setup reading log for pseudopot_upf
	stringstream ss;
	ss << global_out_dir << "atom_pseudo.log";
	
	// Read in the atomic pseudo potentials
	string pp_address;
	for (int i = 0;i < ntype;i++)
	{
		Pseudopot_upf upf;
	
		// mohan update 2010-09-12	
		int error = 0;
		int error_ap = 0;
		
		if(MY_RANK==0)
		{
			pp_address = pp_dir + this->pseudo_fn[i];
			error = upf.init_pseudo_reader( pp_address ); //xiaohui add 2013-06-23

			if(error==0) // mohan add 2021-04-16
			{
				if(this->atoms[i].flag_empty_element)	// Peize Lin add for bsse 2021.04.07
				{
					upf.set_empty_element();			
				}
				//average pseudopotential if needed
				error_ap = upf.average_p(); //added by zhengdy 2020-10-20
			}
		}

#ifdef __MPI
		Parallel_Common::bcast_int(error);
		Parallel_Common::bcast_int(error_ap);
#endif

		if(error_ap) 
		{
			WARNING_QUIT("UnitCell_pseudo::read_pseudopot","error when average the pseudopotential.");
		}

		if(error==1)
		{
			cout << " Pseudopotential directory now is : " << pp_address << endl;
			ofs_warning << " Pseudopotential directory now is : " << pp_address << endl;
			WARNING_QUIT("read_pseudopot","Couldn't find pseudopotential file.");
		}
		else if(error==2)
		{
			WARNING_QUIT("read_pseudopot","Pseudopotential data do not match.");
		}
		else if(error==3)
		{
			WARNING_QUIT("read_pseudopot","Check the reference states in pseudopotential .vwr file.\n Also the norm of the read in pseudo wave functions\n explicitly please check S, P and D channels.\n If the norm of the wave function is \n unreasonable large (should be near 1.0), ABACUS would quit. \n The solution is to turn off the wave functions  \n and the corresponding non-local projectors together\n in .vwr pseudopotential file.");
		}

//xiaohui add 2015-03-24
#ifdef __MPI
		Parallel_Common::bcast_bool(upf.functional_error);
#endif
		//xiaohui add 2015-03-24
		if(upf.functional_error == 1)
		{
			WARNING_QUIT("Pseudopot_upf::read_pseudo_header","input xc functional does not match that in pseudopot file");
		}

		if(MY_RANK==0)
		{
//			upf.print_pseudo_upf( ofs );
			atoms[i].set_pseudo_nc( upf );

			ofs_running << "\n Read in pseudopotential file is " << pseudo_fn[i] << endl;
			OUT(ofs_running,"pseudopotential type",atoms[i].pp_type);
			OUT(ofs_running,"functional Ex", atoms[i].dft[0]);
			OUT(ofs_running,"functional Ec", atoms[i].dft[1]);
			OUT(ofs_running,"functional GCEx", atoms[i].dft[2]);
			OUT(ofs_running,"functional GCEc", atoms[i].dft[3]);
			OUT(ofs_running,"nonlocal core correction", atoms[i].nlcc);
//			OUT(ofs_running,"spin orbital",atoms[i].has_so);
			OUT(ofs_running,"valence electrons", atoms[i].zv);
			OUT(ofs_running,"lmax", atoms[i].lmax);
			OUT(ofs_running,"number of zeta", atoms[i].nchi);
			OUT(ofs_running,"number of projectors", atoms[i].nbeta);
			for(int ib=0; ib<atoms[i].nbeta; ib++)
			{
				OUT(ofs_running,"L of projector", atoms[i].lll[ib]);
			}
//			OUT(ofs_running,"Grid Mesh Number", atoms[i].mesh);
		}
			
		//atoms[i].print_pseudo_us(ofs);
	}

//	if(MY_RANK==0)
//	{
//		ofs.close();
//	}
	return;
}


void UnitCell_pseudo::print_unitcell_pseudo(const string &fn)
{
	if(test_pseudo_cell) TITLE("UnitCell_pseudo","print_unitcell_pseudo");
	ofstream ofs( fn.c_str() );

	this->print_cell(ofs, out);
	for (int i = 0;i < ntype;i++)
	{
		atoms[i].print_Atom(ofs, out);
	}

	ofs.close();
	return;
}


#ifdef __MPI
void UnitCell_pseudo::bcast_unitcell_pseudo(void)
{
	Parallel_Common::bcast_int( meshx );
	Parallel_Common::bcast_int( natomwfc );
	Parallel_Common::bcast_int( lmax );
	Parallel_Common::bcast_int( lmax_ppwf );
	Parallel_Common::bcast_double( CHR.nelec );

	bcast_unitcell();
}

void UnitCell_pseudo::bcast_unitcell_pseudo2(void)
{
	bcast_unitcell2();
}
#endif<|MERGE_RESOLUTION|>--- conflicted
+++ resolved
@@ -1,11 +1,7 @@
 #include "../module_cell/unitcell_pseudo.h"
-<<<<<<< HEAD
-#include "module_orbital/ORB_read.h" // to use 'ORB' -- mohan 2021-01-30
-=======
 #ifdef __LCAO
-//#include "../module_ORB/ORB_read.h" // to use 'ORB' -- mohan 2021-01-30
+//#include "../module_orbital/ORB_read.h" // to use 'ORB' -- mohan 2021-01-30
 #endif
->>>>>>> 7b19420c
 #include "../src_pw/global.h"
 #include <cstring>		// Peize Lin fix bug about strcmp 2016-08-02
 
