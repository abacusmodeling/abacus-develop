--- conflicted
+++ resolved
@@ -85,13 +85,8 @@
 			if(GlobalV::COLOUR && GlobalV::MY_RANK==0)
 			{
 				// zi
-<<<<<<< HEAD
-				//printf( "\e[35m%-16d\e[0m", GlobalC::kv.nkstot);
-				printf( "[35m%-16d[0m", GlobalC::kv.nkstot);
-=======
-				printf( "\e[35m%-16d\e[0m", kv.nkstot);
+				printf( "\e[35m%-16d\e[0m", GlobalC::kv.nkstot);
 				//printf( "[35m%-16d[0m", kv.nkstot);
->>>>>>> 6d1ee0a9
 			}
 			else
 			{
