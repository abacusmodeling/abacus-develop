--- conflicted
+++ resolved
@@ -1,512 +1,417 @@
-//=======================
-// AUTHOR : Peize Lin
-// DATE :   2022-08-17
-//=======================
-
-#ifndef LRI_CV_HPP
-#define LRI_CV_HPP
-
-#include "LRI_CV.h"
-#include "LRI_CV_Tools.h"
-#include "src_ri/exx_abfs-abfs_index.h"
-#include "RI_Util.h"
-#include "module_base/tool_title.h"
-#include "module_base/timer.h"
-#include <RI/global/Global_Func-1.h>
-#include <omp.h>
-
-template<typename Tdata>
-LRI_CV<Tdata>::LRI_CV()
-{
-	pthread_rwlock_init(&rwlock_Vw,NULL);
-	pthread_rwlock_init(&rwlock_Cw,NULL);
-	pthread_rwlock_init(&rwlock_dVw,NULL);
-	pthread_rwlock_init(&rwlock_dCw,NULL);
-}
-
-template<typename Tdata>
-LRI_CV<Tdata>::~LRI_CV()
-{
-	pthread_rwlock_destroy(&rwlock_Vw);
-	pthread_rwlock_destroy(&rwlock_Cw);
-	pthread_rwlock_destroy(&rwlock_dVw);
-	pthread_rwlock_destroy(&rwlock_dCw);
-}
-
-
-template<typename Tdata>
-void LRI_CV<Tdata>::set_orbitals(
-	const std::vector<std::vector<std::vector<Numerical_Orbital_Lm>>> &lcaos_in,
-	const std::vector<std::vector<std::vector<Numerical_Orbital_Lm>>> &abfs_in,
-	const std::vector<std::vector<std::vector<Numerical_Orbital_Lm>>> &abfs_ccp_in,
-	const double &kmesh_times,
-	const double &ccp_rmesh_times_in)
-{
-	ModuleBase::TITLE("LRI_CV", "set_orbitals");
-	ModuleBase::timer::tick("LRI_CV", "set_orbitals");
-
-	this->lcaos = lcaos_in;
-	this->abfs = abfs_in;
-	this->abfs_ccp = abfs_ccp_in;
-	this->ccp_rmesh_times = ccp_rmesh_times_in;
-
-	const ModuleBase::Element_Basis_Index::Range
-		range_lcaos = Exx_Abfs::Abfs_Index::construct_range( lcaos );
-	this->index_lcaos = ModuleBase::Element_Basis_Index::construct_index( range_lcaos );
-
-	const ModuleBase::Element_Basis_Index::Range
-		range_abfs = Exx_Abfs::Abfs_Index::construct_range( abfs );
-	this->index_abfs = ModuleBase::Element_Basis_Index::construct_index( range_abfs );
-
-	this->m_abfs_abfs.init( 2, kmesh_times, (1+this->ccp_rmesh_times)/2.0 );
-	this->m_abfs_abfs.init_radial( this->abfs_ccp, this->abfs );
-	this->m_abfs_abfs.init_radial_table();
-
-	this->m_abfslcaos_lcaos.init( 1, kmesh_times, 1 );
-	this->m_abfslcaos_lcaos.init_radial( this->abfs_ccp, this->lcaos, this->lcaos );
-	this->m_abfslcaos_lcaos.init_radial_table();
-
-	ModuleBase::timer::tick("LRI_CV", "set_orbitals");
-}
-
-
-
-template<typename Tdata> template<typename Tresult>
-auto LRI_CV<Tdata>::cal_datas(
-	const std::vector<TA> &list_A0,
-	const std::vector<TAC> &list_A1,
-	const std::map<std::string,bool> &flags,
-	const double &rmesh_times,
-	const T_func_DPcal_data<Tresult> &func_DPcal_data)
--> std::map<TA,std::map<TAC,Tresult>>
-{
-	ModuleBase::TITLE("LRI_CV","cal_datas");
-	ModuleBase::timer::tick("LRI_CV", "cal_datas");
-
-	std::map<TA,std::map<TAC,Tresult>> Datas;
-<<<<<<< HEAD
-=======
-
->>>>>>> 2c42336f
-	#pragma omp parallel
-	for(size_t i0=0; i0<list_A0.size(); ++i0)
-	{
-		#pragma omp for schedule(dynamic) nowait
-		for(size_t i1=0; i1<list_A1.size(); ++i1)
-		{
-			const TA iat0 = list_A0[i0];
-			const TA iat1 = list_A1[i1].first;
-			const TC &cell1 = list_A1[i1].second;
-			const int it0 = GlobalC::ucell.iat2it[iat0];
-			const int ia0 = GlobalC::ucell.iat2ia[iat0];
-			const int it1 = GlobalC::ucell.iat2it[iat1];
-			const int ia1 = GlobalC::ucell.iat2ia[iat1];
-			const ModuleBase::Vector3<double> tau1 = GlobalC::ucell.atoms[it0].tau[ia0];
-			const ModuleBase::Vector3<double> tau2 = GlobalC::ucell.atoms[it1].tau[ia1];
-			const double Rcut = std::min(
-				GlobalC::ORB.Phi[it0].getRcut() * rmesh_times + GlobalC::ORB.Phi[it1].getRcut(),
-				GlobalC::ORB.Phi[it1].getRcut() * rmesh_times + GlobalC::ORB.Phi[it0].getRcut());
-			const Abfs::Vector3_Order<double> R_delta = -tau1+tau2+(RI_Util::array3_to_Vector3(cell1)*GlobalC::ucell.latvec);
-			if( R_delta.norm()*GlobalC::ucell.lat0 < Rcut )
-			{
-				const Tresult Data = func_DPcal_data(it0, it1, R_delta, flags);
-//				if(Data.norm(std::numeric_limits<double>::max()) > threshold)
-//				{
-					#pragma omp critical(LRI_CV_cal_datas)
-					Datas[list_A0[i0]][list_A1[i1]] = Data;
-//				}
-			}
-		}
-	}
-	ModuleBase::timer::tick("LRI_CV", "cal_datas");
-	return std::move(Datas);
-}
-
-
-template<typename Tdata>
-auto LRI_CV<Tdata>::cal_Vs(
-	const std::vector<TA> &list_A0,
-	const std::vector<TAC> &list_A1,
-	const std::map<std::string,bool> &flags)					// + "writable_Vws"
--> std::map<TA,std::map<TAC,RI::Tensor<Tdata>>>
-{
-	ModuleBase::TITLE("LRI_CV","cal_Vs");
-	const T_func_DPcal_data<RI::Tensor<Tdata>>
-		func_DPcal_V = std::bind(
-			&LRI_CV<Tdata>::DPcal_V, this,
-			std::placeholders::_1, std::placeholders::_2, std::placeholders::_3, std::placeholders::_4);
-	return this->cal_datas(list_A0, list_A1, flags, this->ccp_rmesh_times, func_DPcal_V);
-}
-
-template<typename Tdata>
-auto LRI_CV<Tdata>::cal_dVs(
-	const std::vector<TA> &list_A0,
-	const std::vector<TAC> &list_A1,
-	const std::map<std::string,bool> &flags)					// + "writable_dVws"
--> std::array<std::map<TA,std::map<TAC,RI::Tensor<Tdata>>>,3>
-{
-	ModuleBase::TITLE("LRI_CV","cal_dVs");
-	const T_func_DPcal_data<std::array<RI::Tensor<Tdata>,3>>
-		func_DPcal_dV = std::bind(
-			&LRI_CV<Tdata>::DPcal_dV, this,
-			std::placeholders::_1, std::placeholders::_2, std::placeholders::_3, std::placeholders::_4);
-	return LRI_CV_Tools::change_order(
-		this->cal_datas(list_A0, list_A1, flags, this->ccp_rmesh_times, func_DPcal_dV));
-}
-
-template<typename Tdata>
-auto LRI_CV<Tdata>::cal_Cs_dCs(
-	const std::vector<TA> &list_A0,
-	const std::vector<TAC> &list_A1,
-	const std::map<std::string,bool> &flags)					// "cal_dC" + "writable_Cws", "writable_dCws", "writable_Vws", "writable_dVws"
--> std::pair<std::map<TA,std::map<TAC,RI::Tensor<Tdata>>>, std::array<std::map<TA,std::map<TAC,RI::Tensor<Tdata>>>,3>>
-{
-	ModuleBase::TITLE("LRI_CV","cal_Cs_dCs");
-	const T_func_DPcal_data<std::pair<RI::Tensor<Tdata>, std::array<RI::Tensor<Tdata>,3>>>
-		func_DPcal_C_dC = std::bind(
-			&LRI_CV<Tdata>::DPcal_C_dC, this,
-			std::placeholders::_1, std::placeholders::_2, std::placeholders::_3, std::placeholders::_4);
-	std::map<TA,std::map<TAC, std::pair<RI::Tensor<Tdata>, std::array<RI::Tensor<Tdata>,3>>>>
-		Cs_dCs_tmp = this->cal_datas(list_A0, list_A1, flags, std::min(1.0,this->ccp_rmesh_times), func_DPcal_C_dC);
-
-	std::map<TA,std::map<TAC,RI::Tensor<Tdata>>> Cs;
-	std::array<std::map<TA,std::map<TAC,RI::Tensor<Tdata>>>,3> dCs;
-	for(auto &Cs_dCs_A : Cs_dCs_tmp)
-		for(auto &Cs_dCs_B : Cs_dCs_A.second)
-		{
-			Cs[Cs_dCs_A.first][Cs_dCs_B.first] = std::move(std::get<0>(Cs_dCs_B.second));
-			if(flags.at("cal_dC"))
-				for(int ix=0; ix<3; ++ix)
-					dCs[ix][Cs_dCs_A.first][Cs_dCs_B.first] = std::move(std::get<1>(Cs_dCs_B.second)[ix]);
-		}
-	return std::make_pair(Cs, dCs);
-}
-
-
-template<typename Tdata> template<typename To11, typename Tfunc>
-To11 LRI_CV<Tdata>::DPcal_o11(
-	const int it0,
-	const int it1,
-	const Abfs::Vector3_Order<double> &R,
-	const bool &flag_writable_o11ws,
-	pthread_rwlock_t &rwlock_o11,
-	std::map<int,std::map<int,std::map<Abfs::Vector3_Order<double>,To11>>> &o11ws,
-	const Tfunc &func_cal_o11)
-{
-	const Abfs::Vector3_Order<double> Rm = -R;
-	pthread_rwlock_rdlock(&rwlock_o11);
-	const To11 o11_read = RI::Global_Func::find(o11ws, it0, it1, R);
-	pthread_rwlock_unlock(&rwlock_o11);
-
-	if(LRI_CV_Tools::exist(o11_read))
-	{
-		return o11_read;
-	}
-	else
-	{
-		pthread_rwlock_rdlock(&rwlock_o11);
-		const To11 o11_transform_read = RI::Global_Func::find(o11ws, it1, it0, Rm);
-		pthread_rwlock_unlock(&rwlock_o11);
-
-		if(LRI_CV_Tools::exist(o11_transform_read))
-		{
-			const To11 o11 = LRI_CV_Tools::transform_Rm(o11_transform_read);
-			if(flag_writable_o11ws)							// such write may be deleted for memory saving with transform_Rm() every time
-			{
-				pthread_rwlock_wrlock(&rwlock_o11);
-				o11ws[it0][it1][R] = o11;
-				pthread_rwlock_unlock(&rwlock_o11);
-			}
-			return o11;
-		}
-		else
-		{
-			const To11 o11 = func_cal_o11(
-				it0, it1, ModuleBase::Vector3<double>{0,0,0}, R,
-				this->index_abfs, this->index_abfs,
-				Matrix_Orbs11::Matrix_Order::AB);
-			if(flag_writable_o11ws)
-			{
-				pthread_rwlock_wrlock(&rwlock_o11);
-				o11ws[it0][it1][R] = o11;
-				pthread_rwlock_unlock(&rwlock_o11);
-			}
-			return o11;
-		} // end else (!exist(o11_transform_read))
-	} // end else (!exist(o11_read))
-}
-
-template<typename Tdata>
-RI::Tensor<Tdata>
-LRI_CV<Tdata>::DPcal_V(
-	const int it0,
-	const int it1,
-	const Abfs::Vector3_Order<double> &R,
-	const std::map<std::string,bool> &flags)					// "writable_Vws"
-{
-	const auto cal_overlap_matrix = std::bind(
-		&Matrix_Orbs11::cal_overlap_matrix<Tdata>,
-		&this->m_abfs_abfs,
-		std::placeholders::_1, std::placeholders::_2, std::placeholders::_3, std::placeholders::_4, std::placeholders::_5, std::placeholders::_6, std::placeholders::_7);
-	return this->DPcal_o11(it0, it1, R, flags.at("writable_Vws"), this->rwlock_Vw, this->Vws, cal_overlap_matrix);
-}
-
-template<typename Tdata>
-std::array<RI::Tensor<Tdata>, 3>
-LRI_CV<Tdata>::DPcal_dV(
-	const int it0,
-	const int it1,
-	const Abfs::Vector3_Order<double> &R,
-	const std::map<std::string,bool> &flags)					// "writable_dVws"
-{
-	if(ModuleBase::Vector3<double>(0,0,0)==R)
-	{
-		assert(it0==it1);
-		const size_t size = this->index_abfs[it0].count_size;
-		const std::array<RI::Tensor<Tdata>, 3> dV = { RI::Tensor<Tdata>({size,size}), RI::Tensor<Tdata>({size,size}), RI::Tensor<Tdata>({size,size}) };
-		if(flags.at("writable_dVws"))
-		{
-			pthread_rwlock_wrlock(&this->rwlock_dVw);
-			this->dVws[it0][it1][R] = dV;
-			pthread_rwlock_unlock(&this->rwlock_dVw);
-		}
-		return dV;
-	}
-
-	const auto cal_grad_overlap_matrix = std::bind(
-		&Matrix_Orbs11::cal_grad_overlap_matrix<Tdata>,
-		&this->m_abfs_abfs,
-		std::placeholders::_1, std::placeholders::_2, std::placeholders::_3, std::placeholders::_4, std::placeholders::_5, std::placeholders::_6, std::placeholders::_7);
-	return this->DPcal_o11(it0, it1, R, flags.at("writable_dVws"), this->rwlock_dVw, this->dVws, cal_grad_overlap_matrix);
-}
-
-
-template<typename Tdata>
-std::pair<RI::Tensor<Tdata>, std::array<RI::Tensor<Tdata>,3>>
-LRI_CV<Tdata>::DPcal_C_dC(
-	const int it0,
-	const int it1,
-	const Abfs::Vector3_Order<double> &R,
-	const std::map<std::string,bool> &flags)					// "cal_dC", "writable_Cws", "writable_dCws" + "writable_Vws", "writable_dVws"
-{
-	using namespace LRI_CV_Tools;
-
-	const Abfs::Vector3_Order<double> Rm = -R;
-	pthread_rwlock_rdlock(&this->rwlock_Cw);
-	const RI::Tensor<Tdata> C_read = RI::Global_Func::find(this->Cws, it0, it1, R);
-	pthread_rwlock_unlock(&this->rwlock_Cw);
-	pthread_rwlock_rdlock(&this->rwlock_dCw);
-	const std::array<RI::Tensor<Tdata>,3> dC_read = RI::Global_Func::find(this->dCws, it0, it1, R);
-	pthread_rwlock_unlock(&this->rwlock_dCw);
-	const bool flag_finish_dC = (!flags.at("cal_dC")) || LRI_CV_Tools::exist(dC_read);
-
-	if(!C_read.empty() && flag_finish_dC)
-	{
-		return std::make_pair(C_read, dC_read);
-	}
-	else
-	{
-		if( (ModuleBase::Vector3<double>(0,0,0)==R) && (it0==it1) )
-		{
-<<<<<<< HEAD
-			const RI::Tensor<Tdata>
-				A = this->m_abfslcaos_lcaos.cal_overlap_matrix<Tdata>(
-						it0, it1, {0,0,0}, {0,0,0},
-						this->index_abfs, this->index_lcaos, this->index_lcaos,
-						Matrix_Orbs21::Matrix_Order::A1A2B);
-			const RI::Tensor<Tdata> V = this->DPcal_V( it0, it0, {0,0,0}, {{"writable_Vws",true}});
-			const RI::Tensor<Tdata> L = LRI_CV_Tools::cal_I(V);
-
-			const RI::Tensor<Tdata> C = RI::Global_Func::convert<Tdata>(0.5) * LRI_CV_Tools::mul1(L,A);					// Attention 0.5!
-=======
-            const RI::Tensor<Tdata> A
-                = this->m_abfslcaos_lcaos.cal_overlap_matrix<Tdata>(it0,
-                                                                    it1,
-                                                                    {0, 0, 0},
-                                                                    {0, 0, 0},
-                                                                    this->index_abfs,
-                                                                    this->index_lcaos,
-                                                                    this->index_lcaos,
-                                                                    Matrix_Orbs21::Matrix_Order::A1A2B);
-            const RI::Tensor<Tdata> V = this->DPcal_V(it0, it0, {0, 0, 0}, {{"writable_Vws", true}});
-            const RI::Tensor<Tdata> L = LRI_CV_Tools::cal_I(V);
-
-            const RI::Tensor<Tdata> C = RI::Global_Func::convert<Tdata>(0.5) * LRI_CV_Tools::mul1(L,A);					// Attention 0.5!
->>>>>>> 2c42336f
-			if(flags.at("writable_Cws"))
-			{
-				pthread_rwlock_wrlock(&this->rwlock_Cw);
-				this->Cws[it0][it1][{0,0,0}] = C;
-				pthread_rwlock_unlock(&this->rwlock_Cw);
-			}
-
-			if(flag_finish_dC)
-			{
-				return std::make_pair(C, dC_read);
-			}
-			else
-			{
-<<<<<<< HEAD
-				const std::vector<size_t> sizes = {this->index_abfs[it0].count_size, this->index_lcaos[it0].count_size, this->index_lcaos[it0].count_size};
-				const std::array<RI::Tensor<Tdata>,3>
-					dC({RI::Tensor<Tdata>({sizes}), RI::Tensor<Tdata>({sizes}), RI::Tensor<Tdata>({sizes})});
-				if(flags.at("writable_dCws"))
-				{
-					pthread_rwlock_wrlock(&this->rwlock_dCw);
-					this->dCws[it0][it1][{0,0,0}] = dC;
-					pthread_rwlock_unlock(&this->rwlock_dCw);
-				}
-				return std::make_pair(C, dC);
-			}
-		} // end if( (ModuleBase::Vector3<double>(0,0,0)==R) && (it0==it1) )
-		else
-		{
-			const std::vector<RI::Tensor<Tdata>>
-				A = {this->m_abfslcaos_lcaos.cal_overlap_matrix<Tdata>(
-						it0, it1, {0,0,0}, R,
-						this->index_abfs, this->index_lcaos, this->index_lcaos,
-						Matrix_Orbs21::Matrix_Order::A1A2B),
-				     this->m_abfslcaos_lcaos.cal_overlap_matrix<Tdata>(
-						it1, it0, {0,0,0}, Rm,
-						this->index_abfs, this->index_lcaos, this->index_lcaos,
-						Matrix_Orbs21::Matrix_Order::A1BA2)};
-=======
-                const std::vector<size_t> sizes = {this->index_abfs[it0].count_size,
-                                                   this->index_lcaos[it0].count_size,
-                                                   this->index_lcaos[it0].count_size};
-                const std::array<RI::Tensor<Tdata>, 3> dC(
-                    {RI::Tensor<Tdata>({sizes}), RI::Tensor<Tdata>({sizes}), RI::Tensor<Tdata>({sizes})});
-                if (flags.at("writable_dCws"))
-                {
-                    pthread_rwlock_wrlock(&this->rwlock_dCw);
-                    this->dCws[it0][it1][{0, 0, 0}] = dC;
-                    pthread_rwlock_unlock(&this->rwlock_dCw);
-                }
-                return std::make_pair(C, dC);
-            }
-		} // end if( (ModuleBase::Vector3<double>(0,0,0)==R) && (it0==it1) )
-		else
-		{
-            const std::vector<RI::Tensor<Tdata>> A
-                = {this->m_abfslcaos_lcaos.cal_overlap_matrix<Tdata>(it0,
-                                                                     it1,
-                                                                     {0, 0, 0},
-                                                                     R,
-                                                                     this->index_abfs,
-                                                                     this->index_lcaos,
-                                                                     this->index_lcaos,
-                                                                     Matrix_Orbs21::Matrix_Order::A1A2B),
-                   this->m_abfslcaos_lcaos.cal_overlap_matrix<Tdata>(it1,
-                                                                     it0,
-                                                                     {0, 0, 0},
-                                                                     Rm,
-                                                                     this->index_abfs,
-                                                                     this->index_lcaos,
-                                                                     this->index_lcaos,
-                                                                     Matrix_Orbs21::Matrix_Order::A1BA2)};
->>>>>>> 2c42336f
-
-			const std::vector<std::vector<RI::Tensor<Tdata>>>
-				V = {{DPcal_V(it0, it0, {0,0,0}, {{"writable_Vws",true}}),
-				      DPcal_V(it0, it1, R,       flags)},
-				     {DPcal_V(it1, it0, Rm,      flags),
-				      DPcal_V(it1, it1, {0,0,0}, {{"writable_Vws",true}})}};
-
-			const std::vector<std::vector<RI::Tensor<Tdata>>>
-				L = LRI_CV_Tools::cal_I(V);
-
-			const std::vector<RI::Tensor<Tdata>> C = LRI_CV_Tools::mul2(L,A);
-			if(flags.at("writable_Cws"))
-			{
-				pthread_rwlock_wrlock(&this->rwlock_Cw);
-				this->Cws[it0][it1][R] = C[0];
-				this->Cws[it1][it0][Rm] = LRI_CV_Tools::transpose12(C[1]);
-				pthread_rwlock_unlock(&this->rwlock_Cw);
-			}
-
-			if(flag_finish_dC)
-			{
-				return std::make_pair(C[0], dC_read);
-			}
-			else
-			{
-<<<<<<< HEAD
-				const std::vector<std::array<RI::Tensor<Tdata>,3>>
-					dA = {this->m_abfslcaos_lcaos.cal_grad_overlap_matrix<Tdata>(
-								it0, it1, {0,0,0}, R,
-								this->index_abfs, this->index_lcaos, this->index_lcaos,
-								Matrix_Orbs21::Matrix_Order::A1A2B),
-					    	 LRI_CV_Tools::negative(
-							  this->m_abfslcaos_lcaos.cal_grad_overlap_matrix<Tdata>(
-								it1, it0, {0,0,0}, Rm,
-								this->index_abfs, this->index_lcaos, this->index_lcaos,
-								Matrix_Orbs21::Matrix_Order::A1BA2))};
-
-				const std::array<RI::Tensor<Tdata>,3> dV_01 = DPcal_dV(it0, it1, R, flags);
-				const std::array<RI::Tensor<Tdata>,3> dV_10 = LRI_CV_Tools::negative(DPcal_dV(it1, it0, Rm, flags));
-
-				std::array<std::vector<RI::Tensor<Tdata>>,3>		// dC = L*(dA-dV*C)
-					dC_tmp = LRI_CV_Tools::mul2(
-							L,
-							LRI_CV_Tools::change_order( LRI_CV_Tools::minus(
-								dA,
-								std::vector<std::array<RI::Tensor<Tdata>,3>>{
-									LRI_CV_Tools::mul1(dV_01, C[1]),
-									LRI_CV_Tools::mul1(dV_10, C[0])})));
-				const std::vector<std::array<RI::Tensor<Tdata>,3>>
-					dC = LRI_CV_Tools::change_order(std::move(dC_tmp));
-				if(flags.at("writable_dCws"))
-				{
-					pthread_rwlock_wrlock(&this->rwlock_dCw);
-					this->dCws[it0][it1][R] = dC[0];
-					this->dCws[it1][it0][Rm] = LRI_CV_Tools::negative(LRI_CV_Tools::transpose12(dC[1]));
-					pthread_rwlock_unlock(&this->rwlock_dCw);
-				}
-				return std::make_pair(C[0], dC[0]);
-=======
-                const std::vector<std::array<RI::Tensor<Tdata>, 3>> dA
-                    = {this->m_abfslcaos_lcaos.cal_grad_overlap_matrix<Tdata>(it0,
-                                                                              it1,
-                                                                              {0, 0, 0},
-                                                                              R,
-                                                                              this->index_abfs,
-                                                                              this->index_lcaos,
-                                                                              this->index_lcaos,
-                                                                              Matrix_Orbs21::Matrix_Order::A1A2B),
-                       LRI_CV_Tools::negative(
-                           this->m_abfslcaos_lcaos.cal_grad_overlap_matrix<Tdata>(it1,
-                                                                                  it0,
-                                                                                  {0, 0, 0},
-                                                                                  Rm,
-                                                                                  this->index_abfs,
-                                                                                  this->index_lcaos,
-                                                                                  this->index_lcaos,
-                                                                                  Matrix_Orbs21::Matrix_Order::A1BA2))};
-
-                const std::array<RI::Tensor<Tdata>, 3> dV_01 = DPcal_dV(it0, it1, R, flags);
-                const std::array<RI::Tensor<Tdata>, 3> dV_10 = LRI_CV_Tools::negative(DPcal_dV(it1, it0, Rm, flags));
-
-                std::array<std::vector<RI::Tensor<Tdata>>, 3> // dC = L*(dA-dV*C)
-                    dC_tmp = LRI_CV_Tools::mul2(
-                        L,
-                        LRI_CV_Tools::change_order(LRI_CV_Tools::minus(
-                            dA,
-                            std::vector<std::array<RI::Tensor<Tdata>, 3>>{LRI_CV_Tools::mul1(dV_01, C[1]),
-                                                                          LRI_CV_Tools::mul1(dV_10, C[0])})));
-                const std::vector<std::array<RI::Tensor<Tdata>, 3>> dC = LRI_CV_Tools::change_order(std::move(dC_tmp));
-                if (flags.at("writable_dCws"))
-                {
-                    pthread_rwlock_wrlock(&this->rwlock_dCw);
-                    this->dCws[it0][it1][R] = dC[0];
-                    this->dCws[it1][it0][Rm] = LRI_CV_Tools::negative(LRI_CV_Tools::transpose12(dC[1]));
-                    pthread_rwlock_unlock(&this->rwlock_dCw);
-                }
-                return std::make_pair(C[0], dC[0]);
->>>>>>> 2c42336f
-			} // end else (!flag_finish_dC)
-		} // end else ( (ModuleBase::Vector3<double>(0,0,0)!=R) || (it0!=it1) )
-	} // end else (!(C_read && flag_finish_dC))
-}
-
-
-#endif
+//=======================
+// AUTHOR : Peize Lin
+// DATE :   2022-08-17
+//=======================
+
+#ifndef LRI_CV_HPP
+#define LRI_CV_HPP
+
+#include "LRI_CV.h"
+#include "LRI_CV_Tools.h"
+#include "src_ri/exx_abfs-abfs_index.h"
+#include "RI_Util.h"
+#include "module_base/tool_title.h"
+#include "module_base/timer.h"
+#include <RI/global/Global_Func-1.h>
+#include <omp.h>
+
+template<typename Tdata>
+LRI_CV<Tdata>::LRI_CV()
+{
+	pthread_rwlock_init(&rwlock_Vw,NULL);
+	pthread_rwlock_init(&rwlock_Cw,NULL);
+	pthread_rwlock_init(&rwlock_dVw,NULL);
+	pthread_rwlock_init(&rwlock_dCw,NULL);
+}
+
+template<typename Tdata>
+LRI_CV<Tdata>::~LRI_CV()
+{
+	pthread_rwlock_destroy(&rwlock_Vw);
+	pthread_rwlock_destroy(&rwlock_Cw);
+	pthread_rwlock_destroy(&rwlock_dVw);
+	pthread_rwlock_destroy(&rwlock_dCw);
+}
+
+
+template<typename Tdata>
+void LRI_CV<Tdata>::set_orbitals(
+	const std::vector<std::vector<std::vector<Numerical_Orbital_Lm>>> &lcaos_in,
+	const std::vector<std::vector<std::vector<Numerical_Orbital_Lm>>> &abfs_in,
+	const std::vector<std::vector<std::vector<Numerical_Orbital_Lm>>> &abfs_ccp_in,
+	const double &kmesh_times,
+	const double &ccp_rmesh_times_in)
+{
+	ModuleBase::TITLE("LRI_CV", "set_orbitals");
+	ModuleBase::timer::tick("LRI_CV", "set_orbitals");
+
+	this->lcaos = lcaos_in;
+	this->abfs = abfs_in;
+	this->abfs_ccp = abfs_ccp_in;
+	this->ccp_rmesh_times = ccp_rmesh_times_in;
+
+	const ModuleBase::Element_Basis_Index::Range
+		range_lcaos = Exx_Abfs::Abfs_Index::construct_range( lcaos );
+	this->index_lcaos = ModuleBase::Element_Basis_Index::construct_index( range_lcaos );
+
+	const ModuleBase::Element_Basis_Index::Range
+		range_abfs = Exx_Abfs::Abfs_Index::construct_range( abfs );
+	this->index_abfs = ModuleBase::Element_Basis_Index::construct_index( range_abfs );
+
+	this->m_abfs_abfs.init( 2, kmesh_times, (1+this->ccp_rmesh_times)/2.0 );
+	this->m_abfs_abfs.init_radial( this->abfs_ccp, this->abfs );
+	this->m_abfs_abfs.init_radial_table();
+
+	this->m_abfslcaos_lcaos.init( 1, kmesh_times, 1 );
+	this->m_abfslcaos_lcaos.init_radial( this->abfs_ccp, this->lcaos, this->lcaos );
+	this->m_abfslcaos_lcaos.init_radial_table();
+
+	ModuleBase::timer::tick("LRI_CV", "set_orbitals");
+}
+
+
+
+template<typename Tdata> template<typename Tresult>
+auto LRI_CV<Tdata>::cal_datas(
+	const std::vector<TA> &list_A0,
+	const std::vector<TAC> &list_A1,
+	const std::map<std::string,bool> &flags,
+	const double &rmesh_times,
+	const T_func_DPcal_data<Tresult> &func_DPcal_data)
+-> std::map<TA,std::map<TAC,Tresult>>
+{
+	ModuleBase::TITLE("LRI_CV","cal_datas");
+	ModuleBase::timer::tick("LRI_CV", "cal_datas");
+
+	std::map<TA,std::map<TAC,Tresult>> Datas;
+	#pragma omp parallel
+	for(size_t i0=0; i0<list_A0.size(); ++i0)
+	{
+		#pragma omp for schedule(dynamic) nowait
+		for(size_t i1=0; i1<list_A1.size(); ++i1)
+		{
+			const TA iat0 = list_A0[i0];
+			const TA iat1 = list_A1[i1].first;
+			const TC &cell1 = list_A1[i1].second;
+			const int it0 = GlobalC::ucell.iat2it[iat0];
+			const int ia0 = GlobalC::ucell.iat2ia[iat0];
+			const int it1 = GlobalC::ucell.iat2it[iat1];
+			const int ia1 = GlobalC::ucell.iat2ia[iat1];
+			const ModuleBase::Vector3<double> tau1 = GlobalC::ucell.atoms[it0].tau[ia0];
+			const ModuleBase::Vector3<double> tau2 = GlobalC::ucell.atoms[it1].tau[ia1];
+			const double Rcut = std::min(
+				GlobalC::ORB.Phi[it0].getRcut() * rmesh_times + GlobalC::ORB.Phi[it1].getRcut(),
+				GlobalC::ORB.Phi[it1].getRcut() * rmesh_times + GlobalC::ORB.Phi[it0].getRcut());
+			const Abfs::Vector3_Order<double> R_delta = -tau1+tau2+(RI_Util::array3_to_Vector3(cell1)*GlobalC::ucell.latvec);
+			if( R_delta.norm()*GlobalC::ucell.lat0 < Rcut )
+			{
+				const Tresult Data = func_DPcal_data(it0, it1, R_delta, flags);
+//				if(Data.norm(std::numeric_limits<double>::max()) > threshold)
+//				{
+					#pragma omp critical(LRI_CV_cal_datas)
+					Datas[list_A0[i0]][list_A1[i1]] = Data;
+//				}
+			}
+		}
+	}
+	ModuleBase::timer::tick("LRI_CV", "cal_datas");
+	return std::move(Datas);
+}
+
+
+template<typename Tdata>
+auto LRI_CV<Tdata>::cal_Vs(
+	const std::vector<TA> &list_A0,
+	const std::vector<TAC> &list_A1,
+	const std::map<std::string,bool> &flags)					// + "writable_Vws"
+-> std::map<TA,std::map<TAC,RI::Tensor<Tdata>>>
+{
+	ModuleBase::TITLE("LRI_CV","cal_Vs");
+	const T_func_DPcal_data<RI::Tensor<Tdata>>
+		func_DPcal_V = std::bind(
+			&LRI_CV<Tdata>::DPcal_V, this,
+			std::placeholders::_1, std::placeholders::_2, std::placeholders::_3, std::placeholders::_4);
+	return this->cal_datas(list_A0, list_A1, flags, this->ccp_rmesh_times, func_DPcal_V);
+}
+
+template<typename Tdata>
+auto LRI_CV<Tdata>::cal_dVs(
+	const std::vector<TA> &list_A0,
+	const std::vector<TAC> &list_A1,
+	const std::map<std::string,bool> &flags)					// + "writable_dVws"
+-> std::array<std::map<TA,std::map<TAC,RI::Tensor<Tdata>>>,3>
+{
+	ModuleBase::TITLE("LRI_CV","cal_dVs");
+	const T_func_DPcal_data<std::array<RI::Tensor<Tdata>,3>>
+		func_DPcal_dV = std::bind(
+			&LRI_CV<Tdata>::DPcal_dV, this,
+			std::placeholders::_1, std::placeholders::_2, std::placeholders::_3, std::placeholders::_4);
+	return LRI_CV_Tools::change_order(
+		this->cal_datas(list_A0, list_A1, flags, this->ccp_rmesh_times, func_DPcal_dV));
+}
+
+template<typename Tdata>
+auto LRI_CV<Tdata>::cal_Cs_dCs(
+	const std::vector<TA> &list_A0,
+	const std::vector<TAC> &list_A1,
+	const std::map<std::string,bool> &flags)					// "cal_dC" + "writable_Cws", "writable_dCws", "writable_Vws", "writable_dVws"
+-> std::pair<std::map<TA,std::map<TAC,RI::Tensor<Tdata>>>, std::array<std::map<TA,std::map<TAC,RI::Tensor<Tdata>>>,3>>
+{
+	ModuleBase::TITLE("LRI_CV","cal_Cs_dCs");
+	const T_func_DPcal_data<std::pair<RI::Tensor<Tdata>, std::array<RI::Tensor<Tdata>,3>>>
+		func_DPcal_C_dC = std::bind(
+			&LRI_CV<Tdata>::DPcal_C_dC, this,
+			std::placeholders::_1, std::placeholders::_2, std::placeholders::_3, std::placeholders::_4);
+	std::map<TA,std::map<TAC, std::pair<RI::Tensor<Tdata>, std::array<RI::Tensor<Tdata>,3>>>>
+		Cs_dCs_tmp = this->cal_datas(list_A0, list_A1, flags, std::min(1.0,this->ccp_rmesh_times), func_DPcal_C_dC);
+
+	std::map<TA,std::map<TAC,RI::Tensor<Tdata>>> Cs;
+	std::array<std::map<TA,std::map<TAC,RI::Tensor<Tdata>>>,3> dCs;
+	for(auto &Cs_dCs_A : Cs_dCs_tmp)
+		for(auto &Cs_dCs_B : Cs_dCs_A.second)
+		{
+			Cs[Cs_dCs_A.first][Cs_dCs_B.first] = std::move(std::get<0>(Cs_dCs_B.second));
+			if(flags.at("cal_dC"))
+				for(int ix=0; ix<3; ++ix)
+					dCs[ix][Cs_dCs_A.first][Cs_dCs_B.first] = std::move(std::get<1>(Cs_dCs_B.second)[ix]);
+		}
+	return std::make_pair(Cs, dCs);
+}
+
+
+template<typename Tdata> template<typename To11, typename Tfunc>
+To11 LRI_CV<Tdata>::DPcal_o11(
+	const int it0,
+	const int it1,
+	const Abfs::Vector3_Order<double> &R,
+	const bool &flag_writable_o11ws,
+	pthread_rwlock_t &rwlock_o11,
+	std::map<int,std::map<int,std::map<Abfs::Vector3_Order<double>,To11>>> &o11ws,
+	const Tfunc &func_cal_o11)
+{
+	const Abfs::Vector3_Order<double> Rm = -R;
+	pthread_rwlock_rdlock(&rwlock_o11);
+	const To11 o11_read = RI::Global_Func::find(o11ws, it0, it1, R);
+	pthread_rwlock_unlock(&rwlock_o11);
+
+	if(LRI_CV_Tools::exist(o11_read))
+	{
+		return o11_read;
+	}
+	else
+	{
+		pthread_rwlock_rdlock(&rwlock_o11);
+		const To11 o11_transform_read = RI::Global_Func::find(o11ws, it1, it0, Rm);
+		pthread_rwlock_unlock(&rwlock_o11);
+
+		if(LRI_CV_Tools::exist(o11_transform_read))
+		{
+			const To11 o11 = LRI_CV_Tools::transform_Rm(o11_transform_read);
+			if(flag_writable_o11ws)							// such write may be deleted for memory saving with transform_Rm() every time
+			{
+				pthread_rwlock_wrlock(&rwlock_o11);
+				o11ws[it0][it1][R] = o11;
+				pthread_rwlock_unlock(&rwlock_o11);
+			}
+			return o11;
+		}
+		else
+		{
+			const To11 o11 = func_cal_o11(
+				it0, it1, ModuleBase::Vector3<double>{0,0,0}, R,
+				this->index_abfs, this->index_abfs,
+				Matrix_Orbs11::Matrix_Order::AB);
+			if(flag_writable_o11ws)
+			{
+				pthread_rwlock_wrlock(&rwlock_o11);
+				o11ws[it0][it1][R] = o11;
+				pthread_rwlock_unlock(&rwlock_o11);
+			}
+			return o11;
+		} // end else (!exist(o11_transform_read))
+	} // end else (!exist(o11_read))
+}
+
+template<typename Tdata>
+RI::Tensor<Tdata>
+LRI_CV<Tdata>::DPcal_V(
+	const int it0,
+	const int it1,
+	const Abfs::Vector3_Order<double> &R,
+	const std::map<std::string,bool> &flags)					// "writable_Vws"
+{
+	const auto cal_overlap_matrix = std::bind(
+		&Matrix_Orbs11::cal_overlap_matrix<Tdata>,
+		&this->m_abfs_abfs,
+		std::placeholders::_1, std::placeholders::_2, std::placeholders::_3, std::placeholders::_4, std::placeholders::_5, std::placeholders::_6, std::placeholders::_7);
+	return this->DPcal_o11(it0, it1, R, flags.at("writable_Vws"), this->rwlock_Vw, this->Vws, cal_overlap_matrix);
+}
+
+template<typename Tdata>
+std::array<RI::Tensor<Tdata>, 3>
+LRI_CV<Tdata>::DPcal_dV(
+	const int it0,
+	const int it1,
+	const Abfs::Vector3_Order<double> &R,
+	const std::map<std::string,bool> &flags)					// "writable_dVws"
+{
+	if(ModuleBase::Vector3<double>(0,0,0)==R)
+	{
+		assert(it0==it1);
+		const size_t size = this->index_abfs[it0].count_size;
+		const std::array<RI::Tensor<Tdata>, 3> dV = { RI::Tensor<Tdata>({size,size}), RI::Tensor<Tdata>({size,size}), RI::Tensor<Tdata>({size,size}) };
+		if(flags.at("writable_dVws"))
+		{
+			pthread_rwlock_wrlock(&this->rwlock_dVw);
+			this->dVws[it0][it1][R] = dV;
+			pthread_rwlock_unlock(&this->rwlock_dVw);
+		}
+		return dV;
+	}
+
+	const auto cal_grad_overlap_matrix = std::bind(
+		&Matrix_Orbs11::cal_grad_overlap_matrix<Tdata>,
+		&this->m_abfs_abfs,
+		std::placeholders::_1, std::placeholders::_2, std::placeholders::_3, std::placeholders::_4, std::placeholders::_5, std::placeholders::_6, std::placeholders::_7);
+	return this->DPcal_o11(it0, it1, R, flags.at("writable_dVws"), this->rwlock_dVw, this->dVws, cal_grad_overlap_matrix);
+}
+
+
+template<typename Tdata>
+std::pair<RI::Tensor<Tdata>, std::array<RI::Tensor<Tdata>,3>>
+LRI_CV<Tdata>::DPcal_C_dC(
+	const int it0,
+	const int it1,
+	const Abfs::Vector3_Order<double> &R,
+	const std::map<std::string,bool> &flags)					// "cal_dC", "writable_Cws", "writable_dCws" + "writable_Vws", "writable_dVws"
+{
+	using namespace LRI_CV_Tools;
+
+	const Abfs::Vector3_Order<double> Rm = -R;
+	pthread_rwlock_rdlock(&this->rwlock_Cw);
+	const RI::Tensor<Tdata> C_read = RI::Global_Func::find(this->Cws, it0, it1, R);
+	pthread_rwlock_unlock(&this->rwlock_Cw);
+	pthread_rwlock_rdlock(&this->rwlock_dCw);
+	const std::array<RI::Tensor<Tdata>,3> dC_read = RI::Global_Func::find(this->dCws, it0, it1, R);
+	pthread_rwlock_unlock(&this->rwlock_dCw);
+	const bool flag_finish_dC = (!flags.at("cal_dC")) || LRI_CV_Tools::exist(dC_read);
+
+	if(!C_read.empty() && flag_finish_dC)
+	{
+		return std::make_pair(C_read, dC_read);
+	}
+	else
+	{
+		if( (ModuleBase::Vector3<double>(0,0,0)==R) && (it0==it1) )
+		{
+			const RI::Tensor<Tdata>
+				A = this->m_abfslcaos_lcaos.cal_overlap_matrix<Tdata>(
+						it0, it1, {0,0,0}, {0,0,0},
+						this->index_abfs, this->index_lcaos, this->index_lcaos,
+						Matrix_Orbs21::Matrix_Order::A1A2B);
+			const RI::Tensor<Tdata> V = this->DPcal_V( it0, it0, {0,0,0}, {{"writable_Vws",true}});
+			const RI::Tensor<Tdata> L = LRI_CV_Tools::cal_I(V);
+
+			const RI::Tensor<Tdata> C = RI::Global_Func::convert<Tdata>(0.5) * LRI_CV_Tools::mul1(L,A);					// Attention 0.5!
+			if(flags.at("writable_Cws"))
+			{
+				pthread_rwlock_wrlock(&this->rwlock_Cw);
+				this->Cws[it0][it1][{0,0,0}] = C;
+				pthread_rwlock_unlock(&this->rwlock_Cw);
+			}
+
+			if(flag_finish_dC)
+			{
+				return std::make_pair(C, dC_read);
+			}
+			else
+			{
+				const std::vector<size_t> sizes = {this->index_abfs[it0].count_size,
+				                                   this->index_lcaos[it0].count_size,
+												   this->index_lcaos[it0].count_size};
+				const std::array<RI::Tensor<Tdata>,3>
+					dC({RI::Tensor<Tdata>({sizes}), RI::Tensor<Tdata>({sizes}), RI::Tensor<Tdata>({sizes})});
+				if(flags.at("writable_dCws"))
+				{
+					pthread_rwlock_wrlock(&this->rwlock_dCw);
+					this->dCws[it0][it1][{0,0,0}] = dC;
+					pthread_rwlock_unlock(&this->rwlock_dCw);
+				}
+				return std::make_pair(C, dC);
+			}
+		} // end if( (ModuleBase::Vector3<double>(0,0,0)==R) && (it0==it1) )
+		else
+		{
+			const std::vector<RI::Tensor<Tdata>>
+				A = {this->m_abfslcaos_lcaos.cal_overlap_matrix<Tdata>(
+						it0, it1, {0,0,0}, R,
+						this->index_abfs, this->index_lcaos, this->index_lcaos,
+						Matrix_Orbs21::Matrix_Order::A1A2B),
+				     this->m_abfslcaos_lcaos.cal_overlap_matrix<Tdata>(
+						it1, it0, {0,0,0}, Rm,
+						this->index_abfs, this->index_lcaos, this->index_lcaos,
+						Matrix_Orbs21::Matrix_Order::A1BA2)};
+
+			const std::vector<std::vector<RI::Tensor<Tdata>>>
+				V = {{DPcal_V(it0, it0, {0,0,0}, {{"writable_Vws",true}}),
+				      DPcal_V(it0, it1, R,       flags)},
+				     {DPcal_V(it1, it0, Rm,      flags),
+				      DPcal_V(it1, it1, {0,0,0}, {{"writable_Vws",true}})}};
+
+			const std::vector<std::vector<RI::Tensor<Tdata>>>
+				L = LRI_CV_Tools::cal_I(V);
+
+			const std::vector<RI::Tensor<Tdata>> C = LRI_CV_Tools::mul2(L,A);
+			if(flags.at("writable_Cws"))
+			{
+				pthread_rwlock_wrlock(&this->rwlock_Cw);
+				this->Cws[it0][it1][R] = C[0];
+				this->Cws[it1][it0][Rm] = LRI_CV_Tools::transpose12(C[1]);
+				pthread_rwlock_unlock(&this->rwlock_Cw);
+			}
+
+			if(flag_finish_dC)
+			{
+				return std::make_pair(C[0], dC_read);
+			}
+			else
+			{
+				const std::vector<std::array<RI::Tensor<Tdata>,3>>
+					dA = {this->m_abfslcaos_lcaos.cal_grad_overlap_matrix<Tdata>(
+								it0, it1, {0,0,0}, R,
+								this->index_abfs, this->index_lcaos, this->index_lcaos,
+								Matrix_Orbs21::Matrix_Order::A1A2B),
+					      LRI_CV_Tools::negative(
+					       this->m_abfslcaos_lcaos.cal_grad_overlap_matrix<Tdata>(
+								it1, it0, {0,0,0}, Rm,
+								this->index_abfs, this->index_lcaos, this->index_lcaos,
+								Matrix_Orbs21::Matrix_Order::A1BA2))};
+
+				const std::array<RI::Tensor<Tdata>,3> dV_01 = DPcal_dV(it0, it1, R, flags);
+				const std::array<RI::Tensor<Tdata>,3> dV_10 = LRI_CV_Tools::negative(DPcal_dV(it1, it0, Rm, flags));
+
+				std::array<std::vector<RI::Tensor<Tdata>>,3>		// dC = L*(dA-dV*C)
+					dC_tmp = LRI_CV_Tools::mul2(
+							L,
+							LRI_CV_Tools::change_order( LRI_CV_Tools::minus(
+								dA,
+								std::vector<std::array<RI::Tensor<Tdata>,3>>{
+									LRI_CV_Tools::mul1(dV_01, C[1]),
+									LRI_CV_Tools::mul1(dV_10, C[0])})));
+				const std::vector<std::array<RI::Tensor<Tdata>,3>>
+					dC = LRI_CV_Tools::change_order(std::move(dC_tmp));
+				if(flags.at("writable_dCws"))
+				{
+					pthread_rwlock_wrlock(&this->rwlock_dCw);
+					this->dCws[it0][it1][R] = dC[0];
+					this->dCws[it1][it0][Rm] = LRI_CV_Tools::negative(LRI_CV_Tools::transpose12(dC[1]));
+					pthread_rwlock_unlock(&this->rwlock_dCw);
+				}
+				return std::make_pair(C[0], dC[0]);
+			} // end else (!flag_finish_dC)
+		} // end else ( (ModuleBase::Vector3<double>(0,0,0)!=R) || (it0!=it1) )
+	} // end else (!(C_read && flag_finish_dC))
+}
+
+
+#endif