//==========================================================
// AUTHOR : mohan
// DATE : 2008-11-07
//==========================================================
#include "global_variable.h"

#include <fstream>
#include <iomanip>
#include <iostream>
#include <sstream>
#include <string>
#include <vector>
namespace GlobalV
{

//----------------------------------------------------------
// EXPLAIN : Basic Global Variables
// In practice calculation, these values are set in
// input.cpp.
//----------------------------------------------------------
int NBANDS = 0;
int NBANDS_ISTATE = 0; // default number.
int NLOCAL = 0; // total number of local basis.

double KSPACING = 0.0;
double MIN_DIST_COEF = 0.2;

double PSEUDORCUT;
bool PSEUDO_MESH;

std::string CALCULATION = "scf";
int EFIELD_FLAG = 0; // 5: add electric field
int DIP_COR_FLAG = 0; // 7: add dipole field
bool GATE_FLAG = false;    // add gate field
double NELEC = 0;

std::string DFT_FUNCTIONAL = "default";
double XC_TEMPERATURE = 0.0;
int NSPIN = 1; // LDA
bool TWO_EFERMI = 0; // two fermi energy, exist only magnetization is fixed.
int CURRENT_SPIN = 0;
int CURRENT_K = 0;
int CAL_FORCE = 0; // if cal_force >1, means do the grid integration 'cal_force' times.
double FORCE_THR = 1.0e-3;
bool CAL_STRESS = false;
double PRESS1 = 0.0;
double PRESS2 = 0.0;
double PRESS3 = 0.0;
double PRESSURE = 0.0;
std::string RELAX_METHOD = "bfgs";
std::string OUT_LEVEL = "ie";
int OUT_FREQ_ELEC = 0;
int OUT_FREQ_ION = 0;
int RELAX_NMAX = 20;
int MD_NSTEP = 20;
int SCF_NMAX = 50;

std::string BASIS_TYPE = "pw"; // xiaohui add 2013-09-01
std::string KS_SOLVER = "cg"; // xiaohui add 2013-09-01
double SEARCH_RADIUS = -1.0;
bool SEARCH_PBC = true;
bool SPARSE_MATRIX = false;

int DIAGO_PROC = 0;
int PW_DIAG_NMAX = 30;
int DIAGO_CG_PREC = 1; // mohan add 2012-03-31
int PW_DIAG_NDIM = 4;
double PW_DIAG_THR = 1.0e-2;
int NB2D = 1;

double SCF_THR = 1.0e-9;

double DQ = 0.010; // space between Q points of the reciprocal radial tab
int NQX = 10000; // number of points describing reciprocal radial tab

int NURSE = 0; // used for debug.
bool COLOUR = 0;
bool GAMMA_ONLY_LOCAL = 0; // mohan add 2010-10-20
bool GAMMA_ONLY_PW = 0; // mohan add 2012-06-05

int T_IN_H = 1; // mohan add 2010-11-28
int VL_IN_H = 1;
int VNL_IN_H = 1;
int VH_IN_H = 1;
int VION_IN_H = 1;
int ZEEMAN_IN_H = 1;
double STRESS_THR = 1.0e-2; // LiuXh add 20180515

int ocp = 0;
std::string ocp_set = "none";
std::vector<double> ocp_kb(10000);
// int ocp_n=0;
// double ocp_kb[10000];
int out_mul = 0; // qifeng add 2019/9/10
//----------------------------------------------------------
// EXPLAIN : Parallel information
// GLOBAL VARIABLES :
// NAME : NPROC( global number of process )
// NAME : KPAR( global number of pools )
// NAME : MY_RANK( global index of process )
// NAME : MY_POOL( global index of pool (count in pool))
// NAME : NPROC_IN_POOL( local number of process in a pool.)
// NAME : RANK_IN_POOL( global index of pool (count in process),
//  		my_rank in each pool)
//----------------------------------------------------------
int NPROC = 1;
int KPAR = 1;
int NSTOGROUP = 1;
int MY_RANK = 0;
int MY_POOL = 0;
int MY_STOGROUP = 0;
int NPROC_IN_POOL = 1;
int NPROC_IN_STOGROUP = 1;
int RANK_IN_POOL = 0;
int RANK_IN_STOGROUP = 0;
int DRANK = -1; // mohan add 2012-01-13, must be -1, so we can recognize who didn't in DIAG_WORLD
int DSIZE = KPAR;
int DCOLOR = -1;
int GRANK = MY_RANK;
int GSIZE = DSIZE;

//----------------------------------------------------------
// EXPLAIN :
//----------------------------------------------------------
std::string global_in_card = "INPUT";
std::string stru_file = "STRU";
std::string global_kpoint_card = "KPT";
std::string global_wannier_card;

std::string global_pseudo_dir = "";
std::string global_orbital_dir = ""; // liuyu add 2021-08-14

// std::string global_pseudo_type = "auto";
std::string global_epm_pseudo_card;
std::string global_out_dir;
std::string global_readin_dir; // zhengdy modified
std::string global_stru_dir;
std::string global_matrix_dir;

std::ofstream ofs_running;
std::ofstream ofs_warning;
std::ofstream ofs_info; // output math lib info

//----------------------------------------------------------
// EXPLAIN : test level for each class
//----------------------------------------------------------
int test_input = 0;
int test_winput = 0;
int test_kpoint = 0;
int test_atom = 0;
int test_unitcell = 0;
int test_symmetry = 0;

int test_fft = 0;
int test_pw = 0;
int test_elec = 0;

int test_wf = 0;
int test_charge = 0;
int test_potential = 0;
int test_energy = 0;
// for test purpose, skip ewald calculation
bool test_skip_ewald = false;
//----------------------------------------------------------
// src_lcao
//----------------------------------------------------------
int test_atom_arrange = 0;
int test_atom_input = 0;
int test_grid = 0; // 4 now
int test_grid_driver = 0; // 4 now
int test_overlap = 0;
int TEST_FORCE = 0; // mohan add 2011-03-18
int TEST_STRESS = 0; // zhengdy add 2018-05-16
int test_gridt = 0; // mohan add 2011-03-17
//----------------------------------------------------------
// src_pseudo
//----------------------------------------------------------
int test_pseudo_cell = 0; // 2 : output readin data
int test_pp = 0; // pp: pseudopotential
int test_kmesh = 0;
int test_relax_method = 0;
//----------------------------------------------------------
// src_tools
//----------------------------------------------------------
int test_deconstructor = 0;

// added by zhengdy-soc
bool NONCOLIN = false;
bool LSPINORB = false;
bool DOMAG = false;
bool DOMAG_Z = false;
int NPOL = 1;
int PRENSPIN = 1;
double soc_lambda = 1.0;

bool FINAL_SCF = false; // LiuXh add 20180619

bool deepks_out_labels = false; // caoyu add 2021-10-16 for DeePKS, wenfei 2022-1-16
bool deepks_scf = false; // caoyu add 2021-10-16 for DeePKS, wenfei 2022-1-16
bool deepks_bandgap = false; // for bandgap label. QO added 2021-12-15
bool deepks_out_unittest = false;

bool deepks_setorb = false;

int vnl_method = 1; // set defauld vnl method as old, added by zhengdy 2021-10-11

bool out_element_info = false; // added by zhengdy 2021-11-26

bool imp_sol = false; // implicit solvation.  sunml added 2022-04-04
double eb_k = 80.0;
double tau = 1.0798 * 1e-5;
double sigma_k = 0.6;
double nc_k = 0.00037;

<<<<<<< HEAD
bool comp_chg = false; // compensating charge

bool rpa_setorb = false;
std::vector<std::string> rpa_orbitals;
=======
>>>>>>> dd16aaf5
} // namespace GlobalV<|MERGE_RESOLUTION|>--- conflicted
+++ resolved
@@ -212,11 +212,7 @@
 double sigma_k = 0.6;
 double nc_k = 0.00037;
 
-<<<<<<< HEAD
-bool comp_chg = false; // compensating charge
-
 bool rpa_setorb = false;
 std::vector<std::string> rpa_orbitals;
-=======
->>>>>>> dd16aaf5
+
 } // namespace GlobalV