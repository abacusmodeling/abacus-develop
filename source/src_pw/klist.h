#ifndef K_VECTORS_H
#define K_VECTORS_H

#include "tools.h"
#include "../module_symmetry/symmetry.h"

class K_Vectors
{
public:

    Vector3<double> *kvec_c;		// Cartesian coordinates of k points
    Vector3<double> *kvec_d;		// Direct coordinates of k points
    Vector3<double> *kvec_d_ibz;	// ibz Direct coordinates of k points

    double *wk;						// wk, weight of k points
    double *wk_ibz;					// ibz kpoint wk ,weight of k points

    int *ngk;						// ngk, number of plane waves for each k point
    int *isk;						// distinguish spin up and down k points
    int *ibz2bz;					// mohan added 2009-05-18

    int nks;						// number of k points in this pool(processor, up+dw)
    int nkstot;						// total number of k points
    int nkstot_ibz;

    int nmp[3];						// Number of Monhorst-Pack

    K_Vectors();
    ~K_Vectors();

    void set(
<<<<<<< HEAD
        const ModuleSymmetry::Symmetry &symm,
        const string &k_file_name,
=======
        const Symmetry &symm,
        const std::string &k_file_name,
>>>>>>> 8a8b3175
        const int& nspin,
        const Matrix3 &reciprocal_vec,
        const Matrix3 &latvec);

    void ibz_kpoint( const ModuleSymmetry::Symmetry &symm);
    //LiuXh add 20180515
    void set_after_vc(
<<<<<<< HEAD
            const ModuleSymmetry::Symmetry &symm,
            const string &k_file_name,
=======
            const Symmetry &symm,
            const std::string &k_file_name,
>>>>>>> 8a8b3175
            const int& nspin,
            const Matrix3 &reciprocal_vec,
            const Matrix3 &latvec);

private:
    int nspin;
    bool kc_done;
    bool kd_done;
    double koffset[3];     			// used only in automatic k-points.
    std::string k_kword; //LiuXh add 20180619
    int k_nkstot; //LiuXh add 20180619

    void renew( const int &kpoint_number );

    // step 1 : generate kpoints
    bool read_kpoints(const std::string &fn); // return 0: something wrong.
    void Monkhorst_Pack(const int *nmp_in,const double *koffset_in,const int tipo);
    double Monkhorst_Pack_formula( const int &k_type, const double &offset,
                                   const int& n, const int &dim);

    // step 2 : set both kvec and kved; normalize weight
    void update_use_ibz( void );
    void set_both_kvec(const Matrix3 &G,const Matrix3 &R);
    void normalize_wk( const int &degspin );

    // step 3 : mpi kpoints information.
    void mpi_k();

    // step 4 : *2 or *4 kpoints.
    // *2 for LSDA
    // *4 for non-collinear
    void set_kup_and_kdw();

    // step 5
    // print k lists.
    void print_klists(std::ofstream &fn);
    //bool read_kpoints_after_vc(const std::string &fn); //LiuXh add 20180515
    //void Monkhorst_Pack_after_vc(const int *nmp_in,const double *koffset_in,const int tipo); //LiuXh add 20180515
    void mpi_k_after_vc(); //LiuXh add 20180515
    void set_both_kvec_after_vc(const Matrix3 &G,const Matrix3 &R);
    void set_kup_and_kdw_after_vc();
};

#endif // KVECT_H<|MERGE_RESOLUTION|>--- conflicted
+++ resolved
@@ -29,13 +29,8 @@
     ~K_Vectors();
 
     void set(
-<<<<<<< HEAD
         const ModuleSymmetry::Symmetry &symm,
-        const string &k_file_name,
-=======
-        const Symmetry &symm,
         const std::string &k_file_name,
->>>>>>> 8a8b3175
         const int& nspin,
         const Matrix3 &reciprocal_vec,
         const Matrix3 &latvec);
@@ -43,13 +38,8 @@
     void ibz_kpoint( const ModuleSymmetry::Symmetry &symm);
     //LiuXh add 20180515
     void set_after_vc(
-<<<<<<< HEAD
             const ModuleSymmetry::Symmetry &symm,
-            const string &k_file_name,
-=======
-            const Symmetry &symm,
             const std::string &k_file_name,
->>>>>>> 8a8b3175
             const int& nspin,
             const Matrix3 &reciprocal_vec,
             const Matrix3 &latvec);
