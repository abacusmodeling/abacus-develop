#include "global.h"
#include "klist.h"
#include "../src_parallel/parallel_global.h"
#include "../module_symmetry/symmetry.h"
#include "../src_parallel/parallel_reduce.h"
#include "../src_parallel/parallel_common.h"
#include "../module_base/memory.h"

K_Vectors::K_Vectors()
{	
#ifdef _MCD_CHECK
    FILE* out;
    out=fopen("1_Memory", "w");
    if ( out == NULL )
    {
        std::cout << "\n Can't open file!";
        ModuleBase::QUIT();
    }
    _MCD_RealTimeLog( out );
    _MCD_MemStatLog( out );
//	showMemStats();
#endif

    nspin = 0; // default spin.
    kc_done = false;
    kd_done = false;

    nks = 0;
    nkstot = 0;
    nkstot_ibz = 0;

    k_nkstot = 0; //LiuXh add 20180619
}

K_Vectors::~K_Vectors()
{
//	ModuleBase::TITLE("K_Vectors","~K_Vectors");
#ifdef _MCD_CHECK
    showMemStats();
#endif
}

void K_Vectors::set(
    const ModuleSymmetry::Symmetry &symm,
    const std::string &k_file_name,
    const int& nspin_in,
    const ModuleBase::Matrix3 &reciprocal_vec,
    const ModuleBase::Matrix3 &latvec)
{
    ModuleBase::TITLE("K_Vectors", "set");

	GlobalV::ofs_running << "\n\n\n\n";
	GlobalV::ofs_running << " >>>>>>>>>>>>>>>>>>>>>>>>>>>>>>>>>>>>>>>>>>>>>>>>>>>>>>>>>>>>>>>>>>>>>>" << std::endl;
	GlobalV::ofs_running << " |                                                                    |" << std::endl;
	GlobalV::ofs_running << " | Setup K-points                                                     |" << std::endl;
	GlobalV::ofs_running << " | We setup the k-points according to input parameters.               |" << std::endl;
	GlobalV::ofs_running << " | The reduced k-points are set according to symmetry operations.     |" << std::endl;
	GlobalV::ofs_running << " | We treat the spin as another set of k-points.                      |" << std::endl;
	GlobalV::ofs_running << " |                                                                    |" << std::endl;
	GlobalV::ofs_running << " <<<<<<<<<<<<<<<<<<<<<<<<<<<<<<<<<<<<<<<<<<<<<<<<<<<<<<<<<<<<<<<<<<<<<<" << std::endl;
	GlobalV::ofs_running << "\n\n\n\n";

	GlobalV::ofs_running << "\n SETUP K-POINTS" << std::endl;

	// (1) set nspin, read kpoints.
	this->nspin = nspin_in;
	ModuleBase::GlobalFunc::OUT(GlobalV::ofs_running,"nspin",nspin);
	if(this->nspin==4) 
	{
		this->nspin = 1;//zhengdy-soc
	}
		
	bool read_succesfully = this->read_kpoints(k_file_name);
#ifdef __MPI
	Parallel_Common::bcast_bool(read_succesfully);
#endif
	if(!read_succesfully)
	{
		ModuleBase::WARNING_QUIT("K_Vectors::set","Something wrong while reading KPOINTS.");
	}

    // (2)
    this->ibz_kpoint(symm, ModuleSymmetry::Symmetry::symm_flag);
<<<<<<< HEAD
    if(ModuleSymmetry::Symmetry::symm_flag || is_mp)
=======
    if(ModuleSymmetry::Symmetry::symm_flag)
>>>>>>> 6ed6af9f
    {
        this->update_use_ibz();
        this->nks = this->nkstot = this->nkstot_ibz;
    }

    // (3)
    this->set_both_kvec(reciprocal_vec, latvec);

	int deg = 0;
	if(GlobalV::NSPIN == 1)
	{
		deg = 2;
	}
	else if(GlobalV::NSPIN == 2||GlobalV::NSPIN==4)
	{
		deg = 1;
	}
	else
	{
        ModuleBase::WARNING_QUIT("K_Vectors::set", "Only available for nspin = 1 or 2 or 4");
    }
	this->normalize_wk(deg);

    // It's very important in parallel case,
    // firstly do the mpi_k() and then
    // do set_kup_and_kdw()
	GlobalC::Pkpoints.kinfo(nkstot);
#ifdef __MPI
    this->mpi_k();//2008-4-29
#endif

    this->set_kup_and_kdw();

    this->print_klists(GlobalV::ofs_running);

	//std::cout << " NUMBER OF K-POINTS   : " << nkstot << std::endl;

    return;
}

void K_Vectors::renew(const int &kpoint_number)
{
    kvec_c.resize(kpoint_number);
    kvec_d.resize(kpoint_number);
    wk.resize(kpoint_number);
    isk.resize(kpoint_number);
    ngk.resize(kpoint_number);

    ModuleBase::Memory::record("K_Vectors","kvec_c",kpoint_number*3,"double");
    ModuleBase::Memory::record("K_Vectors","kvec_d",kpoint_number*3,"double");
    ModuleBase::Memory::record("K_Vectors","wk",kpoint_number*3,"double");
    ModuleBase::Memory::record("K_Vectors","isk",kpoint_number*3,"int");
    ModuleBase::Memory::record("K_Vectors","ngk",kpoint_number*3,"int");

    return;
}

bool K_Vectors::read_kpoints(const std::string &fn)
{
    ModuleBase::TITLE("K_Vectors", "read_kpoints");
    if (GlobalV::MY_RANK != 0) return 1;

	// mohan add 2010-09-04
	if(GlobalV::GAMMA_ONLY_LOCAL)
	{
		GlobalV::ofs_warning << " Auto generating k-points file: " << fn << std::endl;
		std::ofstream ofs(fn.c_str());
		ofs << "K_POINTS" << std::endl;
		ofs << "0" << std::endl;
		ofs << "Gamma" << std::endl;
		ofs << "1 1 1 0 0 0" << std::endl;
		ofs.close();
	}
    else if (GlobalV::KSPACING > 0.0)
    {
        //number of K points = max(1,int(|bi|/KSPACING+1))
        ModuleBase::Matrix3 btmp = GlobalC::ucell.G;
        double b1 = sqrt(btmp.e11 * btmp.e11 + btmp.e12 * btmp.e12 + btmp.e13 * btmp.e13);
        double b2 = sqrt(btmp.e21 * btmp.e21 + btmp.e22 * btmp.e22 + btmp.e23 * btmp.e23);
        double b3 = sqrt(btmp.e31 * btmp.e31 + btmp.e32 * btmp.e32 + btmp.e33 * btmp.e33);
        int nk1 = max(1,static_cast<int>(b1 * ModuleBase::TWO_PI / GlobalV::KSPACING / GlobalC::ucell.lat0 + 1));
        int nk2 = max(1,static_cast<int>(b2 * ModuleBase::TWO_PI / GlobalV::KSPACING / GlobalC::ucell.lat0 + 1));
        int nk3 = max(1,static_cast<int>(b3 * ModuleBase::TWO_PI / GlobalV::KSPACING / GlobalC::ucell.lat0 + 1));

        GlobalV::ofs_warning << " Generate k-points file according to KSPACING: " << fn << std::endl;
		std::ofstream ofs(fn.c_str());
		ofs << "K_POINTS" << std::endl;
		ofs << "0" << std::endl;
		ofs << "Gamma" << std::endl;
		ofs << nk1 << " " << nk2 << " " << nk3 <<" 0 0 0" << std::endl;
		ofs.close();
    }

    std::ifstream ifk(fn.c_str());
    if (!ifk) 
	{
		GlobalV::ofs_warning << " Can't find File name : " << fn << std::endl;
		return 0;
    }

    ifk >> std::setiosflags(ios::uppercase);

    ifk.clear();
    ifk.seekg(0);

    std::string word;
    std::string kword;

    int ierr = 0;

    ifk.rdstate();

    while (ifk.good())
    {
        ifk >> word;
        ifk.ignore(150, '\n'); //LiuXh add 20180416, fix bug in k-point file when the first line with comments 
        if (word == "K_POINTS" || word == "KPOINTS" || word == "K" )
        {
            ierr = 1;
            break;
        }

        ifk.rdstate();
    }

    if (ierr == 0)
    {
		GlobalV::ofs_warning << " symbol K_POINTS not found." << std::endl;
		return 0;
    }

    //input k-points are in 2pi/a units
    ModuleBase::GlobalFunc::READ_VALUE(ifk, nkstot);

    this->k_nkstot = nkstot; //LiuXh add 20180619

    //std::cout << " nkstot = " << nkstot << std::endl;
    ModuleBase::GlobalFunc::READ_VALUE(ifk, kword);

    this->k_kword = kword; //LiuXh add 20180619

	// mohan update 2021-02-22
	int max_kpoints = 100000;
    if (nkstot > 100000)
    {
		GlobalV::ofs_warning << " nkstot > MAX_KPOINTS" << std::endl;
        return 0;
    }

    int k_type = 0;
    if (nkstot == 0) // nkstot==0, use monkhorst_pack. add by dwan
    {
        if (kword == "Gamma")
        {
            is_mp = true;
            k_type = 0;
			ModuleBase::GlobalFunc::OUT(GlobalV::ofs_running,"Input type of k points","Monkhorst-Pack(Gamma)");
        }
        else if (kword == "Monkhorst-Pack" || kword == "MP" || kword == "mp")
        {
            is_mp = true;
            k_type = 1;
			ModuleBase::GlobalFunc::OUT(GlobalV::ofs_running,"Input type of k points","Monkhorst-Pack");
        }
        else
        {
			GlobalV::ofs_warning << " Error: neither Gamma nor Monkhorst-Pack." << std::endl;
			return 0;
        }

        GlobalV::ofs_running << "is_mp : " << is_mp << std::endl;

        ifk >> nmp[0] >> nmp[1] >> nmp[2];

        ifk >> koffset[0] >> koffset[1] >> koffset[2];
        this->Monkhorst_Pack(nmp, koffset, k_type);
    }
    else if (nkstot > 0)
    {
        if (kword == "Cartesian" || kword == "C")
        {
        	this->renew(nkstot * nspin);//mohan fix bug 2009-09-01
            for (int i = 0;i < nkstot;i++)
            {
                ifk >> kvec_c[i].x >> kvec_c[i].y >> kvec_c[i].z;
				ModuleBase::GlobalFunc::READ_VALUE(ifk, wk[i]);
            }

            this->kc_done = true;
        }
        else if (kword == "Direct" || kword == "D")
        {
        	this->renew(nkstot * nspin);//mohan fix bug 2009-09-01
            for (int i = 0;i < nkstot;i++)
            {
                ifk >> kvec_d[i].x >> kvec_d[i].y >> kvec_d[i].z;
				ModuleBase::GlobalFunc::READ_VALUE(ifk, wk[i]);
            }
            this->kd_done = true;
        }
		else if (kword == "Line_Cartesian" )
		{
			//std::cout << " kword = " << kword << std::endl;
			if(ModuleSymmetry::Symmetry::symm_flag)
			{
				ModuleBase::WARNING("K_Vectors::read_kpoints","Line mode of k-points is open, please set symmetry to 0.");
				return 0;
			}
		
		
			// how many special points.	
			int nks_special = this->nkstot;
			//std::cout << " nks_special = " << nks_special << std::endl;
			
			//------------------------------------------
			// number of points to the next k points
			//------------------------------------------
			std::vector<int> nkl(nks_special,0);
				
			//------------------------------------------
			// cartesian coordinates of special points.
			//------------------------------------------
			std::vector<double> ksx(nks_special);
			std::vector<double> ksy(nks_special);
			std::vector<double> ksz(nks_special);
			
			//recalculate nkstot.
			nkstot = 0;
			for(int iks=0; iks<nks_special; iks++)
			{
				ifk >> ksx[iks]; 
				ifk >> ksy[iks];
				ifk >> ksz[iks];
				ModuleBase::GlobalFunc::READ_VALUE( ifk, nkl[iks] );
				//std::cout << " nkl[" << iks << "]=" << nkl[iks] << std::endl;
				assert(nkl[iks] >= 0);
				nkstot += nkl[iks];
			}
			assert( nkl[nks_special-1] == 1);

			//std::cout << " nkstot = " << nkstot << std::endl;
        	this->renew(nkstot * nspin);//mohan fix bug 2009-09-01

			int count = 0;
			for(int iks=1; iks<nks_special; iks++)
			{
				double dx = (ksx[iks] - ksx[iks-1]) / nkl[iks-1];
				double dy = (ksy[iks] - ksy[iks-1]) / nkl[iks-1];
				double dz = (ksz[iks] - ksz[iks-1]) / nkl[iks-1];
//				GlobalV::ofs_running << " dx=" << dx << " dy=" << dy << " dz=" << dz << std::endl;
				for(int is=0; is<nkl[iks-1]; is++)
				{
					kvec_c[count].x = ksx[iks-1] + is*dx;
					kvec_c[count].y = ksy[iks-1] + is*dy;
					kvec_c[count].z = ksz[iks-1] + is*dz;
					++count;
				}
			}

			// deal with the last special k point.
			kvec_c[count].x = ksx[nks_special-1];
			kvec_c[count].y = ksy[nks_special-1];
			kvec_c[count].z = ksz[nks_special-1];
			++count;
		
			//std::cout << " count = " << count << std::endl;
			assert (count == nkstot );

			for(int ik=0; ik<nkstot; ik++)
			{
				wk[ik] = 1.0;
			}
			
			GlobalV::ofs_warning << " Error : nkstot == -1, not implemented yet." << std::endl;

            this->kc_done = true;

		}

		else if (kword == "Line_Direct" || kword == "L" || kword == "Line" )
		{
			//std::cout << " kword = " << kword << std::endl;
			if(ModuleSymmetry::Symmetry::symm_flag)
			{
				ModuleBase::WARNING("K_Vectors::read_kpoints","Line mode of k-points is open, please set symmetry to 0.");
				return 0;
			}
		
		
			// how many special points.	
			int nks_special = this->nkstot;
			//std::cout << " nks_special = " << nks_special << std::endl;
			
			//------------------------------------------
			// number of points to the next k points
			//------------------------------------------
			std::vector<int> nkl(nks_special,0);
				
			//------------------------------------------
			// cartesian coordinates of special points.
			//------------------------------------------
			std::vector<double> ksx(nks_special);
			std::vector<double> ksy(nks_special);
			std::vector<double> ksz(nks_special);
			
			//recalculate nkstot.
			nkstot = 0;
			for(int iks=0; iks<nks_special; iks++)
			{
				ifk >> ksx[iks]; 
				ifk >> ksy[iks];
				ifk >> ksz[iks];
				ModuleBase::GlobalFunc::READ_VALUE( ifk, nkl[iks] );
				//std::cout << " nkl[" << iks << "]=" << nkl[iks] << std::endl;
				assert(nkl[iks] >= 0);
				nkstot += nkl[iks];
			}
			assert( nkl[nks_special-1] == 1);

			//std::cout << " nkstot = " << nkstot << std::endl;
        	this->renew(nkstot * nspin);//mohan fix bug 2009-09-01

			int count = 0;
			for(int iks=1; iks<nks_special; iks++)
			{
				double dx = (ksx[iks] - ksx[iks-1]) / nkl[iks-1];
				double dy = (ksy[iks] - ksy[iks-1]) / nkl[iks-1];
				double dz = (ksz[iks] - ksz[iks-1]) / nkl[iks-1];
//				GlobalV::ofs_running << " dx=" << dx << " dy=" << dy << " dz=" << dz << std::endl;
				for(int is=0; is<nkl[iks-1]; is++)
				{
					kvec_d[count].x = ksx[iks-1] + is*dx;
					kvec_d[count].y = ksy[iks-1] + is*dy;
					kvec_d[count].z = ksz[iks-1] + is*dz;
					++count;
				}
			}

			// deal with the last special k point.
			kvec_d[count].x = ksx[nks_special-1];
			kvec_d[count].y = ksy[nks_special-1];
			kvec_d[count].z = ksz[nks_special-1];
			++count;
		
			//std::cout << " count = " << count << std::endl;
			assert (count == nkstot );

			for(int ik=0; ik<nkstot; ik++)
			{
				wk[ik] = 1.0;
			}
			
			GlobalV::ofs_warning << " Error : nkstot == -1, not implemented yet." << std::endl;

            this->kd_done = true;

		}

        else
        {
			GlobalV::ofs_warning << " Error : neither Cartesian nor Direct kpoint." << std::endl;
			return 0;
        }
    }

    this->nks = this->nkstot;

	ModuleBase::GlobalFunc::OUT(GlobalV::ofs_running,"nkstot",nkstot);
    return 1;
} // END SUBROUTINE


double K_Vectors::Monkhorst_Pack_formula( const int &k_type, const double &offset,
                                      const int& n, const int &dim)
{
    double coordinate;
    if (k_type==1) coordinate = (offset + 2.0 * (double)n - (double)dim - 1.0) / (2.0 * (double)dim);
    else coordinate = (offset + (double)n - 1.0) / (double)dim;
    return coordinate;
}

//add by dwan
void K_Vectors::Monkhorst_Pack(const int *nmp_in, const double *koffset_in, const int k_type)
{
    if (GlobalV::test_kpoint) ModuleBase::TITLE("K_Vectors", "Monkhorst_Pack");
    const int mpnx = nmp_in[0];
    const int mpny = nmp_in[1];
    const int mpnz = nmp_in[2];

    this->nkstot = mpnx * mpny * mpnz;
    // only can renew after nkstot is estimated.
    this->renew(nkstot * nspin); // mohan fix bug 2009-09-01

    for (int x = 1;x <= mpnx;x++)
    {
        double v1 = Monkhorst_Pack_formula( k_type, koffset_in[0], x, mpnx);
		if( abs(v1) < 1.0e-10 ) v1 = 0.0; //mohan update 2012-06-10
        for (int y = 1;y <= mpny;y++)
        {
            double v2 = Monkhorst_Pack_formula( k_type, koffset_in[1], y, mpny);
		    if( abs(v2) < 1.0e-10 ) v2 = 0.0;
            for (int z = 1;z <= mpnz;z++)
            {
                double v3 = Monkhorst_Pack_formula( k_type, koffset_in[2], z, mpnz);
				if( abs(v3) < 1.0e-10 ) v3 = 0.0;
                // index of nks kpoint
                const int i = mpnx * mpny * (z - 1) + mpnx * (y - 1) + (x - 1);
                kvec_d[i].set(v1, v2, v3);
            }
        }
    }

    const double weight = 1.0 / static_cast<double>(nkstot);
    for (int ik=0; ik<nkstot; ik++)
    {
        wk[ik] = weight;
    }
    this->kd_done = true;

    return;
}

void K_Vectors::update_use_ibz( void )
{
    if (GlobalV::MY_RANK!=0) return;
    ModuleBase::TITLE("K_Vectors","update_use_ibz");
    assert( nkstot_ibz > 0 );

	// update nkstot
    this->nkstot = this->nkstot_ibz;

	ModuleBase::GlobalFunc::OUT(GlobalV::ofs_running,"nkstot now",nkstot);

    this->kvec_d.resize(this->nkstot * nspin); //qianrui fix a bug 2021-7-13 for nspin=2 in set_kup_and_kdw()

    for (int i = 0; i < this->nkstot; ++i)
    {
        this->kvec_d[i] = this->kvec_d_ibz[i];

		// update weight.
        this->wk[i] = this->wk_ibz[i];
    }

    this->kd_done = true;
    this->kc_done = false;
    return;
}

void K_Vectors::ibz_kpoint(const ModuleSymmetry::Symmetry &symm, bool use_symm)
{
    if (GlobalV::MY_RANK!=0) return;
    ModuleBase::TITLE("K_Vectors", "ibz_kpoint");
    //===============================================
    // search in all space group operations
    // if the operations does not already included
    // inverse operation, double it.
    //===============================================
    bool include_inv = false;
    std::vector<ModuleBase::Matrix3> kgmatrix(48 * 2);
    ModuleBase::Matrix3 inv(-1, 0, 0, 0, -1, 0, 0, 0, -1);
    ModuleBase::Matrix3 ind(1, 0, 0, 0, 1, 0, 0, 0, 1);

    int nrotkm;
    if(use_symm)
    {
        nrotkm = symm.nrotk;// change if inv not included
        for (int i = 0; i < nrotkm; ++i)
        {
            if (symm.gmatrix[i] == inv)
            {
                include_inv = true;
            }
            kgmatrix[i] = symm.gmatrix[i];
        }

        if (!include_inv)
        {
            for (int i = 0; i<symm.nrotk; ++i)
            {
                kgmatrix[i + symm.nrotk] = inv * symm.gmatrix[i];
            }
            nrotkm = 2 * symm.nrotk;
        }
    }
    else if(is_mp) // only include for mp grid
    {
        nrotkm = 2;
        kgmatrix[0] = ind;
        kgmatrix[1] = inv;
    }
    else
    {
        return;
    }

    // use operation : kgmatrix to find
    // the new set kvec_d : ir_kpt
    this->nkstot_ibz = 0;

    assert(nkstot > 0);
    kvec_d_ibz.resize(this->nkstot);
    wk_ibz.resize(this->nkstot);
    ibz2bz.resize(this->nkstot);

	// nkstot is the total input k-points number.
    const double weight = 1.0 / static_cast<double>(nkstot);

    ModuleBase::Vector3<double> kvec_rot;
    
	
//	for(int i=0; i<nrotkm; i++)
//	{
//		out.printM3("rot matrix",kgmatrix[i]);
//	}
	
	
	// search in all k-poins.
    for (int i = 0; i < nkstot; ++i)
    {
		//std::cout << "\n kpoint = " << i << std::endl;
		//std::cout << "\n kvec_d = " << kvec_d[i].x << " " << kvec_d[i].y << " " << kvec_d[i].z;
        bool already_exist = false;
		int exist_number = -1;
		
        for (int j = 0; j < nrotkm; ++j)
        {
            if (!already_exist)
            {
                // rotate the kvec_d within all operations.
                // here use direct coordinates.
//                kvec_rot = kgmatrix[j] * kvec_d[i];
				// mohan modify 2010-01-30.
				// mohan modify again 2010-01-31
				// fix the bug like kvec_d * G; is wrong
				//kvec_rot = kvec_d[i] * kgmatrix[j]; //wrong for total energy, but correct for nonlocal force.
				kvec_rot = kgmatrix[j] * kvec_d[i]; //correct for total energy, but wrong for nonlocal force.

                kvec_rot.x = fmod(kvec_rot.x + 100, 1);
                kvec_rot.y = fmod(kvec_rot.y + 100, 1);
                kvec_rot.z = fmod(kvec_rot.z + 100, 1);


//				std::cout << "\n kvec_rot = " << kvec_rot.x << " " << kvec_rot.y << " " << kvec_rot.z;

                for (int k=0; k< this->nkstot_ibz; ++k)
                {
                    if (    symm.equal(kvec_rot.x, this->kvec_d_ibz[k].x) &&
                            symm.equal(kvec_rot.y, this->kvec_d_ibz[k].y) &&
                            symm.equal(kvec_rot.z, this->kvec_d_ibz[k].z))
                    {
                        already_exist = true;

						// find another ibz k point,
						// but is already in the ibz_kpoint list.
						// so the weight need to +1; 
                        this->wk_ibz[k] += weight;
						exist_number = k;
                        break;
                    }
                }
            }//end !already_exist
        }

        if (!already_exist)
        {
			//if it's a new ibz kpoint.
			//nkstot_ibz indicate the index of ibz kpoint.
            this->kvec_d_ibz[nkstot_ibz] = kvec_rot;

			//the weight should be averged k-point weight.
            this->wk_ibz[nkstot_ibz] = weight;

			//ibz2bz records the index of origin k points.
            this->ibz2bz[nkstot_ibz] = i;
            ++nkstot_ibz;
        }
		else //mohan fix bug 2010-1-30
		{
//			std::cout << "\n\n already exist ! ";

//			std::cout << "\n kvec_rot = " << kvec_rot.x << " " << kvec_rot.y << " " << kvec_rot.z;
//			std::cout << "\n kvec_d_ibz = " << kvec_d_ibz[exist_number].x 
//			<< " " << kvec_d_ibz[exist_number].y 
//			<< " " << kvec_d_ibz[exist_number].z;
			
			double kmol_new = kvec_d[i].norm2();
			double kmol_old = kvec_d_ibz[exist_number].norm2();

//			std::cout << "\n kmol_new = " << kmol_new;
//			std::cout << "\n kmol_old = " << kmol_old;
			

			// why we need this step?
			// because in pw_basis.cpp, while calculate ggwfc2,
			// if we want to keep the result of symmetry operation is right.
			// we need to fix the number of plane wave.
			// and the number of plane wave is depending on the |K+G|,
			// so we need to |K|max to be the same as 'no symmetry'.
			// mohan 2010-01-30
			if(kmol_new > kmol_old)
			{
				kvec_d_ibz[exist_number] = kvec_d[i];
			}
		}
//		BLOCK_HERE("check k point");
    }
	ModuleBase::GlobalFunc::OUT(GlobalV::ofs_running,"nkstot_ibz",nkstot_ibz);

	GlobalV::ofs_running << " " << std::setw(8) << "IBZ" << std::setw(20) << "DirectX"
	<< std::setw(20) << "DirectY" << std::setw(20) << "DirectZ" 
	<< std::setw(20) << "Weight" << std::setw(10) << "ibz2bz" << std::endl;
    for (int ik=0; ik<nkstot_ibz; ik++)
    {
        GlobalV::ofs_running << " "
			<< std::setw(8) << ik+1
            << std::setw(20) << this->kvec_d_ibz[ik].x
            << std::setw(20) << this->kvec_d_ibz[ik].y
            << std::setw(20) << this->kvec_d_ibz[ik].z
            << std::setw(20) << this->wk_ibz[ik]
            << std::setw(10) << this->ibz2bz[ik] << std::endl;
    }

    return;
}


void K_Vectors::set_both_kvec(const ModuleBase::Matrix3 &G, const ModuleBase::Matrix3 &R)
{

    if(GlobalV::FINAL_SCF) //LiuXh add 20180606
    {
        if(k_nkstot == 0)
        {
            kd_done = true;
            kc_done = false;
        }
        else
        {
            if(k_kword == "Cartesian" || k_kword == "C")
	    {
	        kc_done = true;
	        kd_done = false;
	    }
	    else if (k_kword == "Direct" || k_kword == "D")
	    {
	        kd_done = true;
	        kc_done = false;
	    }
            else
            {
                GlobalV::ofs_warning << " Error : neither Cartesian nor Direct kpoint." << std::endl;
            }
        }
    }

    // set cartesian k vectors.
    if (!kc_done && kd_done)
    {
        for (int i = 0;i < nkstot;i++)
        {
//wrong!!   kvec_c[i] = G * kvec_d[i];
// mohan fixed bug 2010-1-10
			if( abs(kvec_d[i].x) < 1.0e-10 ) kvec_d[i].x = 0.0;
			if( abs(kvec_d[i].y) < 1.0e-10 ) kvec_d[i].y = 0.0;
			if( abs(kvec_d[i].z) < 1.0e-10 ) kvec_d[i].z = 0.0;

			kvec_c[i] = kvec_d[i] * G;

			// mohan add2012-06-10
			if( abs(kvec_c[i].x) < 1.0e-10 ) kvec_c[i].x = 0.0;
			if( abs(kvec_c[i].y) < 1.0e-10 ) kvec_c[i].y = 0.0;
			if( abs(kvec_c[i].z) < 1.0e-10 ) kvec_c[i].z = 0.0;
        }
        kc_done = true;
    }

    // set direct k vectors
    else if (kc_done && !kd_done)
    {
        ModuleBase::Matrix3 RT = R.Transpose();
        for (int i = 0;i < nkstot;i++)
        {
//			std::cout << " ik=" << i
//				<< " kvec.x=" << kvec_c[i].x
//				<< " kvec.y=" << kvec_c[i].y
//				<< " kvec.z=" << kvec_c[i].z << std::endl;
//wrong!            kvec_d[i] = RT * kvec_c[i];
// mohan fixed bug 2011-03-07
            kvec_d[i] = kvec_c[i] * RT;
        }
        kd_done = true;
    }

	GlobalV::ofs_running << "\n " << std::setw(8) << "KPOINTS" 
	<< std::setw(20) << "DIRECT_X"
	<< std::setw(20) << "DIRECT_Y"
	<< std::setw(20) << "DIRECT_Z"
	<< std::setw(20) << "WEIGHT" << std::endl;

	for(int i=0; i<nkstot; i++)
	{
        GlobalV::ofs_running << " "
			<< std::setw(8) << i+1
             << std::setw(20) << this->kvec_d[i].x
             << std::setw(20) << this->kvec_d[i].y
             << std::setw(20) << this->kvec_d[i].z
             << std::setw(20) << this->wk[i] << std::endl;
	}

    return;
}


void K_Vectors::normalize_wk(const int &degspin)
{
	if(GlobalV::MY_RANK!=0) return;
    double sum = 0.0;

    for (int ik = 0;ik < nkstot;ik++)
    {
        sum += this->wk[ik];
    }
	assert(sum>0.0);

    for (int ik = 0;ik < nkstot;ik++)
    {
        this->wk[ik] /= sum;
    }

    for (int ik = 0;ik < nkstot;ik++)
    {
        this->wk[ik] *= degspin;
    }

    return;
}

#ifdef __MPI
void K_Vectors::mpi_k(void)
{
	ModuleBase::TITLE("K_Vectors","mpi_k");

    Parallel_Common::bcast_bool(kc_done);

    Parallel_Common::bcast_bool(kd_done);

    Parallel_Common::bcast_int(nspin);

    Parallel_Common::bcast_int(nkstot);

    Parallel_Common::bcast_int(nmp, 3);

    Parallel_Common::bcast_double(koffset, 3);

    this->nks = GlobalC::Pkpoints.nks_pool[GlobalV::MY_POOL];

	GlobalV::ofs_running << std::endl;
	ModuleBase::GlobalFunc::OUT(GlobalV::ofs_running,"k-point number in this process",nks);
    int nks_minimum = this->nks;

	Parallel_Reduce::gather_min_int_all( nks_minimum );

    if (nks_minimum == 0)
    {
        ModuleBase::WARNING_QUIT("K_Vectors::mpi_k()"," nks == 0, some processor have no k point!");
    }
    else
    {
		ModuleBase::GlobalFunc::OUT(GlobalV::ofs_running,"minimum distributed K point number",nks_minimum);
    }

    std::vector<int> isk_aux(nkstot);
    std::vector<double> wk_aux(nkstot);
    std::vector<double> kvec_c_aux(nkstot*3);
    std::vector<double> kvec_d_aux(nkstot*3);

    if (GlobalV::MY_RANK == 0)
    {
        for (int ik = 0;ik < nkstot;ik++)
        {
            isk_aux[ik] = isk[ik];
            wk_aux[ik] = wk[ik];
            kvec_c_aux[3*ik]   = kvec_c[ik].x;
            kvec_c_aux[3*ik+1] = kvec_c[ik].y;
            kvec_c_aux[3*ik+2] = kvec_c[ik].z;
            kvec_d_aux[3*ik]   = kvec_d[ik].x;
            kvec_d_aux[3*ik+1] = kvec_d[ik].y;
            kvec_d_aux[3*ik+2] = kvec_d[ik].z;
        }
    }

    Parallel_Common::bcast_int(isk_aux.data(), nkstot);

    Parallel_Common::bcast_double(wk_aux.data(), nkstot);
    Parallel_Common::bcast_double(kvec_c_aux.data(), nkstot*3);
    Parallel_Common::bcast_double(kvec_d_aux.data(), nkstot*3);

    this->renew(this->nks * this->nspin);

    // distribute
    int k_index = 0;

    for (int i = 0;i < nks;i++)
    {
        // 3 is because each k point has three value:kx, ky, kz
        k_index = i + GlobalC::Pkpoints.startk_pool[GlobalV::MY_POOL] ;
        kvec_c[i].x = kvec_c_aux[k_index*3];
        kvec_c[i].y = kvec_c_aux[k_index*3+1];
        kvec_c[i].z = kvec_c_aux[k_index*3+2];
        kvec_d[i].x = kvec_d_aux[k_index*3];
        kvec_d[i].y = kvec_d_aux[k_index*3+1];
        kvec_d[i].z = kvec_d_aux[k_index*3+2];
        wk[i] = wk_aux[k_index];
        isk[i] = isk_aux[k_index];
    }
} // END SUBROUTINE
#endif


//----------------------------------------------------------
// This routine sets the k vectors for the up and down spin
//----------------------------------------------------------
// from set_kup_and_kdw.f90
void K_Vectors::set_kup_and_kdw(void)
{
    ModuleBase::TITLE("K_Vectors", "setup_kup_and_kdw");

    //=========================================================================
    // on output: the number of points is doubled and xk and wk in the
    // first (nks/2) positions correspond to up spin
    // those in the second (nks/2) ones correspond to down spin
    //=========================================================================
    switch (nspin)
    {
    case 1:

        for (int ik = 0; ik < nks; ik++)
        {
            this->isk[ik] = 0;
        }

        break;

    case 2:

        for (int ik = 0; ik < nks; ik++)
        {
            this->kvec_c[ik+nks] = kvec_c[ik];
            this->kvec_d[ik+nks] = kvec_d[ik];
            this->wk[ik+nks]     = wk[ik];
            this->isk[ik]        = 0;
            this->isk[ik+nks]    = 1;
        }

        this->nks *= 2;
        this->nkstot *= 2;

		ModuleBase::GlobalFunc::OUT(GlobalV::ofs_running,"nks(nspin=2)",nks);
		ModuleBase::GlobalFunc::OUT(GlobalV::ofs_running,"nkstot(nspin=2)",nkstot);
        break;
    case 4:

        for (int ik = 0; ik < nks; ik++)
        {
            this->isk[ik] = 0;
        }

        break;
    }

    return;
} // end subroutine set_kup_and_kdw


void K_Vectors::print_klists(std::ofstream &ofs)
{
    ModuleBase::TITLE("K_Vectors", "print_klists");

    if (nkstot < nks)
    {
        std::cout << "\n nkstot=" << nkstot;
        std::cout << "\n nks=" << nks;
        ModuleBase::WARNING_QUIT("print_klists","nkstot < nks");
    }

	GlobalV::ofs_running << "\n " << std::setw(8) << "KPOINTS" 
	<< std::setw(20) << "CARTESIAN_X"
	<< std::setw(20) << "CARTESIAN_Y"
	<< std::setw(20) << "CARTESIAN_Z"
	<< std::setw(20) << "WEIGHT" << std::endl;
	for(int i=0; i<nks; i++)
	{
        GlobalV::ofs_running << " "
			<< std::setw(8) << i+1
             << std::setw(20) << this->kvec_c[i].x
             << std::setw(20) << this->kvec_c[i].y
             << std::setw(20) << this->kvec_c[i].z
             << std::setw(20) << this->wk[i] << std::endl;
	}

	GlobalV::ofs_running << "\n " << std::setw(8) << "KPOINTS" 
	<< std::setw(20) << "DIRECT_X"
	<< std::setw(20) << "DIRECT_Y"
	<< std::setw(20) << "DIRECT_Z"
	<< std::setw(20) << "WEIGHT" << std::endl;
	for(int i=0; i<nks; i++)
	{
        GlobalV::ofs_running << " "
			<< std::setw(8) << i+1
             << std::setw(20) << this->kvec_d[i].x
             << std::setw(20) << this->kvec_d[i].y
             << std::setw(20) << this->kvec_d[i].z
             << std::setw(20) << this->wk[i] << std::endl;
	}

    return;
}

//LiuXh add a new function here,
//20180515
void K_Vectors::set_after_vc(
        const ModuleSymmetry::Symmetry &symm,
        const std::string &k_file_name,
        const int& nspin_in,
        const ModuleBase::Matrix3 &reciprocal_vec,
        const ModuleBase::Matrix3 &latvec)
{
    ModuleBase::TITLE("K_Vectors", "set_after_vc");

    GlobalV::ofs_running << "\n SETUP K-POINTS" << std::endl;
    this->nspin = nspin_in;
    ModuleBase::GlobalFunc::OUT(GlobalV::ofs_running,"nspin",nspin);

    this->set_both_kvec_after_vc(reciprocal_vec, latvec);
    //this->set_both_kvec(reciprocal_vec, latvec);

    this->mpi_k_after_vc();

    this->set_kup_and_kdw_after_vc();

    this->print_klists(GlobalV::ofs_running);

    return;
}

//LiuXh add a new function here,
//20180515
void K_Vectors::mpi_k_after_vc(void)
{
#ifdef __MPI
    ModuleBase::TITLE("K_Vectors","mpi_k_after_vc");

    Parallel_Common::bcast_bool(kc_done);
    Parallel_Common::bcast_bool(kd_done);
    Parallel_Common::bcast_int(nspin);
    Parallel_Common::bcast_int(nkstot);
    Parallel_Common::bcast_int(nmp, 3);
    Parallel_Common::bcast_double(koffset, 3);

    this->nks = GlobalC::Pkpoints.nks_pool[GlobalV::MY_POOL];
    GlobalV::ofs_running << std::endl;
    ModuleBase::GlobalFunc::OUT(GlobalV::ofs_running,"k-point number in this process",nks);
    int nks_minimum = this->nks;

    Parallel_Reduce::gather_min_int_all( nks_minimum );

    if (nks_minimum == 0)
    {
        ModuleBase::WARNING_QUIT("K_Vectors::mpi_k()"," nks == 0, some processor have no k point!");
    }
    else
    {
        ModuleBase::GlobalFunc::OUT(GlobalV::ofs_running,"minimum distributed K point number",nks_minimum);
    }

    std::vector<int> isk_aux(nkstot);
    std::vector<double> wk_aux(nkstot);
    std::vector<double> kvec_c_aux(nkstot*3);
    std::vector<double> kvec_d_aux(nkstot*3);

    if (GlobalV::MY_RANK == 0)
    {
        for (int ik = 0;ik < nkstot;ik++)
        {
            isk_aux[ik] = isk[ik];
            wk_aux[ik] = wk[ik];
            kvec_c_aux[3*ik]   = kvec_c[ik].x;
            kvec_c_aux[3*ik+1] = kvec_c[ik].y;
            kvec_c_aux[3*ik+2] = kvec_c[ik].z;
            kvec_d_aux[3*ik]   = kvec_d[ik].x;
            kvec_d_aux[3*ik+1] = kvec_d[ik].y;
            kvec_d_aux[3*ik+2] = kvec_d[ik].z;
        }
    }

    Parallel_Common::bcast_int(isk_aux.data(), nkstot);
    Parallel_Common::bcast_double(wk_aux.data(), nkstot);
    Parallel_Common::bcast_double(kvec_c_aux.data(), nkstot*3);
    Parallel_Common::bcast_double(kvec_d_aux.data(), nkstot*3);

    int k_index = 0;
    for (int i = 0;i < nks;i++)
    {
        k_index = i + GlobalC::Pkpoints.startk_pool[GlobalV::MY_POOL] ;
        kvec_c[i].x = kvec_c_aux[k_index*3];
        kvec_c[i].y = kvec_c_aux[k_index*3+1];
        kvec_c[i].z = kvec_c_aux[k_index*3+2];
        kvec_d[i].x = kvec_d_aux[k_index*3];
        kvec_d[i].y = kvec_d_aux[k_index*3+1];
        kvec_d[i].z = kvec_d_aux[k_index*3+2];
        wk[i] = wk_aux[k_index];
        isk[i] = isk_aux[k_index];
    }
#endif
}

void K_Vectors::set_both_kvec_after_vc(const ModuleBase::Matrix3 &G, const ModuleBase::Matrix3 &R)
{
    // set cartesian k vectors.
    kd_done = true;
    kc_done = false;
    if (!kc_done && kd_done)
    {
        for (int i = 0;i < nkstot;i++)
        {
//wrong!!   kvec_c[i] = G * kvec_d[i];
// mohan fixed bug 2010-1-10
			if( abs(kvec_d[i].x) < 1.0e-10 ) kvec_d[i].x = 0.0;
			if( abs(kvec_d[i].y) < 1.0e-10 ) kvec_d[i].y = 0.0;
			if( abs(kvec_d[i].z) < 1.0e-10 ) kvec_d[i].z = 0.0;

			kvec_c[i] = kvec_d[i] * G;

			// mohan add2012-06-10
			if( abs(kvec_c[i].x) < 1.0e-10 ) kvec_c[i].x = 0.0;
			if( abs(kvec_c[i].y) < 1.0e-10 ) kvec_c[i].y = 0.0;
			if( abs(kvec_c[i].z) < 1.0e-10 ) kvec_c[i].z = 0.0;
        }
        kc_done = true;
    }

    // set direct k vectors
    else if (kc_done && !kd_done)
    {
        ModuleBase::Matrix3 RT = R.Transpose();
        for (int i = 0;i < nkstot;i++)
        {
//			std::cout << " ik=" << i
//				<< " kvec.x=" << kvec_c[i].x
//				<< " kvec.y=" << kvec_c[i].y
//				<< " kvec.z=" << kvec_c[i].z << std::endl;
//wrong!            kvec_d[i] = RT * kvec_c[i];
// mohan fixed bug 2011-03-07
            kvec_d[i] = kvec_c[i] * RT;
        }
        kd_done = true;
    }

	GlobalV::ofs_running << "\n " << std::setw(8) << "KPOINTS" 
	<< std::setw(20) << "DIRECT_X"
	<< std::setw(20) << "DIRECT_Y"
	<< std::setw(20) << "DIRECT_Z"
	<< std::setw(20) << "WEIGHT" << std::endl;

	for(int i=0; i<nkstot; i++)
	{
        GlobalV::ofs_running << " "
			<< std::setw(8) << i+1
             << std::setw(20) << this->kvec_d[i].x
             << std::setw(20) << this->kvec_d[i].y
             << std::setw(20) << this->kvec_d[i].z
             << std::setw(20) << this->wk[i] << std::endl;
	}

    return;
}

void K_Vectors::set_kup_and_kdw_after_vc(void)
{
    ModuleBase::TITLE("K_Vectors", "setup_kup_and_kdw_after_vc");

    //=========================================================================
    // on output: the number of points is doubled and xk and wk in the
    // first (nks/2) positions correspond to up spin
    // those in the second (nks/2) ones correspond to down spin
    //=========================================================================
    switch (nspin)
    {
    case 1:

        for (int ik = 0; ik < nks; ik++)
        {
            this->isk[ik] = 0;
        }

        break;

    case 2:

        for (int ik = 0; ik < nks; ik++)
        {
            this->kvec_c[ik+nks] = kvec_c[ik];
            this->kvec_d[ik+nks] = kvec_d[ik];
            this->wk[ik+nks]     = wk[ik];
            this->isk[ik]        = 0;
            this->isk[ik+nks]    = 1;
        }

        this->nks *= 2;
        //this->nkstot *= 2;

        ModuleBase::GlobalFunc::OUT(GlobalV::ofs_running,"nks(nspin=2)",nks);
        ModuleBase::GlobalFunc::OUT(GlobalV::ofs_running,"nkstot(nspin=2)",nkstot);

        break;

    case 4:

        for (int ik = 0; ik < nks; ik++)
        {
            this->isk[ik] = 0;
        }

        break;

    }

    return;
} // end subroutine set_kup_and_kdw<|MERGE_RESOLUTION|>--- conflicted
+++ resolved
@@ -81,11 +81,7 @@
 
     // (2)
     this->ibz_kpoint(symm, ModuleSymmetry::Symmetry::symm_flag);
-<<<<<<< HEAD
     if(ModuleSymmetry::Symmetry::symm_flag || is_mp)
-=======
-    if(ModuleSymmetry::Symmetry::symm_flag)
->>>>>>> 6ed6af9f
     {
         this->update_use_ibz();
         this->nks = this->nkstot = this->nkstot_ibz;
