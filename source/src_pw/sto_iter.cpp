--- conflicted
+++ resolved
@@ -66,53 +66,6 @@
     // orthogonal part
     if (GlobalV::NBANDS > 0)
     {
-<<<<<<< HEAD
-        const int nchipk = stowf.nchip[ik];
-        const int npw = GlobalC::wf.npw;
-        const int npwx = GlobalC::wf.npwx;
-        std::complex<double>*wfgin = stowf.chi0[ik].c, *wfgout = stowf.chiortho[ik].c;
-        for (int ig = 0; ig < npwx * nchipk; ++ig)
-        {
-            wfgout[ig] = wfgin[ig];
-        }
-
-        // orthogonal part
-        std::complex<double>* sum = new std::complex<double>[GlobalV::NBANDS * nchipk];
-        char transC = 'C';
-        char transN = 'N';
-
-        // sum(b<NBANDS, a<nchi) = < psi_b | chi_a >
-        zgemm_(&transC,
-               &transN,
-               &GlobalV::NBANDS,
-               &nchipk,
-               &npw,
-               &ModuleBase::ONE,
-               psi.get_pointer(),
-               &npwx,
-               wfgout,
-               &npwx,
-               &ModuleBase::ZERO,
-               sum,
-               &GlobalV::NBANDS);
-        Parallel_Reduce::reduce_complex_double_pool(sum, GlobalV::NBANDS * nchipk);
-
-        // psi -= psi * sum
-        zgemm_(&transN,
-               &transN,
-               &npw,
-               &nchipk,
-               &GlobalV::NBANDS,
-               &ModuleBase::NEG_ONE,
-               psi.get_pointer(),
-               &npwx,
-               sum,
-               &GlobalV::NBANDS,
-               &ModuleBase::ONE,
-               wfgout,
-               &npwx);
-        delete[] sum;
-=======
 	    const int nchipk=stowf.nchip[ik];
 	    const int npw = psi.get_current_nbas();
 	    const int npwx = psi.get_nbasis();
@@ -136,7 +89,6 @@
 	    zgemm_(&transN, &transN, &npw, &nchipk, &GlobalV::NBANDS, &ModuleBase::NEG_ONE, 
                 psi.get_pointer(), &npwx, sum, &GlobalV::NBANDS, &ModuleBase::ONE, wfgout, &npwx);
 	    delete[] sum;
->>>>>>> 485a3009
     }
 }
 
@@ -170,18 +122,6 @@
         while (1)
         {
             bool converge;
-<<<<<<< HEAD
-            converge = p_che->checkconverge(&stohchi,
-                                            &Stochastic_hchi::hchi_reciprocal,
-                                            pchi,
-                                            GlobalC::wf.npw,
-                                            stohchi.Emax,
-                                            stohchi.Emin,
-                                            5.0);
-
-            if (!converge)
-            {
-=======
             converge = p_che->checkconverge(
 				&stohchi, &Stochastic_hchi::hchi_reciprocal, 
 				pchi, GlobalC::kv.ngk[ik],
@@ -191,7 +131,6 @@
 
             if(!converge)
 			{
->>>>>>> 485a3009
                 change = true;
             }
             else
@@ -355,21 +294,9 @@
 
     if (this->method == 2)
     {
-<<<<<<< HEAD
-        p_che->calpolyvec_complex(&stohchi,
-                                  &Stochastic_hchi::hchi_reciprocal,
-                                  pchi,
-                                  this->chiallorder[ik].c,
-                                  GlobalC::wf.npw,
-                                  GlobalC::wf.npwx,
-                                  nchip[ik]);
-        double* vec_all = (double*)this->chiallorder[ik].c;
-        double* vec = (double*)pchi;
-=======
         p_che->calpolyvec_complex(&stohchi, &Stochastic_hchi::hchi_reciprocal, pchi, this->chiallorder[ik].c, GlobalC::kv.ngk[ik], GlobalC::wf.npwx, nchip[ik]);
         double* vec_all= (double *) this->chiallorder[ik].c;
         double* vec= (double *) pchi;
->>>>>>> 485a3009
         char transa = 'T';
         double one = 1;
         int inc = 1;
@@ -385,18 +312,8 @@
     }
     else
     {
-<<<<<<< HEAD
-        p_che->tracepolyA(&stohchi,
-                          &Stochastic_hchi::hchi_reciprocal,
-                          pchi,
-                          GlobalC::wf.npw,
-                          GlobalC::wf.npwx,
-                          nchip[ik]);
-        for (int i = 0; i < norder; ++i)
-=======
         p_che->tracepolyA(&stohchi, &Stochastic_hchi::hchi_reciprocal, pchi, GlobalC::kv.ngk[ik], GlobalC::wf.npwx, nchip[ik]);
         for(int i = 0 ; i < norder ; ++i)
->>>>>>> 485a3009
         {
             spolyv[i] += p_che->polytrace[i] * GlobalC::kv.wk[ik];
         }
