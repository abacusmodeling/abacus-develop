--- conflicted
+++ resolved
@@ -419,19 +419,10 @@
 
             if(conv_elec)
             {
-<<<<<<< HEAD
-
-                //GlobalV::ofs_running << " convergence is achieved" << std::endl;
-                //GlobalV::ofs_running << " !FINAL_ETOT_IS " << GlobalC::en.etot * Ry_to_eV << " eV" << std::endl;
-                GlobalV::ofs_running << " charge density convergence is achieved" << std::endl;
-
-                GlobalV::ofs_running << " final etot is " << GlobalC::en.etot * Ry_to_eV << " eV" << std::endl;
-=======
                 //GlobalV::ofs_running << " convergence is achieved" << std::endl;			
                 //GlobalV::ofs_running << " !FINAL_ETOT_IS " << GlobalC::en.etot * ModuleBase::Ry_to_eV << " eV" << std::endl; 
                 GlobalV::ofs_running << "\n charge density convergence is achieved" << std::endl;
                 GlobalV::ofs_running << " final etot is " << GlobalC::en.etot * ModuleBase::Ry_to_eV << " eV" << std::endl;
->>>>>>> df588d58
             }
             else
             {
@@ -472,14 +463,9 @@
 
 void Electrons::c_bands(const int &istep)
 {
-<<<<<<< HEAD
-    if (GlobalV::test_elec) TITLE("Electrons","c_bands");
-    timer::tick("Electrons", "c_bands");
-=======
     if (GlobalV::test_elec) ModuleBase::TITLE("Electrons","c_bands");
     ModuleBase::timer::tick("Electrons", "c_bands"
     );
->>>>>>> df588d58
 
     int precondition_type = 2;
 
@@ -560,11 +546,7 @@
         avg_iter /= static_cast<double>(GlobalC::kv.nkstot);
     }
     delete [] h_diag;
-<<<<<<< HEAD
-    timer::tick("Electrons","c_bands");
-=======
     ModuleBase::timer::tick("electrons","c_bands");
->>>>>>> df588d58
     return;
 } // END SUBROUTINE c_bands_k
 
