//==========================================================
// AUTHOR : Wenfei Li
// DATE :   2021-07-30
// UPDATE :
//==========================================================

#ifdef USE_LIBXC

#include "potential_libxc.h"
#include "global.h"
#include "tools.h"
#include "xc_gga_pw.h"
#include "./xc_functional.h"

#include "../module_base/global_function.h"
#ifdef __LCAO
#include "../src_lcao/global_fp.h"
#endif

using namespace std;

//the interface to libxc xc_mgga_exc_vxc(xc_func,n,rho,grho,laplrho,tau,e,v1,v2,v3,v4)
//xc_func : LIBXC data type, contains information on xc functional
//n: size of array, nspin*nnr
//rho,grho,laplrho: electron density, its gradient and laplacian
//tau(kin_r): kinetic energy density
//e: energy density
//v1-v4: derivative of energy density w.r.t rho, gradient, laplacian and tau
//v1 and v2 are combined to give v; v4 goes into vofk

//XC_POLARIZED, XC_UNPOLARIZED: internal flags used in LIBXC, denote the polarized(nspin=1) or unpolarized(nspin=2) calculations, definition can be found in xc.h from LIBXC

// [etxc, vtxc, v, vofk] = Potential_Libxc::v_xc(...)
tuple<double,double,matrix,matrix> Potential_Libxc::v_xc_meta(
	const double * const * const rho_in,
	const double * const rho_core_in,
	const double * const * const kin_r_in)
{
    TITLE("Potential_Libxc","v_xc");
    timer::tick("Potential_Libxc","v_xc");

	//output of the subroutine
    double etxc = 0.0;
    double vtxc = 0.0;
	matrix v(GlobalV::NSPIN,GlobalC::pw.nrxx);
	matrix vofk(GlobalV::NSPIN,GlobalC::pw.nrxx);

	if(GlobalV::VXC_IN_H == 0 )
	{
    	timer::tick("Potential_Libxc","v_xc_meta");
		return std::make_tuple( etxc, vtxc, move(v), move(vofk) );
	}
	//----------------------------------------------------------
	// xc_func_type is defined in Libxc package
	// to understand the usage of xc_func_type,
	// use can check on website, for example:
	// https://www.tddft.org/programs/libxc/manual/libxc-5.1.x/
	//----------------------------------------------------------

	//initialize X and C functionals
	xc_func_type x_func;
	xc_func_type c_func;
	const int xc_polarized = (GlobalV::NSPIN ? XC_UNPOLARIZED : XC_POLARIZED);

	//exchange
	if(GlobalC::xcf.igcx_now == 13)
	{
		xc_func_init(&x_func, 263 ,xc_polarized);
	}
	else
	{
		throw domain_error("iexch="+TO_STRING(GlobalC::xcf.iexch_now)+", igcx="+TO_STRING(GlobalC::xcf.igcx_now)
			+" unfinished in "+TO_STRING(__FILE__)+" line "+TO_STRING(__LINE__));
	}

	//correlation
	if(GlobalC::xcf.igcc_now == 9)
	{
		xc_func_init(&c_func, 267 ,xc_polarized);
	}
    else
	{
		throw domain_error("icorr="+TO_STRING(GlobalC::xcf.icorr_now)+", igcc="+TO_STRING(GlobalC::xcf.igcc_now)
			+" unfinished in "+TO_STRING(__FILE__)+" line "+TO_STRING(__LINE__));

	}
	
	//rho,grho,tau
	vector<vector<double>> rho;
	vector<vector<Vector3<double>>> grho;
	vector<vector<double>> kin_r;

	//dExc/d rho,grho,tau
	vector<vector<double>> vrho;
	vector<vector<Vector3<double>>> h;
	vector<vector<double>> kedtaur;

	//ifstream ifs_rho("rho");
	//ifstream ifs_tau("tau");

	//rho : from double** to vector<double>
	rho.resize(GlobalV::NSPIN);
	for( int is=0; is!=GlobalV::NSPIN; ++is )
	{
		rho[is].resize(GlobalC::pw.nrxx);
		for( int ir=0; ir!=GlobalC::pw.nrxx; ++ir )
		{
			rho[is][ir] = rho_in[is][ir] + (1.0/GlobalV::NSPIN)*rho_core_in[ir]; 
			//ifs_rho >> rho[is][ir];
		}
	}

	//grho : calculate gradient	
	grho.resize(GlobalV::NSPIN);
	for( int is=0; is!=GlobalV::NSPIN; ++is )
	{
		grho[is].resize(GlobalC::pw.nrxx);
		
		vector<complex<double>> rhog(GlobalC::pw.ngmc);
		GlobalC::CHR.set_rhog(rho[is].data(), rhog.data());
		GGA_PW::grad_rho(rhog.data(), grho[is].data());
	}
		
	//kin_r : from double** to vector<double>
	kin_r.resize(GlobalV::NSPIN);
	if(GlobalV::NSPIN==1 || GlobalV::NSPIN==2)
	{
		for( int is=0; is!=GlobalV::NSPIN; ++is )
		{
			kin_r[is].resize(GlobalC::pw.nrxx);
			for( int ir=0; ir!=GlobalC::pw.nrxx; ++ir )
			{
				kin_r[is][ir] = kin_r_in[is][ir];
				//ifs_tau >> kin_r[is][ir];
			}
		}	
	}

	if(GlobalV::NSPIN==1)
	{
		vrho.resize(GlobalV::NSPIN);
	    h.resize(GlobalV::NSPIN);
	    kedtaur.resize(GlobalV::NSPIN);

		for( int is=0; is!=GlobalV::NSPIN; ++is )
		{
			vrho[is].resize(GlobalC::pw.nrxx);
			h[is].resize(GlobalC::pw.nrxx);
			kedtaur[is].resize(GlobalC::pw.nrxx);

			double arho, grho2, atau, lapl;
			double ex, ec, v1x, v2x, v3x, v1c, v2c, v3c, vlapl;
			const double rho_th  = 1e-8;
			const double grho_th = 1e-12;
			const double tau_th  = 1e-8;


			for( int ir=0; ir!=GlobalC::pw.nrxx; ++ir )
			{
				arho  = abs(rho_in[is][ir]);
				grho2 = grho[0][ir]*grho[0][ir];
				atau  = kin_r[is][ir] / e2;
				lapl  = grho2;//dummy argument, not used
			
				if(arho > rho_th && grho2 > grho_th && abs(atau) > tau_th)
				{
					xc_mgga_exc_vxc(&x_func,1,&arho,&grho2,&lapl,&atau,&ex,&v1x,&v2x,&vlapl,&v3x);
					xc_mgga_exc_vxc(&c_func,1,&arho,&grho2,&lapl,&atau,&ec,&v1c,&v2c,&vlapl,&v3c);
					ex = ex * rho[is][ir];
					ec = ec * rho[is][ir];
					v2x = v2x * e2;
					v2c = v2c * e2;

					vrho[is][ir] = (v1x + v1c) * e2;
					h[is][ir] = (v2x + v2c) * e2 * grho[is][ir];
					kedtaur[is][ir] = v3x + v3c;
				
					etxc += (ex + ec) * e2;
					vtxc += (v1x + v1c) * e2 * arho;	
				}
				else
				{
					vrho[is][ir] = 0.0;
					h[is][ir] = 0.0;
					kedtaur[is][ir] = 0.0;
				}
			}//loop over grid points
		}//loop over spin
	}//nspin=1
	else if(GlobalV::NSPIN==2)
	{
		vrho.resize(GlobalV::NSPIN);
	    h.resize(GlobalV::NSPIN);
	    kedtaur.resize(GlobalV::NSPIN);

		for( int is=0; is!=GlobalV::NSPIN; ++is )
		{
			vrho[is].resize(GlobalC::pw.nrxx);
			h[is].resize(GlobalC::pw.nrxx);
			kedtaur[is].resize(GlobalC::pw.nrxx);
		}

		double rh, ggrho2, atau;
		double rhoup, rhodw, tauup, taudw;
		double ex, v1xup, v1xdw, v2xup, v2xdw, v3xup, v3xdw;
		double ec, v1cup, v1cdw, v3cup, v3cdw;
		Vector3<double> grhoup,grhodw,v2cup,v2cdw;

	
		const double rho_th  = 1e-8;
		const double grho_th = 1e-12;
		const double tau_th  = 1e-8;

		for( int ir=0; ir!=GlobalC::pw.nrxx; ++ir )
		{
<<<<<<< HEAD
			arho[0] = rho_in[0][ir]; arho[1] = rho_in[1][ir];
			rh = arho[0] + arho[1];
=======
			rhoup = rho_in[0][ir];
			rhodw = rho_in[1][ir];
			rh = rhoup + rhodw;
>>>>>>> 8c6c3122

			grhoup = grho[0][ir];
			grhodw = grho[1][ir];
			ggrho2 = (grhoup*grhoup + grhodw*grhodw) * 4.0;

			tauup = kin_r[0][ir] / e2;
			taudw = kin_r[1][ir] / e2;
			atau = tauup + taudw;

			if (rh > rho_th && ggrho2 > grho_th && abs(atau) > tau_th)
			{
				XC_Functional::tau_xc_spin(rhoup, rhodw, grhoup, grhodw, tauup, taudw, ex, ec, v1xup, v1xdw, v2xup, v2xdw, v3xup, v3xdw, v1cup, v1cdw, v2cup, v2cdw, v3cup, v3cdw );

				vrho[0][ir] = (v1xup+v1cup) * e2;
				vrho[1][ir] = (v1xdw+v1cdw) * e2;

				h[0][ir] = (v2xup*grhoup+v2cup)*e2;
				h[1][ir] = (v2xdw*grhodw+v2cdw)*e2;
				
				kedtaur[0][ir] = v3xup+v3cup;
				kedtaur[1][ir] = v3xdw+v3cdw;

				etxc += (ex+ec) * e2;
				vtxc += (v1xup+v1xdw+v1cup+v1cdw) * e2 * rh;
			}
			else
			{
				vrho[0][ir] = 0.0;
				vrho[1][ir] = 0.0;

				h[0][ir]=0.0;
				h[1][ir]=0.0;

				kedtaur[0][ir] = 0.0;
				kedtaur[1][ir] = 0.0;
			}
		}//end loop grid points
	}//nspin=2
	else
	{
		WARNING_QUIT("potential_libxc_meta","meta-GGA for nspin=1,2 first");
	}

	vector<double> dh;
	dh.resize(GlobalC::pw.nrxx);

	for(int is=0;is<GlobalV::NSPIN;is++)
	{
		GGA_PW::grad_dot(VECTOR_TO_PTR(h[is]),VECTOR_TO_PTR(dh));	
		for( int ir=0; ir!=GlobalC::pw.nrxx; ++ir )
		{
			vrho[is][ir]-=dh[ir];
			vtxc-=dh[ir]*rho_in[is][ir];
		}
	}

	for( int is=0; is!=nspin0(); ++is )
	{
		for( int ir=0; ir!=GlobalC::pw.nrxx; ++ir )
		{
			v(is,ir) = vrho[is][ir];
			vofk(is,ir) = kedtaur[is][ir];
		}
	}
		
	//-------------------------------------------------
	// for MPI, reduce the exchange-correlation energy
	//-------------------------------------------------
	Parallel_Reduce::reduce_double_pool( etxc );
	Parallel_Reduce::reduce_double_pool( vtxc );

    etxc *= GlobalC::ucell.omega / GlobalC::pw.ncxyz;
    vtxc *= GlobalC::ucell.omega / GlobalC::pw.ncxyz;

    timer::tick("Potential_Libxc","v_xc_meta");
	return std::make_tuple( etxc, vtxc, move(v), move(vofk) );

}

#endif	//ifdef USE_LIBXC
<|MERGE_RESOLUTION|>--- conflicted
+++ resolved
@@ -213,14 +213,9 @@
 
 		for( int ir=0; ir!=GlobalC::pw.nrxx; ++ir )
 		{
-<<<<<<< HEAD
-			arho[0] = rho_in[0][ir]; arho[1] = rho_in[1][ir];
-			rh = arho[0] + arho[1];
-=======
 			rhoup = rho_in[0][ir];
 			rhodw = rho_in[1][ir];
 			rh = rhoup + rhodw;
->>>>>>> 8c6c3122
 
 			grhoup = grho[0][ir];
 			grhodw = grho[1][ir];
