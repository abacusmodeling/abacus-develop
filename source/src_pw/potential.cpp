#include "potential.h"

#include "../module_base/global_function.h"
#include "../module_base/global_variable.h"
#include "../module_base/memory.h"
#include "../module_xc/xc_functional.h"
#include "global.h"
#include "math.h"
// new
#include "../module_surchem/surchem.h"
#include "H_Hartree_pw.h"
#include "../module_surchem/efield.h"
#ifdef __LCAO
#include "../src_lcao/ELEC_evolve.h"
#endif
#include "../module_base/timer.h"

Potential::Potential()
{
    vltot = new double[1];
    vr_eff1 = new double[1];
    this->out_pot = 0;
}

Potential::~Potential()
{
    delete[] vltot;
    delete[] vr_eff1;
#ifdef __CUDA
    cudaFree(d_vr_eff1);
#endif
}

void Potential::allocate(const int nrxx)
{
    ModuleBase::TITLE("Potential", "allocate");
    assert(nrxx > 0);

    delete[] this->vltot;
    this->vltot = new double[nrxx];
    ModuleBase::Memory::record("Potential", "vltot", nrxx, "double");

    this->vr.create(GlobalV::NSPIN, nrxx);
    this->vr_eff.create(GlobalV::NSPIN, nrxx);
    ModuleBase::Memory::record("Potential", "vr", GlobalV::NSPIN * nrxx, "double");
    ModuleBase::Memory::record("Potential", "vr_eff", GlobalV::NSPIN * nrxx, "double");

    if (XC_Functional::get_func_type() == 3)
    {
        this->vofk.create(GlobalV::NSPIN, nrxx);
        ModuleBase::Memory::record("Potential", "vofk", GlobalV::NSPIN * nrxx, "double");
    }

    delete[] this->vr_eff1;
    this->vr_eff1 = new double[nrxx];
#ifdef __CUDA
    cudaMalloc((void **)&this->d_vr_eff1, nrxx * sizeof(double));
#endif
    ModuleBase::Memory::record("Potential", "vr_eff1", nrxx, "double");

    this->vnew.create(GlobalV::NSPIN, nrxx);
    ModuleBase::Memory::record("Potential", "vnew", GlobalV::NSPIN * nrxx, "double");

    if (GlobalV::imp_sol)
    {
        GlobalC::solvent_model.allocate(nrxx, GlobalV::NSPIN);
    }

    return;
}

//----------------------------------------------------------
//  Initializes the self consistent potential
//----------------------------------------------------------
void Potential::init_pot(const int &istep, // number of ionic steps
                         ModuleBase::ComplexMatrix &sf // structure factors
)
{
    ModuleBase::TITLE("Potential", "init_pot");
    ModuleBase::timer::tick("Potential", "init_pot");

    assert(istep >= 0);

    // total potential in real space
    this->vr_eff.zero_out();

    // the vltot should and must be zero here.
    ModuleBase::GlobalFunc::ZEROS(this->vltot, GlobalC::rhopw->nrxx);

    if (XC_Functional::get_func_type() == 3)
    {
        this->vofk.zero_out();
    }

    //-------------------------------------------------------------------
    // (1) local pseudopotential + electric field (if any) in vltot
    //-------------------------------------------------------------------
    if (GlobalV::VION_IN_H)
    {
        this->set_local_pot(this->vltot, // 3D local pseudopotentials
                            GlobalC::ucell.ntype,
                            GlobalC::ppcell.vloc,
                            GlobalC::rhopw,
                            sf // structure factors
        );
    }
    else
    {
        for (int ir = 0; ir < GlobalC::rhopw->nrxx; ++ir)
        {
            this->vltot[ir] = 0.0;
        }
    }

    // zhengdy-soc, pauli matrix, just index 0 has vlocal term
    int nspin0 = GlobalV::NSPIN;

    if (GlobalV::NSPIN == 4)
    {
        nspin0 = 1;
    }

    for (int is = 0; is < nspin0; ++is)
    {
        for (int ir = 0; ir < GlobalC::rhopw->nrxx; ++ir)
        {
            this->vr_eff(is, ir) = this->vltot[ir];
        }
    }

    // core correction potential.
    GlobalC::CHR.set_rho_core(GlobalC::pw.strucFac);

    //--------------------------------------------------------------------
    // (2) other effective potentials need charge density,
    // choose charge density from ionic step 0.
    //--------------------------------------------------------------------
    if (istep == 0)
    {
        ModuleBase::GlobalFunc::OUT(GlobalV::ofs_running, "init_chg", init_chg);

        std::cout << " START POTENTIAL      : " << init_chg << std::endl;
        if (this->init_chg == "atomic") // mohan add 2007-10-17
        {
        start_from_atomic:
            GlobalC::CHR.atomic_rho(GlobalV::NSPIN, GlobalC::CHR.rho, GlobalC::rhopw);
        }
        else if (this->init_chg == "file")
        {
            GlobalV::ofs_running << " try to start potential from file : ";
            for (int is = 0; is < GlobalV::NSPIN; is++)
            {
                std::stringstream ssc;
                ssc << GlobalV::global_readin_dir << "SPIN" << is + 1 << "_CHG";
                GlobalV::ofs_running << ssc.str() << std::endl;
                // mohan update 2012-02-10
                if (GlobalC::CHR.read_rho(is, ssc.str(), GlobalC::CHR.rho[is]))
                {
                    GlobalV::ofs_running << " Read in the charge density: " << ssc.str() << std::endl;
                }
                else if (is > 0 && GlobalV::NSPIN == 4)
                {
                    // read only spin (up+down)
                    if (GlobalV::PRENSPIN == 1)
                    {
                        GlobalV::ofs_running << " Didn't read in the charge density but autoset it for spin " << is + 1
                                             << std::endl;
                        for (int ir = 0; ir < GlobalC::rhopw->nrxx; ir++)
                        {
                            GlobalC::CHR.rho[is][ir] = 0.0;
                        }
                    }
                    //
                    else if (GlobalV::PRENSPIN == 2)
                    { // read up and down , then rearrange them.
                        if (is == 1)
                        {
                            ModuleBase::WARNING_QUIT("potential::init_pot", "Incomplete charge density file!");
                        }
                        else if (is == 2)
                        {
                            GlobalV::ofs_running << " Didn't read in the charge density but would rearrange it later. "
                                                 << std::endl;
                        }
                        else if (is == 3)
                        {
                            GlobalV::ofs_running << " rearrange charge density " << std::endl;
                            for (int ir = 0; ir < GlobalC::rhopw->nrxx; ir++)
                            {
                                GlobalC::CHR.rho[3][ir] = GlobalC::CHR.rho[0][ir] - GlobalC::CHR.rho[1][ir];
                                GlobalC::CHR.rho[0][ir] = GlobalC::CHR.rho[0][ir] + GlobalC::CHR.rho[1][ir];
                                GlobalC::CHR.rho[1][ir] = 0.0;
                                GlobalC::CHR.rho[2][ir] = 0.0;
                            }
                        }
                    }
                    else
                    {
                        ModuleBase::WARNING_QUIT("potential::init_pot", "Incomplete charge density file!");
                    }
                }
                else
                {
                    GlobalV::ofs_running << " Start charge density from atomic charge density." << std::endl;
                    goto start_from_atomic;
                }
            }
        }
        else
        {
            ModuleBase::WARNING_QUIT("potential::init_pot", "init_chg is wrong!");
        }

        // Peize Lin add 2020.04.04
        if (GlobalC::restart.info_load.load_charge && !GlobalC::restart.info_load.load_charge_finish)
        {
            for (int is = 0; is < GlobalV::NSPIN; ++is)
            {
                GlobalC::restart.load_disk("charge", is);
            }
            GlobalC::restart.info_load.load_charge_finish = true;
        }
    }
    else
    {
        // the extrapolation part moves to ions.cpp.
    }

    // renormalize the charge density
    GlobalC::CHR.renormalize_rho();

    //----------------------------------------------------------
    // (3) compute Hartree and XC potentials saves in vr
    //----------------------------------------------------------
    this->vr = this->v_of_rho(GlobalC::CHR.rho, GlobalC::CHR.rho_core);

    //----------------------------------------------------------
    // (4) total potentials
    //----------------------------------------------------------
#ifdef __LCAO
    if (ELEC_evolve::td_vext == 0)
    {
        this->set_vr_eff();
    }
    else
    {
        this->set_vrs_tddft(istep);
    }
#else
    this->set_vr_eff();
#endif

    // plots
    // figure::picture(this->vr_eff1,GlobalC::rhopw->nx,GlobalC::rhopw->ny,GlobalC::rhopw->nz);
    ModuleBase::timer::tick("Potential", "init_pot");
    return;
}

//==========================================================
// This routine computes the local potential in real space
//==========================================================
void Potential::set_local_pot(double *vl_pseudo, // store the local pseudopotential
                              const int &ntype, // number of atom types
                              ModuleBase::matrix &vloc, // local pseduopotentials
                              ModulePW::PW_Basis* rho_basis,
                              ModuleBase::ComplexMatrix &sf // structure factors
) const
{
    ModuleBase::TITLE("Potential", "set_local_pot");
    ModuleBase::timer::tick("Potential", "set_local_pot");

    std::complex<double> *vg = new std::complex<double>[rho_basis->npw];

    ModuleBase::GlobalFunc::ZEROS(vg, rho_basis->npw);

    for (int it = 0; it < ntype; it++)
    {
        for (int ig = 0; ig < rho_basis->npw; ig++)
        {
            vg[ig] += vloc(it, rho_basis->ig2igg[ig]) * sf(it, ig);
        }
    }

    GlobalC::UFFT.ToRealSpace(vg, vl_pseudo, rho_basis);

    if (GlobalV::EFIELD_FLAG && !GlobalV::DIP_COR_FLAG)
    {
        ModuleBase::matrix v_efield(GlobalV::NSPIN, GlobalC::rhopw->nrxx);
        v_efield = Efield::add_efield(GlobalC::ucell, GlobalC::pw, GlobalV::NSPIN, GlobalC::CHR.rho);
        for (int ir = 0; ir < GlobalC::rhopw->nrxx; ++ir)
        {
            vl_pseudo[ir] += v_efield(0, ir);
        }
    }

    delete[] vg;

    // GlobalV::ofs_running <<" set local pseudopotential done." << std::endl;
    ModuleBase::timer::tick("Potential", "set_local_pot");
    return;
}

//==========================================================
// This routine computes the Hartree and Exchange and Correlation
// potential and energies which corresponds to a given charge density
// The XC potential is computed in real space, while the
// Hartree potential is computed in reciprocal space.
//==========================================================
ModuleBase::matrix Potential::v_of_rho(const double *const *const rho_in, const double *const rho_core_in)
{
    ModuleBase::TITLE("Potential", "v_of_rho");
    ModuleBase::timer::tick("Potential", "v_of_rho");

    ModuleBase::matrix v(GlobalV::NSPIN, GlobalC::rhopw->nrxx);

    //----------------------------------------------------------
    //  calculate the exchange-correlation potential
    //----------------------------------------------------------

    if (XC_Functional::get_func_type() == 3)
    {
#ifdef USE_LIBXC
        const std::tuple<double, double, ModuleBase::matrix, ModuleBase::matrix> etxc_vtxc_v
            = XC_Functional::v_xc_meta(GlobalC::rhopw->nrxx,
                                       GlobalC::rhopw->nxyz,
                                       GlobalC::ucell.omega,
                                       rho_in,
                                       GlobalC::CHR.rho_core,
                                       GlobalC::CHR.kin_r);
        GlobalC::en.etxc = std::get<0>(etxc_vtxc_v);
        GlobalC::en.vtxc = std::get<1>(etxc_vtxc_v);
        v += std::get<2>(etxc_vtxc_v);
        vofk = std::get<3>(etxc_vtxc_v);
#else
        ModuleBase::WARNING_QUIT("v_of_rho", "to use mGGA, compile with LIBXC");
#endif
    }
    else
    {
        const std::tuple<double, double, ModuleBase::matrix> etxc_vtxc_v = XC_Functional::v_xc(GlobalC::rhopw->nrxx,
                                                                                               GlobalC::rhopw->nxyz,
                                                                                               GlobalC::ucell.omega,
                                                                                               rho_in,
                                                                                               GlobalC::CHR.rho_core);
        GlobalC::en.etxc = std::get<0>(etxc_vtxc_v);
        GlobalC::en.vtxc = std::get<1>(etxc_vtxc_v);
        v += std::get<2>(etxc_vtxc_v);
    }

    //----------------------------------------------------------
    //  calculate the Hartree potential
    //----------------------------------------------------------
    if (GlobalV::VH_IN_H)
    {
        v += H_Hartree_pw::v_hartree(GlobalC::ucell, GlobalC::rhopw, GlobalV::NSPIN, rho_in);
        if (GlobalV::imp_sol)
        {
<<<<<<< HEAD
            v += surchem::v_correction(GlobalC::ucell, GlobalC::rhopw, GlobalV::NSPIN, rho_in);
=======
            v += GlobalC::solvent_model.v_correction(GlobalC::ucell, GlobalC::pw, GlobalV::NSPIN, rho_in);

            // test energy outside
            cout << "energy Outside: " << endl;
            GlobalC::solvent_model.cal_Ael(GlobalC::ucell, GlobalC::pw);
            GlobalC::solvent_model.cal_Acav(GlobalC::ucell, GlobalC::pw);
>>>>>>> c49f8bf8
        }
    }

    //----------------------------------------------------------
    //  calculate the efield and dipole correction
    //----------------------------------------------------------
    if (GlobalV::EFIELD_FLAG && GlobalV::DIP_COR_FLAG)
    {
        v += Efield::add_efield(GlobalC::ucell, GlobalC::pw, GlobalV::NSPIN, rho_in);
    }


    ModuleBase::timer::tick("Potential", "v_of_rho");
    return v;
} // end subroutine v_of_rho

//==========================================================
// set the effective potential vr_eff on the real space grid
// used in h_psi, adding the (spin dependent) scf (H+xc)
// part and the sum of all the local pseudopotential
// contributions.
//==========================================================
void Potential::set_vr_eff(void)
{
    ModuleBase::TITLE("Potential", "set_vr_eff");
    ModuleBase::timer::tick("Potential", "set_vr_eff");

    for (int is = 0; is < GlobalV::NSPIN; is++)
    {
        //=================================================================
        // define the total local potential (external + scf) for each spin
        //=================================================================
        if (GlobalV::NSPIN == 4 && is > 0)
        {
            for (int i = 0; i < GlobalC::rhopw->nrxx; i++)
            {
                this->vr_eff(is, i) = this->vr(is, i);
            }
        }
        else
        {
            for (int i = 0; i < GlobalC::rhopw->nrxx; i++)
            {
                this->vr_eff(is, i) = this->vltot[i] + this->vr(is, i);
            }
        }
    }

    ModuleBase::timer::tick("Potential", "set_vr_eff");
    return;
}

// ----------------------------------------------------------------------
void Potential::newd(void)
{
    ModuleBase::TITLE("Potential", "newd");

    // distringuish non-local pseudopotential in REAL or RECIPROCAL space.
    // if in real space, call new_r
    // if in reciprocal space, call new_g

    // new g:
    //----------------------------------------------------------------------
    //  This routine computes the integral of the effective potential with
    //  the Q function and adds it to the bare ionic D term which is used
    //  to compute the non-local term in the US scheme.

    // no ultrasoft potentials: use bare coefficients for projectors
    // if( spin_orbital) ....
    // else if(noncolin) ....
    for (int iat = 0; iat < GlobalC::ucell.nat; iat++)
    {
        const int it = GlobalC::ucell.iat2it[iat];
        const int nht = GlobalC::ucell.atoms[it].nh;
        // nht: number of beta functions per atom type
        for (int is = 0; is < GlobalV::NSPIN; is++)
        {
            for (int ih = 0; ih < nht; ih++)
            {
                for (int jh = ih; jh < nht; jh++)
                {
                    if (GlobalV::LSPINORB)
                    {
                        GlobalC::ppcell.deeq_nc(is, iat, ih, jh) = GlobalC::ppcell.dvan_so(is, it, ih, jh);
                        GlobalC::ppcell.deeq_nc(is, iat, jh, ih) = GlobalC::ppcell.dvan_so(is, it, jh, ih);
                    }
                    else if (GlobalV::NSPIN == 4)
                    {
                        if (is == 0)
                        {
                            GlobalC::ppcell.deeq_nc(is, iat, ih, jh) = GlobalC::ppcell.dvan(it, ih, jh);
                            GlobalC::ppcell.deeq_nc(is, iat, jh, ih) = GlobalC::ppcell.dvan(it, ih, jh);
                        }
                        else if (is == 1)
                        {
                            GlobalC::ppcell.deeq_nc(is, iat, ih, jh) = std::complex<double>(0.0, 0.0);
                            GlobalC::ppcell.deeq_nc(is, iat, jh, ih) = std::complex<double>(0.0, 0.0);
                        }
                        else if (is == 2)
                        {
                            GlobalC::ppcell.deeq_nc(is, iat, ih, jh) = std::complex<double>(0.0, 0.0);
                            GlobalC::ppcell.deeq_nc(is, iat, jh, ih) = std::complex<double>(0.0, 0.0);
                        }
                        else if (is == 3)
                        {
                            GlobalC::ppcell.deeq_nc(is, iat, ih, jh) = GlobalC::ppcell.dvan(it, ih, jh);
                            GlobalC::ppcell.deeq_nc(is, iat, jh, ih) = GlobalC::ppcell.dvan(it, ih, jh);
                        }
                    }
                    else
                    {
                        GlobalC::ppcell.deeq(is, iat, ih, jh) = GlobalC::ppcell.dvan(it, ih, jh);
                        GlobalC::ppcell.deeq(is, iat, jh, ih) = GlobalC::ppcell.dvan(it, ih, jh);
                    }
                }
            }
        }
    }
#ifdef __CUDA
    cudaMemcpy(GlobalC::ppcell.d_deeq,
               GlobalC::ppcell.deeq.ptr,
               GlobalV::NSPIN * GlobalC::ucell.nat * GlobalC::ppcell.nhm * GlobalC::ppcell.nhm * sizeof(double),
               cudaMemcpyHostToDevice);
#endif
    return;
} // end subroutine newd<|MERGE_RESOLUTION|>--- conflicted
+++ resolved
@@ -355,16 +355,12 @@
         v += H_Hartree_pw::v_hartree(GlobalC::ucell, GlobalC::rhopw, GlobalV::NSPIN, rho_in);
         if (GlobalV::imp_sol)
         {
-<<<<<<< HEAD
-            v += surchem::v_correction(GlobalC::ucell, GlobalC::rhopw, GlobalV::NSPIN, rho_in);
-=======
-            v += GlobalC::solvent_model.v_correction(GlobalC::ucell, GlobalC::pw, GlobalV::NSPIN, rho_in);
+            v += GlobalC::solvent_model.v_correction(GlobalC::ucell, GlobalC::rhopw, GlobalV::NSPIN, rho_in);
 
             // test energy outside
             cout << "energy Outside: " << endl;
-            GlobalC::solvent_model.cal_Ael(GlobalC::ucell, GlobalC::pw);
-            GlobalC::solvent_model.cal_Acav(GlobalC::ucell, GlobalC::pw);
->>>>>>> c49f8bf8
+            GlobalC::solvent_model.cal_Ael(GlobalC::ucell, GlobalC::rhopw);
+            GlobalC::solvent_model.cal_Acav(GlobalC::ucell, GlobalC::rhopw);
         }
     }
 
