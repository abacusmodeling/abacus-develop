#ifndef THRESHOLD_ELEC_H
#define THRESHOLD_ELEC_H

#include "../module_base/global_function.h"
#include "../module_base/global_variable.h"
<<<<<<< HEAD
#ifdef __LCAO
#include "module_esolver/esolver_ks_lcao.h"
#endif
class Threshold_Elec
{
#ifdef __LCAO
=======

	namespace ModuleESolver{ class ESolver_KS_LCAO; }

class Threshold_Elec
{
>>>>>>> 252784be
    friend class ModuleESolver::ESolver_KS_LCAO;
#endif
public:

    // constructor and deconstructor
    Threshold_Elec();
    ~Threshold_Elec() {};

	protected:

    double scf_thr;

    bool conv_elec;

    void set_pw_diag_thr() const;

    void update_pw_diag_thr(const int &iter);

	// this should be moved to other places, mohan note 2021-03-03
    static void print_eigenvalue(std::ofstream &ofs);
};

#endif<|MERGE_RESOLUTION|>--- conflicted
+++ resolved
@@ -3,20 +3,14 @@
 
 #include "../module_base/global_function.h"
 #include "../module_base/global_variable.h"
-<<<<<<< HEAD
+
 #ifdef __LCAO
-#include "module_esolver/esolver_ks_lcao.h"
+	namespace ModuleESolver{ class ESolver_KS_LCAO; }
 #endif
+
 class Threshold_Elec
 {
 #ifdef __LCAO
-=======
-
-	namespace ModuleESolver{ class ESolver_KS_LCAO; }
-
-class Threshold_Elec
-{
->>>>>>> 252784be
     friend class ModuleESolver::ESolver_KS_LCAO;
 #endif
 public:
