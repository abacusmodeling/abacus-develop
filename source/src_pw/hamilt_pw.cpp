#include "tools.h"
#include "global.h"
#include "hamilt_pw.h"
#include "../module_base/blas_connector.h"
#include "../src_io/optical.h" // only get judgement to calculate optical matrix or not.
#include "myfunc.h"

int Hamilt_PW::moved = 0;

Hamilt_PW::Hamilt_PW()
{
    hpsi = new std::complex<double>[1];
    spsi = new std::complex<double>[1];
    GR_index = new int[1];
    Bec = new std::complex<double>[1];
}

Hamilt_PW::~Hamilt_PW()
{
    delete[] hpsi;
    delete[] spsi;
    delete[] GR_index;
    delete[] Bec;
}


void Hamilt_PW::allocate(
	const int &npwx,
	const int &npol,
	const int &nkb,
	const int &nrxx)
{
    TITLE("Hamilt_PW","allocate");

	assert(npwx > 0);
	assert(npol > 0);
	assert(nkb >=0);
	assert(nrxx > 0);

    delete[] hpsi;
    delete[] spsi;
    delete[] GR_index;
    delete[] Bec;

    this->hpsi = new std::complex<double> [npwx * npol];
    this->spsi = new std::complex<double> [npwx * npol];
    this->GR_index = new int[nrxx];
    this->Bec = new std::complex<double> [nkb];

    ZEROS(this->hpsi, npwx * npol);
    ZEROS(this->spsi, npwx * npol);
    ZEROS(this->GR_index, nrxx);

    return;
}


void Hamilt_PW::init_k(const int ik)
{
    TITLE("Hamilt_PW","init_k");

	// mohan add 2010-09-30
	// (1) Which spin to use.
	if(GlobalV::NSPIN==2)
	{
		GlobalV::CURRENT_SPIN = GlobalC::kv.isk[ik];
	}

	// (2) Kinetic energy.
	GlobalC::wf.ekin(ik);

	// (3) Take the local potential.
	for (int ir=0; ir<GlobalC::pw.nrxx; ir++)
	{
		GlobalC::pot.vr_eff1[ir] = GlobalC::pot.vr_eff(GlobalV::CURRENT_SPIN, ir);//mohan add 2007-11-12
	}

	// (4) Calculate nonlocal pseudopotential vkb
	//if (GlobalC::ppcell.nkb > 0 && !LINEAR_SCALING) xiaohui modify 2013-09-02
	if(GlobalC::ppcell.nkb > 0 && (GlobalV::BASIS_TYPE=="pw" || GlobalV::BASIS_TYPE=="lcao_in_pw")) //xiaohui add 2013-09-02. Attention...
	{
		GlobalC::ppcell.getvnl(ik);
	}

	// (5) The number of wave functions.
	GlobalC::wf.npw = GlobalC::kv.ngk[ik];

	// (6) The index of plane waves.
    for (int ig = 0;ig < GlobalC::wf.npw;ig++)
    {
        this->GR_index[ig] = GlobalC::pw.ig2fftw[ GlobalC::wf.igk(ik, ig) ];
    }

	// (7) ik
	GlobalV::CURRENT_K = ik;

    return;
}


//----------------------------------------------------------------------
// Hamiltonian diagonalization in the subspace spanned
// by nstart states psi (atomic or random wavefunctions).
// Produces on output n_band eigenvectors (n_band <= nstart) in evc.
//----------------------------------------------------------------------
void Hamilt_PW::diagH_subspace(
    const int ik,
    const int nstart,
    const int n_band,
    const ComplexMatrix &psi,
    ComplexMatrix &evc,
    double *en)
{
    TITLE("Hamilt_PW","diagH_subspace");
    timer::tick("Hamilt_PW","diagH_subspace");

	assert(nstart!=0);
	assert(n_band!=0);

    ComplexMatrix hc(nstart, nstart);
    ComplexMatrix sc(nstart, nstart);
    ComplexMatrix hvec(nstart,n_band);

	int dmin=0;
	int dmax=0;
	const int npw = GlobalC::kv.ngk[ik];

	if(GlobalV::NSPIN != 4)
	{
		dmin= npw;
		dmax = GlobalC::wf.npwx;
	}
	else
	{
		dmin = GlobalC::wf.npwx*GlobalV::NPOL;
		dmax = GlobalC::wf.npwx*GlobalV::NPOL;
	}

	//qianrui improve this part 2021-3-14
	std::complex<double> *aux=new std::complex<double> [dmax*nstart];
	std::complex<double> *paux = aux;
	std::complex<double> *ppsi = psi.c;

	//qianrui replace it
	this->h_psi(psi.c, aux, nstart);

	char trans1 = 'C';
	char trans2 = 'N';
	zgemm_(&trans1,&trans2,&nstart,&nstart,&dmin,&ONE,psi.c,&dmax,aux,&dmax,&ZERO,hc.c,&nstart);
	hc=transpose(hc,false);

	zgemm_(&trans1,&trans2,&nstart,&nstart,&dmin,&ONE,psi.c,&dmax,psi.c,&dmax,&ZERO,sc.c,&nstart);
	sc=transpose(sc,false);

	delete []aux;

	// Peize Lin add 2019-03-09
#ifdef __LCAO
	if(GlobalV::BASIS_TYPE=="lcao_in_pw")
	{
		auto add_Hexx = [&](const double alpha)
		{
			for (int m=0; m<nstart; ++m)
			{
				for (int n=0; n<nstart; ++n)
				{
					hc(m,n) += alpha * GlobalC::exx_lip.get_exx_matrix()[ik][m][n];
				}
			}
		};
		if( 5==GlobalC::xcf.iexch_now && 0==GlobalC::xcf.igcx_now )				// HF
		{
			add_Hexx(1);
		}
		else if( 6==GlobalC::xcf.iexch_now && 8==GlobalC::xcf.igcx_now )			// PBE0
		{
			add_Hexx(GlobalC::exx_global.info.hybrid_alpha);
		}
		else if( 9==GlobalC::xcf.iexch_now && 12==GlobalC::xcf.igcx_now )			// HSE
		{
			add_Hexx(GlobalC::exx_global.info.hybrid_alpha);
		}
	}
#endif

	if(GlobalV::NPROC_IN_POOL>1)
	{
		Parallel_Reduce::reduce_complex_double_pool( hc.c, nstart*nstart );
		Parallel_Reduce::reduce_complex_double_pool( sc.c, nstart*nstart );
	}

	// after generation of H and S matrix, diag them
    GlobalC::hm.diagH_LAPACK(nstart, n_band, hc, sc, nstart, en, hvec);


	// Peize Lin add 2019-03-09
#ifdef __LCAO
	if("lcao_in_pw"==GlobalV::BASIS_TYPE)
	{
		switch(GlobalC::exx_global.info.hybrid_type)
		{
			case Exx_Global::Hybrid_Type::HF:
			case Exx_Global::Hybrid_Type::PBE0:
			case Exx_Global::Hybrid_Type::HSE:
				GlobalC::exx_lip.k_pack->hvec_array[ik] = hvec;
				break;
		}
	}
#endif

    //=======================
    //diagonize the H-matrix
    //=======================

// for tests
/*
		std::cout << std::setprecision(3);
		out.printV3(GlobalV::ofs_running,GlobalC::kv.kvec_c[ik]);
		out.printcm_norm("sc",sc,1.0e-4);
		out.printcm_norm("hvec",hvec,1.0e-4);
		out.printcm_norm("hc",hc,1.0e-4);
		std::cout << std::endl;
*/

	std::cout << std::setprecision(5);

//--------------------------
// KEEP THIS BLOCK FOR TESTS
//--------------------------
/*
	std::cout << "  hc matrix" << std::endl;
	for(int i=0; i<GlobalV::NLOCAL; i++)
	{
		for(int j=0; j<GlobalV::NLOCAL; j++)
		{
			double a = hc(i,j).real();
			if(abs(a) < 1.0e-5) a = 0;
			std::cout << std::setw(6) << a;
		}
		std::cout << std::endl;
	}

	std::cout << "  sc matrix" << std::endl;
	for(int i=0; i<GlobalV::NLOCAL; i++)
	{
		for(int j=0; j<GlobalV::NLOCAL; j++)
		{
			double a = sc(i,j).real();
			if(abs(a) < 1.0e-5) a = 0;
			std::cout << std::setw(6) << a;
		}
		std::cout << std::endl;
	}

	std::cout << "\n Band Energy" << std::endl;
	for(int i=0; i<GlobalV::NBANDS; i++)
	{
		std::cout << " e[" << i+1 << "]=" << en[i] * Ry_to_eV << std::endl;
	}
*/
//--------------------------
// KEEP THIS BLOCK FOR TESTS
//--------------------------


	if((GlobalV::BASIS_TYPE=="lcao" || GlobalV::BASIS_TYPE=="lcao_in_pw") && GlobalV::CALCULATION=="nscf" && !Optical::opt_epsilon2)
	{
		GlobalV::ofs_running << " Not do zgemm to get evc." << std::endl;
	}
	else if((GlobalV::BASIS_TYPE=="lcao" || GlobalV::BASIS_TYPE=="lcao_in_pw")
		&& ( GlobalV::CALCULATION == "scf" || GlobalV::CALCULATION == "md" || GlobalV::CALCULATION == "relax")) //pengfei 2014-10-13
	{
		// because psi and evc are different here,
		// I think if psi and evc are the same,
		// there may be problems, mohan 2011-01-01
		char transa = 'N';
		char transb = 'T';
		zgemm_( &transa,
				&transb,
				&dmax, // m: row of A,C
				&n_band, // n: col of B,C
				&nstart, // k: col of A, row of B
				&ONE, // alpha
				psi.c, // A
				&dmax, // LDA: if(N) max(1,m) if(T) max(1,k)
				hvec.c, // B
				&n_band, // LDB: if(N) max(1,k) if(T) max(1,n)
				&ZERO,  // belta
				evc.c, // C
				&dmax ); // LDC: if(N) max(1, m)
	}
	else
	{
		// As the evc and psi may refer to the same matrix, we first
		// create a temporary matrix to story the result. (by wangjp)
		// qianrui improve this part 2021-3-13
		char transa = 'N';
		char transb = 'T';
		ComplexMatrix evctmp(n_band, dmin,false);
		zgemm_(&transa,&transb,&dmin,&n_band,&nstart,&ONE,psi.c,&dmax,hvec.c,&n_band,&ZERO,evctmp.c,&dmin);
		for(int ib=0; ib<n_band; ib++)
		{
			for(int ig=0; ig<dmin; ig++)
			{
				evc(ib,ig) = evctmp(ib,ig);
			}
		}
	}
    //out.printr1_d("en",en,n_band);

//	std::cout << "\n bands" << std::endl;
//	for(int ib=0; ib<n_band; ib++)
//	{
<<<<<<< HEAD
//		cout << " ib=" << ib << " " << en[ib] * Ry_to_eV << endl;
=======
//		std::cout << " ib=" << ib << " " << en[ib] * Ry_to_eV << std::endl;
>>>>>>> 35c93edd
//	}

    //out.printcm_norm("hvec",hvec,1.0e-8);

    timer::tick("Hamilt_PW","diagH_subspace");
    return;
}


void Hamilt_PW::h_1psi( const int npw_in, const std::complex < double> *psi,
                        std::complex<double> *hpsi, std::complex < double> *spsi)
{
    this->h_psi(psi, hpsi);

    for (int i=0;i<npw_in;i++)
    {
        spsi[i] = psi[i];
    }
    return;
}


void Hamilt_PW::s_1psi
(
    const int dim,
    const std::complex<double> *psi,
    std::complex<double> *spsi
)
{
    for (int i=0; i<dim; i++)
    {
        spsi[i] = psi[i];
    }
    return;
}


void Hamilt_PW::h_psi(const std::complex<double> *psi_in, std::complex<double> *hpsi, const int m)
{
    timer::tick("Hamilt_PW","h_psi");
    int i = 0;
    int j = 0;
    int ig= 0;

	//if(GlobalV::NSPIN!=4) ZEROS(hpsi, GlobalC::wf.npw);
	//else ZEROS(hpsi, GlobalC::wf.npwx * GlobalV::NPOL);//added by zhengdy-soc
	int dmax = GlobalC::wf.npwx * GlobalV::NPOL;

	//------------------------------------
	//(1) the kinetical energy.
	//------------------------------------
	std::complex<double> *tmhpsi;
	const std::complex<double> *tmpsi_in;
 	if(GlobalV::T_IN_H)
	{
		tmhpsi = hpsi;
		tmpsi_in = psi_in;
		for(int ib = 0 ; ib < m; ++ib)
		{
			for(ig = 0;ig < GlobalC::wf.npw; ++ig)
			{
				tmhpsi[ig] = GlobalC::wf.g2kin[ig] * tmpsi_in[ig];
			}
			if(GlobalV::NSPIN==4){
				for(ig=GlobalC::wf.npw; ig < GlobalC::wf.npwx; ++ig)
				{
					tmhpsi[ig] = 0;
				}
				tmhpsi +=GlobalC::wf.npwx;
				tmpsi_in += GlobalC::wf.npwx;
				for (ig = 0;ig < GlobalC::wf.npw ;++ig)
				{
					tmhpsi[ig] = GlobalC::wf.g2kin[ig] * tmpsi_in[ig];
				}
				for(ig=GlobalC::wf.npw; ig < GlobalC::wf.npwx; ++ig)
				{
					tmhpsi[ig] =0;
				}
			}
			tmhpsi += GlobalC::wf.npwx;
			tmpsi_in += GlobalC::wf.npwx;
		}
	}

	//------------------------------------
	//(2) the local potential.
	//-----------------------------------
	timer::tick("Hamilt_PW","vloc");
	if(GlobalV::VL_IN_H)
	{
		tmhpsi = hpsi;
		tmpsi_in = psi_in;
		for(int ib = 0 ; ib < m; ++ib)
		{
			if(GlobalV::NSPIN!=4){
				ZEROS( GlobalC::UFFT.porter, GlobalC::pw.nrxx);
				GlobalC::UFFT.RoundTrip( tmpsi_in, GlobalC::pot.vr_eff1, GR_index, GlobalC::UFFT.porter );
				for (j = 0;j < GlobalC::wf.npw;j++)
				{
					tmhpsi[j] += GlobalC::UFFT.porter[ GR_index[j] ];
				}
			}
			else
			{
				std::complex<double>* porter1 = new std::complex<double>[GlobalC::pw.nrxx];
				ZEROS( GlobalC::UFFT.porter, GlobalC::pw.nrxx);
				ZEROS( porter1, GlobalC::pw.nrxx);
				for (int ig=0; ig< GlobalC::wf.npw; ig++)
				{
					GlobalC::UFFT.porter[ GR_index[ig]  ] = tmpsi_in[ig];
					porter1[ GR_index[ig]  ] = tmpsi_in[ig + GlobalC::wf.npwx];
				}
				// (2) fft to real space and doing things.
				GlobalC::pw.FFT_wfc.FFT3D( GlobalC::UFFT.porter, 1);
				GlobalC::pw.FFT_wfc.FFT3D( porter1, 1);
				std::complex<double> sup,sdown;
				for (int ir=0; ir< GlobalC::pw.nrxx; ir++)
				{
					sup = GlobalC::UFFT.porter[ir] * (GlobalC::pot.vr_eff(0,ir) + GlobalC::pot.vr_eff(3,ir)) +
						porter1[ir] * (GlobalC::pot.vr_eff(1,ir) - std::complex<double>(0.0,1.0) * GlobalC::pot.vr_eff(2,ir));
					sdown = porter1[ir] * (GlobalC::pot.vr_eff(0,ir) - GlobalC::pot.vr_eff(3,ir)) +
					GlobalC::UFFT.porter[ir] * (GlobalC::pot.vr_eff(1,ir) + std::complex<double>(0.0,1.0) * GlobalC::pot.vr_eff(2,ir));
					GlobalC::UFFT.porter[ir] = sup;
					porter1[ir] = sdown;
				}
				// (3) fft back to G space.
				GlobalC::pw.FFT_wfc.FFT3D( GlobalC::UFFT.porter, -1);
				GlobalC::pw.FFT_wfc.FFT3D( porter1, -1);

				for (j = 0;j < GlobalC::wf.npw;j++)
				{
					tmhpsi[j] += GlobalC::UFFT.porter[ GR_index[j] ];
				}
				for (j = 0;j < GlobalC::wf.npw;j++ )
				{
					tmhpsi[j+GlobalC::wf.npwx] += porter1[ GR_index[j] ];
				}
				delete[] porter1;
			}
			tmhpsi += dmax;
			tmpsi_in += dmax;
		}
	}
	timer::tick("Hamilt_PW","vloc");

	//------------------------------------
	// (3) the nonlocal pseudopotential.
	//------------------------------------
	timer::tick("Hamilt_PW","vnl");
	if(GlobalV::VNL_IN_H)
	{
		if ( GlobalC::ppcell.nkb > 0)
		{
			//<<<<<<<<<<<<<<<<<<<<<<<<<<<<<<<<<<<<<<<<<<<<<<<<<<<<<<<<<<<<<<<<<<<<<<
			//qianrui optimize 2021-3-31
			int nkb=GlobalC::ppcell.nkb;
			ComplexMatrix becp(GlobalV::NPOL * m, nkb, false);
			char transa = 'C';
			char transb = 'N';
			if(m==1 && GlobalV::NPOL==1)
			{
				int inc = 1;
				zgemv_(&transa, &GlobalC::wf.npw, &nkb, &ONE, GlobalC::ppcell.vkb.c, &GlobalC::wf.npwx, psi_in, &inc, &ZERO, becp.c, &inc);
			}
			else
			{
				int npm = GlobalV::NPOL * m;
				zgemm_(&transa,&transb,&nkb,&npm,&GlobalC::wf.npw,&ONE,GlobalC::ppcell.vkb.c,&GlobalC::wf.npwx,psi_in,&GlobalC::wf.npwx,&ZERO,becp.c,&nkb);
				//add_nonlocal_pp is moddified, thus tranpose not needed here.
				//if(GlobalV::NONCOLIN)
				//{
				//	ComplexMatrix partbecp(GlobalV::NPOL, nkb ,false);
				//	for(int ib = 0; ib < m; ++ib)
				//	{
//
				//		for ( i = 0;i < GlobalV::NPOL;i++)
				//			for (j = 0;j < nkb;j++)
				//				partbecp(i, j) = tmbecp[i*nkb+j];
				//		for (j = 0; j < nkb; j++)
				//			for (i = 0;i < GlobalV::NPOL;i++)
				//				tmbecp[j*GlobalV::NPOL+i] = partbecp(i, j);
				//		tmbecp += GlobalV::NPOL * nkb;
				//	}
				//}
			}

			Parallel_Reduce::reduce_complex_double_pool( becp.c, nkb * GlobalV::NPOL * m);

			this->add_nonlocal_pp(hpsi, becp.c, m);
			//======================================================================
			/*std::complex<double> *becp = new std::complex<double>[ GlobalC::ppcell.nkb * GlobalV::NPOL ];
			ZEROS(becp,GlobalC::ppcell.nkb * GlobalV::NPOL);
			for (i=0;i< GlobalC::ppcell.nkb;i++)
			{
<<<<<<< HEAD
				const complex<double>* p = &GlobalC::ppcell.vkb(i,0);
				const complex<double>* const p_end = p + GlobalC::wf.npw;
				const complex<double>* psip = psi_in;
=======
				const std::complex<double>* p = &GlobalC::ppcell.vkb(i,0);
				const std::complex<double>* const p_end = p + GlobalC::wf.npw;
				const std::complex<double>* psip = psi_in;
>>>>>>> 35c93edd
				for (;p<p_end;++p,++psip)
				{
					if(!GlobalV::NONCOLIN) becp[i] += psip[0]* conj( p[0] );
					else{
						becp[i*2] += psip[0]* conj( p[0] );
						becp[i*2+1] += psip[GlobalC::wf.npwx]* conj( p[0] );
					}
				}
			}
			Parallel_Reduce::reduce_complex_double_pool( becp, GlobalC::ppcell.nkb * GlobalV::NPOL);
			this->add_nonlocal_pp(hpsi, becp);
			delete[] becp;*/
			//>>>>>>>>>>>>>>>>>>>>>>>>>>>>>>>>>>>>>>>>>>>>>>>>>>>>>>>>>>>>>>>>>>>>
		}
	}
	timer::tick("Hamilt_PW","vnl");
	//------------------------------------
	// (4) the metaGGA part
	//------------------------------------
	timer::tick("Hamilt_PW","meta");
	if(GlobalV::DFT_META)
	{
		tmhpsi = hpsi;
		tmpsi_in = psi_in;
		for(int ib = 0; ib < m; ++ib)
		{
			for(int j=0; j<3; j++)
			{
				ZEROS( GlobalC::UFFT.porter, GlobalC::pw.nrxx);
				for (int ig = 0;ig < GlobalC::kv.ngk[GlobalV::CURRENT_K] ; ig++)
				{
					double fact = GlobalC::pw.get_GPlusK_cartesian_projection(GlobalV::CURRENT_K,ig,j) * GlobalC::ucell.tpiba;
					GlobalC::UFFT.porter[ GlobalC::pw.ig2fftw[GlobalC::wf.igk(GlobalV::CURRENT_K, ig)] ] = tmpsi_in[ig] * complex<double>(0.0,fact);
				}

				GlobalC::pw.FFT_wfc.FFT3D(GlobalC::UFFT.porter, 1);

				for (int ir = 0; ir < GlobalC::pw.nrxx; ir++)
				{
					GlobalC::UFFT.porter[ir] = GlobalC::UFFT.porter[ir] * GlobalC::pot.vofk(GlobalV::CURRENT_SPIN,ir);
				}
				GlobalC::pw.FFT_wfc.FFT3D(GlobalC::UFFT.porter, -1);

				for (int ig = 0;ig < GlobalC::kv.ngk[GlobalV::CURRENT_K] ; ig++)
				{
					double fact = GlobalC::pw.get_GPlusK_cartesian_projection(GlobalV::CURRENT_K,ig,j) * GlobalC::ucell.tpiba;
					tmhpsi[ig] = tmhpsi[ig] - complex<double>(0.0,fact) * GlobalC::UFFT.porter[ GlobalC::pw.ig2fftw[GlobalC::wf.igk(GlobalV::CURRENT_K, ig)] ];
				}
			}//x,y,z directions
		}
	}
	timer::tick("Hamilt_PW","meta");
    timer::tick("Hamilt_PW","h_psi");
    return;
}

//--------------------------------------------------------------------------
// this function sum up each non-local pseudopotential located on each atom,
//--------------------------------------------------------------------------
void Hamilt_PW::add_nonlocal_pp(
	std::complex<double> *hpsi_in,
	const std::complex<double> *becp,
	const int m)
{
    timer::tick("Hamilt_PW","add_nonlocal_pp");

	// number of projectors
	int nkb = GlobalC::ppcell.nkb;

	std::complex<double> *ps  = new std::complex<double> [nkb * GlobalV::NPOL * m];
    ZEROS(ps, GlobalV::NPOL * m * nkb);

    int sum = 0;
    int iat = 0;
    if(GlobalV::NSPIN!=4)
	{
		for (int it=0; it<GlobalC::ucell.ntype; it++)
		{
			const int nproj = GlobalC::ucell.atoms[it].nh;
			for (int ia=0; ia<GlobalC::ucell.atoms[it].na; ia++)
			{
				// each atom has nproj, means this is with structure factor;
				// each projector (each atom) must multiply coefficient
				// with all the other projectors.
				for (int ip=0; ip<nproj; ip++)
				{
					for (int ip2=0; ip2<nproj; ip2++)
					{
						for(int ib = 0; ib < m ; ++ib)
						{
							ps[(sum + ip2) * m + ib] +=
							GlobalC::ppcell.deeq(GlobalV::CURRENT_SPIN, iat, ip, ip2)
							* becp[ib * nkb + sum + ip];
						}//end ib
					}// end ih
				}//end jh
				sum += nproj;
				++iat;
			} //end na
		} //end nt
	}
	else
	{
		for (int it=0; it<GlobalC::ucell.ntype; it++)
		{
			int psind=0;
			int becpind=0;
			std::complex<double> becp1=std::complex<double>(0.0,0.0);
			std::complex<double> becp2=std::complex<double>(0.0,0.0);

			const int nproj = GlobalC::ucell.atoms[it].nh;
			for (int ia=0; ia<GlobalC::ucell.atoms[it].na; ia++)
			{
				// each atom has nproj, means this is with structure factor;
				// each projector (each atom) must multiply coefficient
				// with all the other projectors.
				for (int ip=0; ip<nproj; ip++)
				{
					for (int ip2=0; ip2<nproj; ip2++)
					{
						for(int ib = 0; ib < m ; ++ib)
						{
							psind = (sum+ip2) * 2 * m + ib * 2;
							becpind = ib*nkb*2 + sum + ip;
							becp1 =  becp[becpind];
							becp2 =  becp[becpind + nkb];
							ps[psind] += GlobalC::ppcell.deeq_nc(0, iat, ip2, ip) * becp1
								+GlobalC::ppcell.deeq_nc(1, iat, ip2, ip) * becp2;
							ps[psind +1] += GlobalC::ppcell.deeq_nc(2, iat, ip2, ip) * becp1
								+GlobalC::ppcell.deeq_nc(3, iat, ip2, ip) * becp2;
						}//end ib
					}// end ih
				}//end jh
				sum += nproj;
				++iat;
			} //end na
		} //end nt
	}

	/*
    for (int ig=0;ig<GlobalC::wf.npw;ig++)
    {
        for (int i=0;i< GlobalC::ppcell.nkb;i++)
        {
            hpsi_in[ig]+=ps[i]*GlobalC::ppcell.vkb(i,ig);
        }
    }
	*/


	// use simple method.
	//<<<<<<<<<<<<<<<<<<<<<<<<<<<<<<<<<<<<<<<<<<<<<<<<<<<<<<<<<<<<<<<<<<<<<<
	//qianrui optimize 2021-3-31
	char transa = 'N';
	char transb = 'T';
	if(GlobalV::NPOL==1 && m==1)
	{
		int inc = 1;
		zgemv_(&transa,
			&GlobalC::wf.npw,
			&GlobalC::ppcell.nkb,
			&ONE,
			GlobalC::ppcell.vkb.c,
			&GlobalC::wf.npwx,
			ps,
			&inc,
			&ONE,
			hpsi_in,
			&inc);
	}
	else
	{
		int npm = GlobalV::NPOL*m;
		zgemm_(&transa,
			&transb,
			&GlobalC::wf.npw,
			&npm,
			&GlobalC::ppcell.nkb,
			&ONE,
			GlobalC::ppcell.vkb.c,
			&GlobalC::wf.npwx,
			ps,
			&npm,
			&ONE,
			hpsi_in,
			&GlobalC::wf.npwx);
	}

	//======================================================================
	/*if(!GlobalV::NONCOLIN)
	for(int i=0; i<GlobalC::ppcell.nkb; i++)
	{
		std::complex<double>* p = &GlobalC::ppcell.vkb(i,0);
		std::complex<double>* p_end = p + GlobalC::wf.npw;
		std::complex<double>* hp = hpsi_in;
		std::complex<double>* psp = &ps[i];
		for (;p<p_end;++p,++hp)
		{
			hp[0] += psp[0] * p[0];
		}
	}
	else
	for(int i=0; i<GlobalC::ppcell.nkb; i++)
	{
		std::complex<double>* p = &GlobalC::ppcell.vkb(i,0);
		std::complex<double>* p_end = p + GlobalC::wf.npw;
		std::complex<double>* hp = hpsi_in;
		std::complex<double>* hp1 = hpsi_in + GlobalC::wf.npwx;
		std::complex<double>* psp = &ps[i*2];
		for (;p<p_end;p++,++hp,++hp1)
		{
			hp[0] += psp[0] * (p[0]);
			hp1[0] += psp[1] * (p[0]);
		}
	}*/
	//>>>>>>>>>>>>>>>>>>>>>>>>>>>>>>>>>>>>>>>>>>>>>>>>>>>>>>>>>>>>>>>>>>>>>>>

	delete[] ps;
    timer::tick("Hamilt_PW","add_nonlocal_pp");
    return;
}

void Hamilt_PW::diag_zheev(const int &npw_in, ComplexMatrix &psi, const int &nband, double *em, double *err)
{
    TITLE("Hamilt_PW","diag_zheev");
    assert(nband < npw_in) ;

    // if flag =0, this means success.
    // RedM means Reduced matrix, because the dimension of plane wave
    // is much larger than nbands.

    ComplexMatrix RedM(nband, nband);
    std::complex<double> * eta =  new std::complex<double>[npw_in] ;
    std::complex<double> * hpsi1 =  new std::complex<double>[npw_in] ;
    std::complex<double> * spsi1 =  new std::complex<double>[npw_in] ;

	ZEROS(eta, npw_in);
	ZEROS(hpsi1, npw_in);
	ZEROS(spsi1, npw_in);

    double * tmpen = new double[nband] ;

    assert(eta  !=  0) ;
    assert(hpsi1  !=    0) ;
    assert(spsi1    !=  0) ;
    assert(tmpen != 0) ;

    // <j|H|i>, where j < = i is calculated.
    // first calculate eta =|i>, and hpsi = H|i>

    std::complex<double> tmp ;
    std::complex<double> tmp1 ;

    // calculate tmpen[i]

    for (int i = 0; i < nband ; i++)
    {
        dcopy(psi, i, eta);
        h_1psi(npw_in, eta, hpsi1, spsi1) ;

        tmp = ZERO ;
        tmp1 = ZERO ;

        for (int ig = 0; ig < npw_in; ig++)
        {
            tmp += conj(eta[ig]) * hpsi1[ig] ;
            tmp1 += conj(eta[ig]) * eta[ig] ;
        }

		tmp = tmp * conj(tmp1) / (norm(tmp1));

		tmpen[i] = tmp.real() ;

        for (int j = 0; j <= i; j++)
        {
            // calculate H[i,j] = <i|eta> where |eta> = H|j>
            // RedM(j, i) = <j|H|i>

            tmp = ZERO ;

            for (int ig = 0; ig < npw_in; ig++)
            {
                tmp += conj(psi(j, ig)) * hpsi1[ig];
            }

            RedM(j, i) = tmp ;

            if (i != j) RedM(i, j) = conj(tmp) ;
        }
    }

    // This is for calling zheev.
    char  jobz = 'V' ;  // eigenvalues and eigenvectors

    char  uplo = 'U' ;  // the upper is stored.

    const int lwork = 2 * nband;

    std::complex<double> * work = new std::complex<double>[lwork]() ;

    double * rwork = new double[3*nband-2] ;

    int info = 0 ;

    // diag by calling zheev
    // basis are psi_0, psi_1, psi_2...

    LapackConnector::zheev(jobz, uplo, nband, RedM, nband, em, work, lwork, rwork, &info);

    delete[] eta  ;

    delete[] hpsi1 ;

    delete[] spsi1 ;

    //  change back to plane wave basis.

//  std::cout << " calling zheev is performed " << std::endl ;
//  std::cout << " zheev output info... " << std::endl;

    // delete the allocated data array.

    delete[] work ;

    delete[] rwork ;

    // std::cout the infomation from zheev...

    // std::cout the infomation from zheev...
    if (info == 0)
    {
        std::cout << "  successful exit of zheev " << std::endl ;
    }
    else if (info < 0)
    {
        std::cout << " the i-th argument had an illegal value. info =  " << info << std::endl ;
    }
    else
    {
        std::cout << "the algorithm failed to converge. info = " << info << std::endl ;
    }

    ComplexMatrix kpsi(nband, npw_in);

    // kpsi = c_1 \psi_1 + c_2 \psi_2 + \cdots + c_N \psi_N
    // For the mth wavefunction, |psi(m)> = U(1, m) \psi_1 + ... U(k, m) \psi_k + ...
    // So, |psi(m)>_j means the jth element of |psi(m)>
    //  We have |psi(m)>_j =  U(1, m) \psi(1, j) + U(2, m) \psi(2, j) + ...
    // = \sum_{k=1}^{nband} U(k, m) \psi(k, j)

    // Store the wavefunction in kpsi

    for (int m = 0; m < nband; m++)
    {
        for (int j = 0; j < npw_in; j++)
        {
            tmp = ZERO ;

            for (int  k = 0; k < nband; k++)
            {
                tmp += RedM(k, m) * psi(k, j);
            }

            kpsi(m, j) = tmp ;
        }
    }


    // update the wavefunction of psi
    for (int m = 0; m < nband ; m++)
    {
        for (int ig = 0; ig < npw_in; ig++)
        {
            psi(m, ig) = kpsi(m, ig);
        }
    }

    // calculate error of the last results.
    // err = || H\psi -E\psi||

    std::cout << " callilng cal_err " << std::endl ;

    cal_err(npw_in, psi, nband, em, err);


    // out put the results.
    std::cout<<std::setw(6)<<"Bands"
        <<std::setw(12)<<"energy(ev)"
        <<std::setw(12)<<"err"
        <<std::setw(25)<<"||H * psi - E * psi ||\n";

    for (int m = 0; m < 5; m++)
    {
        std::cout << std::setw(6) << m
             << std::setw(12) << em[m] * Ry_to_eV
             << std::setw(12) << err[m]
             << std::setw(25) << tmpen[m] * Ry_to_eV << std::endl ;
    }

    std::cout << " end of diag_zheev " << std::endl ;

    return;
}

void Hamilt_PW::cal_err
(
    const int &npw_in,
    ComplexMatrix &psi,
    const int &nband,
    double *em,
    double *err
)
{
//	TITLE("Hamilt_PW", "cal_err");
//	std::cout << "\n npw_in = " << npw_in << std::endl;

    assert(nband < npw_in);
    timer::tick("Hamilt_PW", "cal_err") ;

    std::complex<double> *psitmp =  new std::complex<double>[npw_in]();
    std::complex<double> *hpsitmp =  new std::complex<double>[npw_in]();
    std::complex<double> *spsitmp =  new std::complex<double>[npw_in]();

    std::complex<double> tmp1 ;

    for (int m = 0; m < nband; m++)
    {
//		std::cout << "\n m = " << m << std::endl;
        dcopy(psi, m, psitmp) ;
        h_1psi(npw_in, psitmp, hpsitmp, spsitmp);

        std::complex<double> tmp = ZERO;

        for (int ig=0;  ig<npw_in; ig++)
        {
            tmp1 =  hpsitmp[ig] - em[m] * psitmp[ig];
            tmp +=  conj(tmp1) * tmp1;
        }

        // err[m] = ||H\psitmp - \lambda_m \psitmp||
        err[m] = sqrt( tmp.real() ) ;
    }

    delete[] psitmp;
    delete[] hpsitmp;
    delete[] spsitmp;

//	std::cout << " calculate error of the wavefunctions " << std::endl ;
    timer::tick("Hamilt_PW", "cal_err") ;
    return;
}

double Hamilt_PW::ddot_real
(
    const int &dim,
    const std::complex<double>* psi_L,
    const std::complex<double>* psi_R
)const
{
    //<<<<<<<<<<<<<<<<<<<<<<<<<<<<<<<<<<<<<<<<<<<<<<<<<<<<<<<<<<<<<<<<<<<<<<
    //qianrui modify 2021-3-14
    //Note that  ddot_(2*dim,a,1,b,1) = REAL( zdotc_(dim,a,1,b,1) )
    int dim2=2*dim;
    double *pL,*pR;
    pL=(double *)psi_L;
    pR=(double *)psi_R;
    double result=LapackConnector::dot(dim2,pL,1,pR,1);
    Parallel_Reduce::reduce_double_pool( result );
    return result;
    //======================================================================
    /*std::complex<double> result(0,0);
    for (int i=0;i<dim;i++)
    {
        result += conj( psi_L[i] ) * psi_R[i];
    }
    Parallel_Reduce::reduce_complex_double_pool( result );
    return result.real();*/
    //>>>>>>>>>>>>>>>>>>>>>>>>>>>>>>>>>>>>>>>>>>>>>>>>>>>>>>>>>>>>>>>>>>>>>>
}

std::complex<double> Hamilt_PW::ddot(
    const int & dim,
    const std::complex<double> * psi_L,
    const std::complex<double> * psi_R
)const
{
	std::complex<double> result = ZERO;
	const int incx = 1;
	const int incy = 1;
	// mohan add 2010-10-11
	zdotc_(&result, &dim, psi_L, &incx, psi_R, &incy);

	if(GlobalV::NPROC_IN_POOL>1)
	{
		Parallel_Reduce::reduce_complex_double_pool( result );
	}
    return result;
}

std::complex<double> Hamilt_PW::just_ddot(
    const int & dim,
    const std::complex<double> * psi_L,
    const std::complex<double> * psi_R
)const
{
	std::complex<double> result = ZERO;

	// mohan add 2010-10-11
//	zdotc_(&result, &dim, psi_L, &incx, psi_R, &incy);

	// mohan update 2011-09-21
	static int warn_about_zdotc=true;
	if(warn_about_zdotc)
	{
		GlobalV::ofs_warning << " in Hamilt_PW::just_ddot, sometimes zdotc is not available due to GNU compiler!!!" << std::endl;
		GlobalV::ofs_warning << " So here I use simple for cicle to replace zdotc, but it will affect the speed." << std::endl;
		warn_about_zdotc=false;
	}
	for(int i=0; i<dim; ++i)
	{
		result += conj(psi_L[i])*psi_R[i];
	}

    return result;
}



// this return <psi(m)|psik>
std::complex<double> Hamilt_PW::ddot(
    const int & dim,
    const ComplexMatrix &psi,
    const int & m,
    const std::complex<double> *psik
)const
{
    std::complex<double> result(0, 0);
    assert(dim > 0) ;

    for (int i = 0; i < dim ; i++)
    {
        result += conj(psi(m, i)) *  psik[i] ;
    }

    Parallel_Reduce::reduce_complex_double_pool( result );

    return result;
}  // end of ddot<|MERGE_RESOLUTION|>--- conflicted
+++ resolved
@@ -311,11 +311,7 @@
 //	std::cout << "\n bands" << std::endl;
 //	for(int ib=0; ib<n_band; ib++)
 //	{
-<<<<<<< HEAD
-//		cout << " ib=" << ib << " " << en[ib] * Ry_to_eV << endl;
-=======
 //		std::cout << " ib=" << ib << " " << en[ib] * Ry_to_eV << std::endl;
->>>>>>> 35c93edd
 //	}
 
     //out.printcm_norm("hvec",hvec,1.0e-8);
@@ -510,15 +506,9 @@
 			ZEROS(becp,GlobalC::ppcell.nkb * GlobalV::NPOL);
 			for (i=0;i< GlobalC::ppcell.nkb;i++)
 			{
-<<<<<<< HEAD
-				const complex<double>* p = &GlobalC::ppcell.vkb(i,0);
-				const complex<double>* const p_end = p + GlobalC::wf.npw;
-				const complex<double>* psip = psi_in;
-=======
 				const std::complex<double>* p = &GlobalC::ppcell.vkb(i,0);
 				const std::complex<double>* const p_end = p + GlobalC::wf.npw;
 				const std::complex<double>* psip = psi_in;
->>>>>>> 35c93edd
 				for (;p<p_end;++p,++psip)
 				{
 					if(!GlobalV::NONCOLIN) becp[i] += psip[0]* conj( p[0] );
