#ifndef SURCHEM_H
#define SURCHEM_H

#include "../module_base/global_function.h"
#include "../module_base/global_variable.h"
#include "../module_base/matrix.h"
#include "../module_cell/unitcell.h"
#include "../src_parallel/parallel_reduce.h"
#include "../src_pw/global.h"
#include "../src_pw/pw_basis.h"
#include "../src_pw/use_fft.h"
#include "atom_in.h"
#include "../module_pw/pw_basis.h"

class surchem
{
  public:
    surchem();
    ~surchem();

<<<<<<< HEAD
    static atom_in GetAtom;

    static void cal_epsilon(ModulePW::PW_Basis* rho_basis, const double *PS_TOTN_real, double *epsilon, double *epsilon0);

    static void cal_pseudo(const UnitCell &cell,
                           ModulePW::PW_Basis* rho_basis,
                           const complex<double> *Porter_g,
                           complex<double> *PS_TOTN);

    static void gauss_charge(const UnitCell &cell, ModulePW::PW_Basis* rho_basis, complex<double> *N);

    static void cal_totn(const UnitCell &cell,
                         ModulePW::PW_Basis* rho_basis,
=======
    double *TOTN_real;
    double *delta_phi;
    double *epspot;
    ModuleBase::matrix Vcav;
    ModuleBase::matrix Vel;
    double qs;

    // compensating charge params
    double comp_q;
    double comp_l;
    double comp_center;
    int comp_dim;
    // get atom info
    atom_in GetAtom;

    void allocate(const int &nrxx, const int &nspin);

    void cal_epsilon(PW_Basis &pwb, const double *PS_TOTN_real, double *epsilon, double *epsilon0);

    void cal_pseudo(const UnitCell &cell,
                           PW_Basis &pwb,
                           const complex<double> *Porter_g,
                           complex<double> *PS_TOTN);

    void gauss_charge(const UnitCell &cell, PW_Basis &pwb, complex<double> *N);

    void cal_totn(const UnitCell &cell,
                         PW_Basis &pwb,
>>>>>>> c49f8bf8
                         const complex<double> *Porter_g,
                         complex<double> *N,
                         complex<double> *TOTN);

<<<<<<< HEAD
    static ModuleBase::matrix cal_vcav(const UnitCell &ucell, ModulePW::PW_Basis* rho_basis, complex<double> *PS_TOTN, int nspin);

    static ModuleBase::matrix cal_vel(const UnitCell &cell,
                                     ModulePW::PW_Basis* rho_basis,
                                      complex<double> *TOTN,
                                      complex<double> *PS_TOTN,
                                      int nspin);

    static double cal_Ael(const UnitCell &cell, ModulePW::PW_Basis* rho_basis, const double *TOTN_real, const double *delta_phi_R);

    static double cal_Acav(const UnitCell &cell, ModulePW::PW_Basis* rho_basis, double qs);

    static void minimize_cg(const UnitCell &ucell,
                            ModulePW::PW_Basis* rho_basis,
=======
    void createcavity(const UnitCell &ucell, PW_Basis &pwb, const complex<double> *PS_TOTN, double *vwork);

    ModuleBase::matrix cal_vcav(const UnitCell &ucell, PW_Basis &pwb, const complex<double> *PS_TOTN, int nspin);

    ModuleBase::matrix cal_vel(const UnitCell &cell,
                                      PW_Basis &pwb,
                                      const complex<double> *TOTN,
                                      const complex<double> *PS_TOTN,
                                      int nspin);

    double cal_Ael(const UnitCell &cell, PW_Basis &pwb);

    double cal_Acav(const UnitCell &cell, PW_Basis &pwb);

    void minimize_cg(const UnitCell &ucell,
                            PW_Basis &pwb,
>>>>>>> c49f8bf8
                            double *d_eps,
                            const complex<double> *tot_N,
                            complex<double> *phi,
                            int &ncgsol);

<<<<<<< HEAD
    static void Leps2(const UnitCell &ucell,
                      ModulePW::PW_Basis* rho_basis,
=======
    void Leps2(const UnitCell &ucell,
                      PW_Basis &pwb,
>>>>>>> c49f8bf8
                      complex<double> *phi,
                      double *epsilon, // epsilon from shapefunc, dim=nrxx
                      complex<double> *gradphi_x, // dim=ngmc
                      complex<double> *gradphi_y,
                      complex<double> *gradphi_z,
                      complex<double> *phi_work,
                      complex<double> *lp);

<<<<<<< HEAD
    static ModuleBase::matrix v_correction(const UnitCell &cell,
                                           ModulePW::PW_Basis* rho_basis,
=======
    ModuleBase::matrix v_correction(const UnitCell &cell,
                                           PW_Basis &pwb,
>>>>>>> c49f8bf8
                                           const int &nspin,
                                           const double *const *const rho);

  private:
};

namespace GlobalC
{
  extern surchem solvent_model;
}

#endif<|MERGE_RESOLUTION|>--- conflicted
+++ resolved
@@ -18,21 +18,6 @@
     surchem();
     ~surchem();
 
-<<<<<<< HEAD
-    static atom_in GetAtom;
-
-    static void cal_epsilon(ModulePW::PW_Basis* rho_basis, const double *PS_TOTN_real, double *epsilon, double *epsilon0);
-
-    static void cal_pseudo(const UnitCell &cell,
-                           ModulePW::PW_Basis* rho_basis,
-                           const complex<double> *Porter_g,
-                           complex<double> *PS_TOTN);
-
-    static void gauss_charge(const UnitCell &cell, ModulePW::PW_Basis* rho_basis, complex<double> *N);
-
-    static void cal_totn(const UnitCell &cell,
-                         ModulePW::PW_Basis* rho_basis,
-=======
     double *TOTN_real;
     double *delta_phi;
     double *epspot;
@@ -50,67 +35,44 @@
 
     void allocate(const int &nrxx, const int &nspin);
 
-    void cal_epsilon(PW_Basis &pwb, const double *PS_TOTN_real, double *epsilon, double *epsilon0);
+    void cal_epsilon(ModulePW::PW_Basis* rho_basis, const double *PS_TOTN_real, double *epsilon, double *epsilon0);
 
     void cal_pseudo(const UnitCell &cell,
-                           PW_Basis &pwb,
+                           ModulePW::PW_Basis* rho_basis,
                            const complex<double> *Porter_g,
                            complex<double> *PS_TOTN);
 
-    void gauss_charge(const UnitCell &cell, PW_Basis &pwb, complex<double> *N);
+    void gauss_charge(const UnitCell &cell, ModulePW::PW_Basis* rho_basis, complex<double> *N);
 
     void cal_totn(const UnitCell &cell,
-                         PW_Basis &pwb,
->>>>>>> c49f8bf8
+                         ModulePW::PW_Basis* rho_basis,
                          const complex<double> *Porter_g,
                          complex<double> *N,
                          complex<double> *TOTN);
+    void createcavity(const UnitCell &ucell, ModulePW::PW_Basis* rho_basis, const complex<double> *PS_TOTN, double *vwork);
 
-<<<<<<< HEAD
-    static ModuleBase::matrix cal_vcav(const UnitCell &ucell, ModulePW::PW_Basis* rho_basis, complex<double> *PS_TOTN, int nspin);
+    ModuleBase::matrix cal_vcav(const UnitCell &ucell, ModulePW::PW_Basis* rho_basis, complex<double> *PS_TOTN, int nspin);
 
-    static ModuleBase::matrix cal_vel(const UnitCell &cell,
+    ModuleBase::matrix cal_vel(const UnitCell &cell,
                                      ModulePW::PW_Basis* rho_basis,
                                       complex<double> *TOTN,
                                       complex<double> *PS_TOTN,
                                       int nspin);
+                            
 
-    static double cal_Ael(const UnitCell &cell, ModulePW::PW_Basis* rho_basis, const double *TOTN_real, const double *delta_phi_R);
+    double cal_Ael(const UnitCell &cell, ModulePW::PW_Basis* rho_basis);
 
-    static double cal_Acav(const UnitCell &cell, ModulePW::PW_Basis* rho_basis, double qs);
-
-    static void minimize_cg(const UnitCell &ucell,
-                            ModulePW::PW_Basis* rho_basis,
-=======
-    void createcavity(const UnitCell &ucell, PW_Basis &pwb, const complex<double> *PS_TOTN, double *vwork);
-
-    ModuleBase::matrix cal_vcav(const UnitCell &ucell, PW_Basis &pwb, const complex<double> *PS_TOTN, int nspin);
-
-    ModuleBase::matrix cal_vel(const UnitCell &cell,
-                                      PW_Basis &pwb,
-                                      const complex<double> *TOTN,
-                                      const complex<double> *PS_TOTN,
-                                      int nspin);
-
-    double cal_Ael(const UnitCell &cell, PW_Basis &pwb);
-
-    double cal_Acav(const UnitCell &cell, PW_Basis &pwb);
+    double cal_Acav(const UnitCell &cell, ModulePW::PW_Basis* rho_basis);
 
     void minimize_cg(const UnitCell &ucell,
-                            PW_Basis &pwb,
->>>>>>> c49f8bf8
+                            ModulePW::PW_Basis* rho_basis,
                             double *d_eps,
                             const complex<double> *tot_N,
                             complex<double> *phi,
                             int &ncgsol);
 
-<<<<<<< HEAD
-    static void Leps2(const UnitCell &ucell,
+    void Leps2(const UnitCell &ucell,
                       ModulePW::PW_Basis* rho_basis,
-=======
-    void Leps2(const UnitCell &ucell,
-                      PW_Basis &pwb,
->>>>>>> c49f8bf8
                       complex<double> *phi,
                       double *epsilon, // epsilon from shapefunc, dim=nrxx
                       complex<double> *gradphi_x, // dim=ngmc
@@ -119,13 +81,8 @@
                       complex<double> *phi_work,
                       complex<double> *lp);
 
-<<<<<<< HEAD
-    static ModuleBase::matrix v_correction(const UnitCell &cell,
+    ModuleBase::matrix v_correction(const UnitCell &cell,
                                            ModulePW::PW_Basis* rho_basis,
-=======
-    ModuleBase::matrix v_correction(const UnitCell &cell,
-                                           PW_Basis &pwb,
->>>>>>> c49f8bf8
                                            const int &nspin,
                                            const double *const *const rho);
 
