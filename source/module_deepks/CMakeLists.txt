if(ENABLE_DEEPKS)
    list(APPEND objects
        LCAO_deepks.cpp
        LCAO_deepks_fdelta.cpp
        LCAO_deepks_odelta.cpp
        LCAO_deepks_io.cpp
        LCAO_deepks_mpi.cpp
        LCAO_deepks_pdm.cpp
        LCAO_deepks_psialpha.cpp
        LCAO_deepks_torch.cpp
        LCAO_deepks_vdelta.cpp
<<<<<<< HEAD
    )

=======
        )
        
>>>>>>> b39db1b3
    add_library(
        deepks
        OBJECT
        ${objects}
    )
endif()
<|MERGE_RESOLUTION|>--- conflicted
+++ resolved
@@ -9,13 +9,8 @@
         LCAO_deepks_psialpha.cpp
         LCAO_deepks_torch.cpp
         LCAO_deepks_vdelta.cpp
-<<<<<<< HEAD
     )
-
-=======
-        )
         
->>>>>>> b39db1b3
     add_library(
         deepks
         OBJECT
