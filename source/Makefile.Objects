--- conflicted
+++ resolved
@@ -288,10 +288,7 @@
 output.o  \
 run_md_classic.o\
 LJ_potential.o\
-<<<<<<< HEAD
-=======
 cmd_neighbor.o\
->>>>>>> 8c6c3122
 dos.o \
 inverse_matrix.o \
 energy.o \
