#include "module_io/input_conv.h"

#include "module_base/global_function.h"
#include "module_base/global_variable.h"
#include "module_cell/module_symmetry/symmetry.h"
#include "module_cell/unitcell.h"
#include "module_elecstate/occupy.h"
#include "module_hamilt_general/module_surchem/surchem.h"
#include "module_hamilt_pw/hamilt_pwdft/global.h"
#include "module_io/berryphase.h"
#include "module_io/input.h"
#include "module_relax/relax_old/ions_move_basic.h"
#include "module_relax/relax_old/lattice_change_basic.h"
#ifdef __EXX
#include "module_ri/exx_abfs-jle.h"
#endif
#ifdef __LCAO
#include "module_basis/module_ao/ORB_read.h"
#include "module_elecstate/potentials/H_TDDFT_pw.h"
#include "module_hamilt_lcao/hamilt_lcaodft/FORCE_STRESS.h"
#include "module_hamilt_lcao/hamilt_lcaodft/global_fp.h"
#include "module_hamilt_lcao/hamilt_lcaodft/local_orbital_charge.h"
#include "module_hamilt_lcao/module_dftu/dftu.h"
#include "module_hamilt_lcao/module_tddft/evolve_elec.h"
#endif
#include "module_base/timer.h"
#include "module_elecstate/elecstate_lcao.h"
#include "module_elecstate/potentials/efield.h"
#include "module_elecstate/potentials/gatefield.h"
#include "module_hsolver/hsolver_lcao.h"
#include "module_md/md_func.h"
#include "module_psi/kernels/device.h"

template <typename T>
void Input_Conv::parse_expression(const std::string &fn, std::vector<T> &vec)
{
    ModuleBase::TITLE("Input_Conv", "parse_expression");
    int count = 0;
    std::string pattern("([0-9]+\\*[0-9.]+|[0-9,.]+)");
    std::vector<std::string> str;
    std::stringstream ss(fn);
    std::string section;
    while (ss >> section) {
        int index = 0;
        if (str.empty()) {
            while (index < section.size() && std::isspace(section[index])) {
                index++;
            }
        }
        section.erase(0, index);
        str.push_back(section);
    }
    // std::string::size_type pos1, pos2;
    // std::string c = " ";
    // pos2 = fn.find(c);
    // pos1 = 0;
    // while (std::string::npos != pos2)
    // {
    //     str.push_back(fn.substr(pos1, pos2 - pos1));
    //     pos1 = pos2 + c.size();
    //     pos2 = fn.find(c, pos1);
    // }
    // if (pos1 != fn.length())
    // {
    //     str.push_back(fn.substr(pos1));
    // }
    regex_t reg;
    regcomp(&reg, pattern.c_str(), REG_EXTENDED);
    regmatch_t pmatch[1];
    const size_t nmatch = 1;
    for (size_t i = 0; i < str.size(); ++i)
    {
        if (str[i] == "")
        {
            continue;
        }
        int status = regexec(&reg, str[i].c_str(), nmatch, pmatch, 0);
        std::string sub_str = "";
        for (size_t j = pmatch[0].rm_so; j != pmatch[0].rm_eo; ++j)
        {
            sub_str += str[i][j];
        }
        std::string sub_pattern("\\*");
        regex_t sub_reg;
        regcomp(&sub_reg, sub_pattern.c_str(), REG_EXTENDED);
        regmatch_t sub_pmatch[1];
        const size_t sub_nmatch = 1;
        if (regexec(&sub_reg, sub_str.c_str(), sub_nmatch, sub_pmatch, 0) == 0)
        {
            int pos = sub_str.find("*");
            int num = stoi(sub_str.substr(0, pos));
            T occ = stof(sub_str.substr(pos + 1, sub_str.size()));
            // std::vector<double> ocp_temp(num, occ);
            // const std::vector<double>::iterator dest = vec.begin() + count;
            // copy(ocp_temp.begin(), ocp_temp.end(), dest);
            // count += num;
            for (size_t k = 0; k != num; k++)
                vec.emplace_back(occ);
        }
        else
        {
            // vec[count] = stof(sub_str);
            // count += 1;
            std::stringstream convert;
            convert << sub_str;
            T occ;
            convert >> occ;
            vec.emplace_back(occ);
        }
        regfree(&sub_reg);
    }
    regfree(&reg);
<<<<<<< HEAD
=======
}

#ifdef __LCAO
std::vector<double> Input_Conv::convert_units(std::string params, double c)
{
    std::vector<double> params_ori;
    std::vector<double> params_out;
    parse_expression(params, params_ori);
    for (auto param: params_ori)
        params_out.emplace_back(param * c);

    return params_out;
}

void Input_Conv::read_td_efield()
{
    elecstate::H_TDDFT_pw::stype = INPUT.td_stype;

    parse_expression(INPUT.td_ttype, elecstate::H_TDDFT_pw::ttype);

    elecstate::H_TDDFT_pw::tstart = INPUT.td_tstart;
    elecstate::H_TDDFT_pw::tend = INPUT.td_tend;

    elecstate::H_TDDFT_pw::dt = INPUT.mdp.md_dt / ModuleBase::AU_to_FS;

    // space domain parameters

    // length gauge
    elecstate::H_TDDFT_pw::lcut1 = INPUT.td_lcut1;
    elecstate::H_TDDFT_pw::lcut2 = INPUT.td_lcut2;

    // time domain parameters

    // Gauss
    elecstate::H_TDDFT_pw::gauss_omega
        = convert_units(INPUT.td_gauss_freq, 2 * ModuleBase::PI * ModuleBase::AU_to_FS); // time(a.u.)^-1
    elecstate::H_TDDFT_pw::gauss_phase = convert_units(INPUT.td_gauss_phase, 1.0);
    elecstate::H_TDDFT_pw::gauss_sigma = convert_units(INPUT.td_gauss_sigma, 1 / ModuleBase::AU_to_FS);
    elecstate::H_TDDFT_pw::gauss_t0 = convert_units(INPUT.td_gauss_t0, 1.0);
    elecstate::H_TDDFT_pw::gauss_amp
        = convert_units(INPUT.td_gauss_amp, ModuleBase::BOHR_TO_A / ModuleBase::Ry_to_eV); // Ry/bohr

    // trapezoid
    elecstate::H_TDDFT_pw::trape_omega
        = convert_units(INPUT.td_trape_freq, 2 * ModuleBase::PI * ModuleBase::AU_to_FS); // time(a.u.)^-1
    elecstate::H_TDDFT_pw::trape_phase = convert_units(INPUT.td_trape_phase, 1.0);
    elecstate::H_TDDFT_pw::trape_t1 = convert_units(INPUT.td_trape_t1, 1.0);
    elecstate::H_TDDFT_pw::trape_t2 = convert_units(INPUT.td_trape_t2, 1.0);
    elecstate::H_TDDFT_pw::trape_t3 = convert_units(INPUT.td_trape_t3, 1.0);
    elecstate::H_TDDFT_pw::trape_amp
        = convert_units(INPUT.td_trape_amp, ModuleBase::BOHR_TO_A / ModuleBase::Ry_to_eV); // Ry/bohr

    // Trigonometric
    elecstate::H_TDDFT_pw::trigo_omega1
        = convert_units(INPUT.td_trigo_freq1, 2 * ModuleBase::PI * ModuleBase::AU_to_FS); // time(a.u.)^-1
    elecstate::H_TDDFT_pw::trigo_omega2
        = convert_units(INPUT.td_trigo_freq2, 2 * ModuleBase::PI * ModuleBase::AU_to_FS); // time(a.u.)^-1
    elecstate::H_TDDFT_pw::trigo_phase1 = convert_units(INPUT.td_trigo_phase1, 1.0);
    elecstate::H_TDDFT_pw::trigo_phase2 = convert_units(INPUT.td_trigo_phase2, 1.0);
    elecstate::H_TDDFT_pw::trigo_amp
        = convert_units(INPUT.td_trigo_amp, ModuleBase::BOHR_TO_A / ModuleBase::Ry_to_eV); // Ry/bohr

    // Heaviside
    elecstate::H_TDDFT_pw::heavi_t0 = convert_units(INPUT.td_heavi_t0, 1.0);
    elecstate::H_TDDFT_pw::heavi_amp
        = convert_units(INPUT.td_heavi_amp, ModuleBase::BOHR_TO_A / ModuleBase::Ry_to_eV); // Ry/bohr

    return;
>>>>>>> fe8d50de
}
#endif

void Input_Conv::Convert(void)
{
    ModuleBase::TITLE("Input_Conv", "Convert");
    ModuleBase::timer::tick("Input_Conv", "Convert");
    //-----------------------------------------------
    // set read_file_dir
    //-----------------------------------------------
    if (INPUT.read_file_dir == "auto")
    {
        GlobalV::global_readin_dir = GlobalV::global_out_dir;
    }
    else
    {
        GlobalV::global_readin_dir = INPUT.read_file_dir + '/';
    }
    //----------------------------------------------------------
    // main parameters / electrons / spin ( 10/16 )
    //----------------------------------------------------------
    //  suffix
    if (INPUT.calculation == "md" && INPUT.mdp.md_restart) // md restart  liuyu add 2023-04-12
    {
        int istep = MD_func::current_step(GlobalV::MY_RANK, GlobalV::global_readin_dir);
        GlobalV::stru_file = INPUT.stru_file = GlobalV::global_stru_dir + "STRU_MD_" + std::to_string(istep);
    }
    else if (INPUT.stru_file != "")
    {
        GlobalV::stru_file = INPUT.stru_file;
    }
    GlobalV::global_wannier_card = INPUT.wannier_card;
    if (INPUT.kpoint_file != "")
        GlobalV::global_kpoint_card = INPUT.kpoint_file;
    if (INPUT.pseudo_dir != "")
        GlobalV::global_pseudo_dir = INPUT.pseudo_dir + "/";
    if (INPUT.orbital_dir != "")
        GlobalV::global_orbital_dir = INPUT.orbital_dir + "/";
    // GlobalV::global_pseudo_type = INPUT.pseudo_type;
    GlobalC::ucell.setup(INPUT.latname, INPUT.ntype, INPUT.lmaxmax, INPUT.init_vel, INPUT.fixed_axes);

    if (INPUT.calculation == "relax" || INPUT.calculation == "cell-relax")
    {
        if (INPUT.fixed_ibrav && !INPUT.relax_new)
        {
            ModuleBase::WARNING_QUIT("Input_Conv", "fixed_ibrav only available for relax_new = 1");
        }
        if (INPUT.latname == "none" && INPUT.fixed_ibrav)
        {
            ModuleBase::WARNING_QUIT("Input_Conv", "to use fixed_ibrav, latname must be provided");
        }
        if (INPUT.calculation == "relax" && INPUT.fixed_atoms)
        {
            ModuleBase::WARNING_QUIT("Input_Conv", "fixed_atoms is not meant to be used for calculation = relax");
        }
        if (INPUT.relax_new && INPUT.relax_method != "cg")
        {
            INPUT.relax_new = false;
        }
        if (!INPUT.relax_new && (INPUT.fixed_axes == "shape" || INPUT.fixed_axes == "volume"))
        {
            ModuleBase::WARNING_QUIT("Input_Conv", "fixed shape and fixed volume only supported for relax_new = 1");
        }
        GlobalV::fixed_atoms = INPUT.fixed_atoms;
    }

    for(int i=0;i<3;i++)
    {
        GlobalV::KSPACING[i] = INPUT.kspacing[i];
    }
    GlobalV::MIN_DIST_COEF = INPUT.min_dist_coef;
    GlobalV::NBANDS = INPUT.nbands;
    GlobalC::wf.pw_seed = INPUT.pw_seed;
    GlobalV::NBANDS_ISTATE = INPUT.nbands_istate;
    GlobalV::device_flag = psi::device::get_device_flag(INPUT.device, INPUT.ks_solver, INPUT.basis_type);

    if (GlobalV::device_flag == "gpu")
    {
        GlobalV::KPAR = psi::device::get_device_kpar(INPUT.kpar);
    }
    else
    {
        GlobalV::KPAR = INPUT.kpar;
        GlobalV::NSTOGROUP = INPUT.bndpar;
    }
    GlobalV::precision_flag = INPUT.precision;
    GlobalV::CALCULATION = INPUT.calculation;
    GlobalV::ESOLVER_TYPE = INPUT.esolver_type;

    GlobalV::PSEUDORCUT = INPUT.pseudo_rcut;
    GlobalV::PSEUDO_MESH = INPUT.pseudo_mesh;

    GlobalV::DFT_FUNCTIONAL = INPUT.dft_functional;
    GlobalV::XC_TEMPERATURE = INPUT.xc_temperature;
    GlobalV::NSPIN = INPUT.nspin;
    GlobalV::CURRENT_SPIN = 0;

    GlobalV::CAL_FORCE = INPUT.cal_force;
    GlobalV::FORCE_THR = INPUT.force_thr;

    GlobalV::STRESS_THR = INPUT.stress_thr;
    GlobalV::PRESS1 = INPUT.press1;
    GlobalV::PRESS2 = INPUT.press2;
    GlobalV::PRESS3 = INPUT.press3;
    GlobalV::out_element_info = INPUT.out_element_info;
#ifdef __LCAO
    Force_Stress_LCAO::force_invalid_threshold_ev = INPUT.force_thr_ev2;
#endif

    if ((INPUT.calculation == "relax" || INPUT.calculation == "cell-relax") && INPUT.chg_extrap != "atomic")
    {
        std::cout << " For relaxation, charge extrapolation is set to atomic." << std::endl;
        INPUT.chg_extrap = "atomic";
    }

    BFGS_Basic::relax_bfgs_w1 = INPUT.relax_bfgs_w1;
    BFGS_Basic::relax_bfgs_w2 = INPUT.relax_bfgs_w2;

    Ions_Move_Basic::relax_bfgs_rmax = INPUT.relax_bfgs_rmax;
    Ions_Move_Basic::relax_bfgs_rmin = INPUT.relax_bfgs_rmin;
    Ions_Move_Basic::relax_bfgs_init = INPUT.relax_bfgs_init;
    Ions_Move_Basic::out_stru = INPUT.out_stru; // mohan add 2012-03-23
    Lattice_Change_Basic::fixed_axes = INPUT.fixed_axes;

    GlobalV::CAL_STRESS = INPUT.cal_stress;

    GlobalV::RELAX_METHOD = INPUT.relax_method;
    GlobalV::relax_scale_force = INPUT.relax_scale_force;
    GlobalV::relax_new = INPUT.relax_new;

    GlobalV::OUT_LEVEL = INPUT.out_level;
    Ions_Move_CG::RELAX_CG_THR = INPUT.relax_cg_thr; // pengfei add 2013-09-09

    ModuleSymmetry::Symmetry::symm_flag = INPUT.symmetry; // 9
    GlobalC::symm.epsilon = INPUT.symmetry_prec; // LiuXh add 2021-08-12, accuracy for symmetry
    GlobalV::BASIS_TYPE = INPUT.basis_type;
    GlobalV::KS_SOLVER = INPUT.ks_solver;
    GlobalV::SEARCH_RADIUS = INPUT.search_radius;
    GlobalV::SEARCH_PBC = INPUT.search_pbc;

    //----------------------------------------------------------
    // planewave (8/8)
    //----------------------------------------------------------
    GlobalC::sf.set(INPUT.nbspline);
    GlobalV::GAMMA_ONLY_LOCAL = INPUT.gamma_only_local;

    //----------------------------------------------------------
    // diagonalization  (5/5)
    //----------------------------------------------------------
    GlobalV::DIAGO_PROC = INPUT.diago_proc;
    GlobalV::PW_DIAG_NMAX = INPUT.pw_diag_nmax;
    GlobalV::DIAGO_CG_PREC = INPUT.diago_cg_prec;
    GlobalV::PW_DIAG_NDIM = INPUT.pw_diag_ndim;
    GlobalV::PW_DIAG_THR = INPUT.pw_diag_thr;
    GlobalV::NB2D = INPUT.nb2d;
    GlobalV::NURSE = INPUT.nurse;
    GlobalV::COLOUR = INPUT.colour;
    GlobalV::T_IN_H = INPUT.t_in_h;
    GlobalV::VL_IN_H = INPUT.vl_in_h;
    GlobalV::VNL_IN_H = INPUT.vnl_in_h;
    GlobalV::VH_IN_H = INPUT.vh_in_h;
    GlobalV::VION_IN_H = INPUT.vion_in_h;
    GlobalV::TEST_FORCE = INPUT.test_force;
    GlobalV::TEST_STRESS = INPUT.test_stress;
    GlobalV::test_skip_ewald = INPUT.test_skip_ewald;

    //----------------------------------------------------------
    // iteration (1/3)
    //----------------------------------------------------------
    GlobalV::SCF_THR = INPUT.scf_thr;
    GlobalV::SCF_THR_TYPE = INPUT.scf_thr_type;

    //----------------------------------------------------------
    // wavefunction / charge / potential / (2/4)
    //----------------------------------------------------------
    GlobalC::wf.init_wfc = INPUT.init_wfc;
    GlobalC::wf.mem_saver = INPUT.mem_saver; // mohan add 2010-09-07
#ifdef __LCAO
    if (INPUT.dft_plus_u)
    {
        GlobalV::dft_plus_u = INPUT.dft_plus_u;
        GlobalC::dftu.Yukawa = INPUT.yukawa_potential;
        GlobalC::dftu.omc = INPUT.omc;
        GlobalC::dftu.orbital_corr = INPUT.orbital_corr;
        GlobalC::dftu.mixing_dftu = INPUT.mixing_dftu;
        if (!INPUT.yukawa_potential)
        {
            // Duradev's rotational invariant formulation is implemented
            // where only an effective U given by U-J is used
            // unit is in eV
            GlobalC::dftu.U = INPUT.hubbard_u;
        }
    }
#endif
    //--------------------------------------------
    // added by zhengdy-soc
    //--------------------------------------------
    if (INPUT.noncolin || INPUT.lspinorb)
    {
        GlobalV::NSPIN = 4;
    }

    if (GlobalV::NSPIN == 4)
    {
        GlobalV::NONCOLIN = INPUT.noncolin;
        // wavefunctions are spinors with 2 components
        GlobalV::NPOL = 2;
        // set the domag variable to make a spin-orbit calculation with zero magnetization
        GlobalV::DOMAG = false;
        GlobalV::DOMAG_Z = true;
        GlobalV::LSPINORB = INPUT.lspinorb;
        GlobalV::soc_lambda = INPUT.soc_lambda;

        if (INPUT.cal_force || INPUT.cal_stress)
        {
            ModuleBase::WARNING_QUIT("input_conv", "force & stress not ready for soc yet!");
        }

        if(INPUT.gamma_only_local)
        {
            ModuleBase::WARNING_QUIT("input_conv", "soc does not support gamma only calculation");
        }
    }
    else
    {
        GlobalV::LSPINORB = false;
        GlobalV::NONCOLIN = false;
        GlobalV::DOMAG = false;
        GlobalV::DOMAG_Z = false;
        GlobalV::NPOL = 1;
    }

    //----------------------------------------------------------
    // Yu Liu add 2022-05-18
    //----------------------------------------------------------
    GlobalV::EFIELD_FLAG = INPUT.efield_flag;
    GlobalV::DIP_COR_FLAG = INPUT.dip_cor_flag;
    elecstate::Efield::efield_dir = INPUT.efield_dir;
    elecstate::Efield::efield_pos_max = INPUT.efield_pos_max;
    elecstate::Efield::efield_pos_dec = INPUT.efield_pos_dec;
    elecstate::Efield::efield_amp = INPUT.efield_amp;

    //----------------------------------------------------------
    // Yu Liu add 2022-09-13
    //----------------------------------------------------------
    GlobalV::GATE_FLAG = INPUT.gate_flag;
    GlobalV::nelec = INPUT.nelec;
    if (std::abs(INPUT.nupdown) > 1e-6)
    {
        GlobalV::TWO_EFERMI = true;
        GlobalV::nupdown = INPUT.nupdown;
    }
    elecstate::Gatefield::zgate = INPUT.zgate;
    elecstate::Gatefield::relax = INPUT.relax;
    elecstate::Gatefield::block = INPUT.block;
    elecstate::Gatefield::block_down = INPUT.block_down;
    elecstate::Gatefield::block_up = INPUT.block_up;
    elecstate::Gatefield::block_height = INPUT.block_height;

    //----------------------------------------------------------
    // Yu Liu add 2023-05-09
    //----------------------------------------------------------
    INPUT.mdp.force_thr = GlobalV::FORCE_THR;
    INPUT.mdp.my_rank = GlobalV::MY_RANK;
    INPUT.mdp.cal_stress = GlobalV::CAL_STRESS;

//----------------------------------------------------------
// Fuxiang He add 2016-10-26
//----------------------------------------------------------
#ifdef __LCAO
    module_tddft::Evolve_elec::td_force_dt = INPUT.td_force_dt;
    module_tddft::Evolve_elec::td_vext = INPUT.td_vext;
    if (module_tddft::Evolve_elec::td_vext)
    {
        parse_expression(INPUT.td_vext_dire, module_tddft::Evolve_elec::td_vext_dire_case);
    }
    module_tddft::Evolve_elec::out_dipole = INPUT.out_dipole;
    module_tddft::Evolve_elec::out_efield = INPUT.out_efield;
    module_tddft::Evolve_elec::td_print_eij = INPUT.td_print_eij;
    module_tddft::Evolve_elec::td_edm = INPUT.td_edm;
    read_td_efield();
#endif

    // setting for constrained DFT, jiyy add 2020.10.11
    // For example, when we studying nitrogen-vacancy center,
    // it requires an additional excitation of an electron conduction band to simulate the excited state,
    // used for TDDFT only.
    GlobalV::ocp = INPUT.ocp;
    GlobalV::ocp_set = INPUT.ocp_set;
    if (GlobalV::ocp == 1)
    {
        parse_expression(GlobalV::ocp_set, GlobalV::ocp_kb);
    }

    GlobalV::out_mul = INPUT.out_mul; // qifeng add 2019/9/10

    //----------------------------------------------------------
    // about restart, // Peize Lin add 2020-04-04
    //----------------------------------------------------------
    if (INPUT.restart_save)
    {
        GlobalC::restart.folder = GlobalV::global_readin_dir + "restart/";
        ModuleBase::GlobalFunc::MAKE_DIR(GlobalC::restart.folder);
        if (INPUT.dft_functional == "hf" || INPUT.dft_functional == "pbe0" || INPUT.dft_functional == "hse"
            || INPUT.dft_functional == "opt_orb" || INPUT.dft_functional == "scan0")
        {
            GlobalC::restart.info_save.save_charge = true;
            GlobalC::restart.info_save.save_H = true;
        }
        else
        {
            GlobalC::restart.info_save.save_charge = true;
        }
    }
    if (INPUT.restart_load)
    {
        GlobalC::restart.folder = GlobalV::global_readin_dir + "restart/";
        if (INPUT.dft_functional == "hf" || INPUT.dft_functional == "pbe0" || INPUT.dft_functional == "hse"
            || INPUT.dft_functional == "opt_orb" || INPUT.dft_functional == "scan0")
        {
            GlobalC::restart.info_load.load_charge = true;
        }
        else
        {
            GlobalC::restart.info_load.load_charge = true;
            GlobalC::restart.info_load.load_H = true;
        }
    }

    if (GlobalV::CALCULATION == "cell-relax" && INPUT.cell_factor < 2.0)
    {
        INPUT.cell_factor = 2.0; // follows QE
    }

//----------------------------------------------------------
// about exx, Peize Lin add 2018-06-20
//----------------------------------------------------------
#ifdef __EXX
#ifdef __LCAO

    if (INPUT.dft_functional == "hf" || INPUT.dft_functional == "pbe0" || INPUT.dft_functional == "scan0")
    {
        GlobalC::exx_info.info_global.cal_exx = true;
        GlobalC::exx_info.info_global.ccp_type = Conv_Coulomb_Pot_K::Ccp_Type::Hf;
    }
    else if (INPUT.dft_functional == "hse")
    {
        GlobalC::exx_info.info_global.cal_exx = true;
        GlobalC::exx_info.info_global.ccp_type = Conv_Coulomb_Pot_K::Ccp_Type::Hse;
    }
    else if (INPUT.dft_functional == "opt_orb")
    {
        GlobalC::exx_info.info_global.cal_exx = false;
        Exx_Abfs::Jle::generate_matrix = true;
    }
    else if (INPUT.rpa)
    {
        GlobalC::exx_info.info_global.ccp_type = Conv_Coulomb_Pot_K::Ccp_Type::Hf;
    }
    else
    {
        GlobalC::exx_info.info_global.cal_exx = false;
    }

    if (GlobalC::exx_info.info_global.cal_exx || Exx_Abfs::Jle::generate_matrix || INPUT.rpa)
    {
        // EXX case, convert all EXX related variables
        // GlobalC::exx_info.info_global.cal_exx = true;
        GlobalC::exx_info.info_global.hybrid_alpha = std::stod(INPUT.exx_hybrid_alpha);
        XC_Functional::get_hybrid_alpha(std::stod(INPUT.exx_hybrid_alpha));
        GlobalC::exx_info.info_global.hse_omega = INPUT.exx_hse_omega;
        GlobalC::exx_info.info_global.separate_loop = INPUT.exx_separate_loop;
        GlobalC::exx_info.info_global.hybrid_step = INPUT.exx_hybrid_step;
        GlobalC::exx_info.info_global.mixing_beta_for_loop1 = INPUT.exx_mixing_beta;
        GlobalC::exx_info.info_lip.lambda = INPUT.exx_lambda;

        GlobalC::exx_info.info_ri.real_number = std::stoi(INPUT.exx_real_number);
        GlobalC::exx_info.info_ri.pca_threshold = INPUT.exx_pca_threshold;
        GlobalC::exx_info.info_ri.C_threshold = INPUT.exx_c_threshold;
        GlobalC::exx_info.info_ri.V_threshold = INPUT.exx_v_threshold;
        GlobalC::exx_info.info_ri.dm_threshold = INPUT.exx_dm_threshold;
        GlobalC::exx_info.info_ri.cauchy_threshold = INPUT.exx_cauchy_threshold;
        GlobalC::exx_info.info_ri.C_grad_threshold = INPUT.exx_c_grad_threshold;
        GlobalC::exx_info.info_ri.V_grad_threshold = INPUT.exx_v_grad_threshold;
        GlobalC::exx_info.info_ri.cauchy_force_threshold = INPUT.exx_cauchy_force_threshold;
        GlobalC::exx_info.info_ri.cauchy_stress_threshold = INPUT.exx_cauchy_stress_threshold;
        GlobalC::exx_info.info_ri.ccp_threshold = INPUT.exx_ccp_threshold;
        GlobalC::exx_info.info_ri.ccp_rmesh_times = std::stod(INPUT.exx_ccp_rmesh_times);

        Exx_Abfs::Jle::Lmax = INPUT.exx_opt_orb_lmax;
        Exx_Abfs::Jle::Ecut_exx = INPUT.exx_opt_orb_ecut;
        Exx_Abfs::Jle::tolerence = INPUT.exx_opt_orb_tolerence;

        // EXX does not support any symmetry analyse, force symmetry setting to -1
        if (INPUT.calculation != "nscf")
            ModuleSymmetry::Symmetry::symm_flag = -1;
    }
#endif // __LCAO
#endif // __EXX
    GlobalC::ppcell.cell_factor = INPUT.cell_factor; // LiuXh add 20180619

    //----------------------------------------------------------
    // main parameters / electrons / spin ( 2/16 )
    //----------------------------------------------------------
    //	electrons::nelup = INPUT.nelup;
    //	electrons::neldw = INPUT.neldw;

    //----------------------------------------------------------
    // occupation (3/3)
    //----------------------------------------------------------
    Occupy::decision(INPUT.occupations, INPUT.smearing_method, INPUT.smearing_sigma);
    //----------------------------------------------------------
    // charge mixing(3/3)
    //----------------------------------------------------------
    GlobalC::CHR_MIX.set_mixing(INPUT.mixing_mode,
                                INPUT.mixing_beta,
                                INPUT.mixing_ndim,
                                INPUT.mixing_gg0,
                                INPUT.mixing_tau); // mohan modify 2014-09-27, add mixing_gg0
    //using bandgap to auto set mixing_beta
    if(std::abs(INPUT.mixing_beta + 10.0) < 1e-6)
    {
        GlobalC::CHR_MIX.need_auto_set();
    }
    else if(INPUT.mixing_beta > 1.0 || INPUT.mixing_beta<0.0)
    {
        ModuleBase::WARNING("INPUT", "You'd better set mixing_beta to [0.0, 1.0]!");
    }

    //----------------------------------------------------------
    // iteration
    //----------------------------------------------------------
    GlobalV::SCF_NMAX = INPUT.scf_nmax;
    GlobalV::RELAX_NMAX = INPUT.relax_nmax;
    GlobalV::md_prec_level = INPUT.mdp.md_prec_level;

    //----------------------------------------------------------
    // wavefunction / charge / potential / (2/4)
    //----------------------------------------------------------
    GlobalV::OUT_FREQ_ELEC = INPUT.out_freq_elec;
    GlobalV::OUT_FREQ_ION = INPUT.out_freq_ion;
    GlobalV::init_chg = INPUT.init_chg;
    GlobalV::chg_extrap = INPUT.chg_extrap; // xiaohui modify 2015-02-01
    GlobalV::out_chg = INPUT.out_chg;
    GlobalV::nelec = INPUT.nelec;
    GlobalV::out_pot = INPUT.out_pot;
    GlobalC::wf.out_wfc_pw = INPUT.out_wfc_pw;
    GlobalC::wf.out_wfc_r = INPUT.out_wfc_r;
    GlobalV::out_app_flag = INPUT.out_app_flag;

    GlobalV::out_bandgap = INPUT.out_bandgap; // QO added for bandgap printing
    GlobalV::out_interval = INPUT.out_interval;
#ifdef __LCAO
    Local_Orbital_Charge::out_dm = INPUT.out_dm;
    Local_Orbital_Charge::out_dm1 = INPUT.out_dm1;
    hsolver::HSolverLCAO::out_mat_hs = INPUT.out_mat_hs;
    hsolver::HSolverLCAO::out_mat_hsR = INPUT.out_mat_hs2; // LiuXh add 2019-07-16
    hsolver::HSolverLCAO::out_mat_t = INPUT.out_mat_t;
    hsolver::HSolverLCAO::out_mat_dh = INPUT.out_mat_dh;
    elecstate::ElecStateLCAO::out_wfc_lcao = INPUT.out_wfc_lcao;
    if (INPUT.calculation == "nscf" && !INPUT.towannier90 && !INPUT.berry_phase)
    {
        elecstate::ElecStateLCAO::need_psi_grid = false;
    }
    if (INPUT.calculation == "test_neighbour" && GlobalV::NPROC > 1)
    {
        ModuleBase::WARNING_QUIT("Input_conv", "test_neighbour must be done with 1 processor");
    }
#endif

    //----------------------------------------------------------
    // About LCAO
    //----------------------------------------------------------
    // mohan add 2021-04-16
    //	ORB.ecutwfc = INPUT.lcao_ecut;
    //	ORB.dk = INPUT.lcao_dk;
    //	ORB.dR = INPUT.lcao_dr;
    //	ORB.Rmax = INPUT.lcao_rmax;

    // mohan add 2021-02-16
    berryphase::berry_phase_flag = INPUT.berry_phase;

//-----------------------------------------------
// caoyu add for DeePKS
//-----------------------------------------------
#ifdef __DEEPKS
    GlobalV::deepks_scf = INPUT.deepks_scf;
    GlobalV::deepks_bandgap = INPUT.deepks_bandgap; // QO added for bandgap label 2021-12-15
    GlobalV::deepks_out_unittest = INPUT.deepks_out_unittest;
    GlobalV::deepks_out_labels = INPUT.deepks_out_labels;
    if (GlobalV::deepks_out_unittest)
    {
        GlobalV::deepks_out_labels = 1;
        GlobalV::deepks_scf = 1;
        if (GlobalV::NPROC > 1)
            ModuleBase::WARNING_QUIT("Input_conv", "generate deepks unittest with only 1 processor");
        if (GlobalV::CAL_FORCE != 1)
            ModuleBase::WARNING_QUIT("Input_conv", "force is required in generating deepks unittest");
        if (GlobalV::CAL_STRESS != 1)
            ModuleBase::WARNING_QUIT("Input_conv", "stress is required in generating deepks unittest");
    }
    if (GlobalV::deepks_scf || GlobalV::deepks_out_labels)
        GlobalV::deepks_setorb = 1;
#else
    if (INPUT.deepks_scf || INPUT.deepks_out_labels || INPUT.deepks_bandgap)
    {
        ModuleBase::WARNING_QUIT("Input_conv", "please compile with DeePKS");
    }
#endif
    //-----------------------------------------------
    // sunml add for implicit solvation model
    //-----------------------------------------------
    GlobalV::imp_sol = INPUT.imp_sol;
    GlobalV::eb_k = INPUT.eb_k;
    GlobalV::tau = INPUT.tau;
    GlobalV::sigma_k = INPUT.sigma_k;
    GlobalV::nc_k = INPUT.nc_k;

    //-----------------------------------------------
    // sunliang add for ofdft 2022-05-11
    //-----------------------------------------------
    GlobalV::of_kinetic = INPUT.of_kinetic;
    GlobalV::of_method = INPUT.of_method;
    GlobalV::of_conv = INPUT.of_conv;
    GlobalV::of_tole = INPUT.of_tole;
    GlobalV::of_tolp = INPUT.of_tolp;
    GlobalV::of_tf_weight = INPUT.of_tf_weight;
    GlobalV::of_vw_weight = INPUT.of_vw_weight;
    GlobalV::of_wt_alpha = INPUT.of_wt_alpha;
    GlobalV::of_wt_beta = INPUT.of_wt_beta;
    GlobalV::of_wt_rho0 = INPUT.of_wt_rho0;
    GlobalV::of_hold_rho0 = INPUT.of_hold_rho0;
    GlobalV::of_lkt_a = INPUT.of_lkt_a;
    GlobalV::of_full_pw = INPUT.of_full_pw;
    GlobalV::of_full_pw_dim = INPUT.of_full_pw_dim;
    GlobalV::of_read_kernel = INPUT.of_read_kernel;
    GlobalV::of_kernel_file = INPUT.of_kernel_file;

    ModuleBase::timer::tick("Input_Conv", "Convert");
    return;
}<|MERGE_RESOLUTION|>--- conflicted
+++ resolved
@@ -110,8 +110,6 @@
         regfree(&sub_reg);
     }
     regfree(&reg);
-<<<<<<< HEAD
-=======
 }
 
 #ifdef __LCAO
@@ -180,7 +178,6 @@
         = convert_units(INPUT.td_heavi_amp, ModuleBase::BOHR_TO_A / ModuleBase::Ry_to_eV); // Ry/bohr
 
     return;
->>>>>>> fe8d50de
 }
 #endif
 
