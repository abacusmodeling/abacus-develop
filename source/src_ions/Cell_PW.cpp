#include "Cell_PW.h"
#include "ions.h"
#include "../module_base/timer.h"

void Cell_PW::opt_cells_pw(ModuleEnSover::En_Solver *p_ensolver)
{
    ModuleBase::TITLE("Cell_PW", "opt_cells_pw");
    ModuleBase::timer::tick("Cell_PW", "opt_cells_pw");

<<<<<<< HEAD
    // cout<<GlobalC::pw.nrxx<<endl;
    // cout<<"before ufft allocate"<<endl;
    GlobalC::UFFT.allocate();

    // cout<<"after ufft allocate"<<endl;

    //=======================
    // init pseudopotential
    //=======================
    GlobalC::ppcell.init(GlobalC::ucell.ntype);

    //=====================
    // init hamiltonian
    // only allocate in the beginning of ELEC LOOP!
    //=====================
    GlobalC::hm.hpw.allocate(GlobalC::wf.npwx, GlobalV::NPOL, GlobalC::ppcell.nkb, GlobalC::pw.nrxx);

    //=================================
    // initalize local pseudopotential
    //=================================
    GlobalC::ppcell.init_vloc(GlobalC::pw.nggm, GlobalC::ppcell.vloc);
    ModuleBase::GlobalFunc::DONE(GlobalV::ofs_running, "LOCAL POTENTIAL");

    //======================================
    // Initalize non local pseudopotential
    //======================================
    GlobalC::ppcell.init_vnl(GlobalC::ucell);
    ModuleBase::GlobalFunc::DONE(GlobalV::ofs_running, "NON-LOCAL POTENTIAL");

    //=========================================================
    // calculate the total local pseudopotential in real space
    //=========================================================
    GlobalC::pot.init_pot(0, GlobalC::pw.strucFac); //atomic_rho, v_of_rho, set_vrs

    GlobalC::pot.newd();

    ModuleBase::GlobalFunc::DONE(GlobalV::ofs_running, "INIT POTENTIAL");

    //==================================================
    // create GlobalC::ppcell.tab_at , for trial wave functions.
    //==================================================
    GlobalC::wf.init_at_1();

    //================================
    // Initial start wave functions
    //================================
    if (GlobalV::NBANDS != 0 || (GlobalV::CALCULATION != "scf-sto" && GlobalV::CALCULATION != "relax-sto" && GlobalV::CALCULATION != "md-sto")) //qianrui add
    {
        GlobalC::wf.wfcinit();
    }

#ifdef __LCAO
#ifdef __MPI //liyuanbo 2022/2/23
    switch (GlobalC::exx_global.info.hybrid_type) // Peize Lin add 2019-03-09
    {
    case Exx_Global::Hybrid_Type::HF:
    case Exx_Global::Hybrid_Type::PBE0:
    case Exx_Global::Hybrid_Type::HSE:
        GlobalC::exx_lip.init(&GlobalC::kv, &GlobalC::wf, &GlobalC::pw, &GlobalC::UFFT, &GlobalC::ucell);
        break;
    case Exx_Global::Hybrid_Type::No:
        break;
    case Exx_Global::Hybrid_Type::Generate_Matrix:
    default:
        throw std::invalid_argument(ModuleBase::GlobalFunc::TO_STRING(__FILE__) + ModuleBase::GlobalFunc::TO_STRING(__LINE__));
    }
#endif
#endif

    ModuleBase::GlobalFunc::DONE(GlobalV::ofs_running, "INIT BASIS");
=======
>>>>>>> 032727bd

    // ion optimization begins
    // electron density optimization is included in ion optimization

    Ions ions;
    ions.opt_ions_pw(p_ensolver);
    
    ModuleBase::timer::tick("Cell_PW", "opt_cells_pw");
}<|MERGE_RESOLUTION|>--- conflicted
+++ resolved
@@ -7,79 +7,6 @@
     ModuleBase::TITLE("Cell_PW", "opt_cells_pw");
     ModuleBase::timer::tick("Cell_PW", "opt_cells_pw");
 
-<<<<<<< HEAD
-    // cout<<GlobalC::pw.nrxx<<endl;
-    // cout<<"before ufft allocate"<<endl;
-    GlobalC::UFFT.allocate();
-
-    // cout<<"after ufft allocate"<<endl;
-
-    //=======================
-    // init pseudopotential
-    //=======================
-    GlobalC::ppcell.init(GlobalC::ucell.ntype);
-
-    //=====================
-    // init hamiltonian
-    // only allocate in the beginning of ELEC LOOP!
-    //=====================
-    GlobalC::hm.hpw.allocate(GlobalC::wf.npwx, GlobalV::NPOL, GlobalC::ppcell.nkb, GlobalC::pw.nrxx);
-
-    //=================================
-    // initalize local pseudopotential
-    //=================================
-    GlobalC::ppcell.init_vloc(GlobalC::pw.nggm, GlobalC::ppcell.vloc);
-    ModuleBase::GlobalFunc::DONE(GlobalV::ofs_running, "LOCAL POTENTIAL");
-
-    //======================================
-    // Initalize non local pseudopotential
-    //======================================
-    GlobalC::ppcell.init_vnl(GlobalC::ucell);
-    ModuleBase::GlobalFunc::DONE(GlobalV::ofs_running, "NON-LOCAL POTENTIAL");
-
-    //=========================================================
-    // calculate the total local pseudopotential in real space
-    //=========================================================
-    GlobalC::pot.init_pot(0, GlobalC::pw.strucFac); //atomic_rho, v_of_rho, set_vrs
-
-    GlobalC::pot.newd();
-
-    ModuleBase::GlobalFunc::DONE(GlobalV::ofs_running, "INIT POTENTIAL");
-
-    //==================================================
-    // create GlobalC::ppcell.tab_at , for trial wave functions.
-    //==================================================
-    GlobalC::wf.init_at_1();
-
-    //================================
-    // Initial start wave functions
-    //================================
-    if (GlobalV::NBANDS != 0 || (GlobalV::CALCULATION != "scf-sto" && GlobalV::CALCULATION != "relax-sto" && GlobalV::CALCULATION != "md-sto")) //qianrui add
-    {
-        GlobalC::wf.wfcinit();
-    }
-
-#ifdef __LCAO
-#ifdef __MPI //liyuanbo 2022/2/23
-    switch (GlobalC::exx_global.info.hybrid_type) // Peize Lin add 2019-03-09
-    {
-    case Exx_Global::Hybrid_Type::HF:
-    case Exx_Global::Hybrid_Type::PBE0:
-    case Exx_Global::Hybrid_Type::HSE:
-        GlobalC::exx_lip.init(&GlobalC::kv, &GlobalC::wf, &GlobalC::pw, &GlobalC::UFFT, &GlobalC::ucell);
-        break;
-    case Exx_Global::Hybrid_Type::No:
-        break;
-    case Exx_Global::Hybrid_Type::Generate_Matrix:
-    default:
-        throw std::invalid_argument(ModuleBase::GlobalFunc::TO_STRING(__FILE__) + ModuleBase::GlobalFunc::TO_STRING(__LINE__));
-    }
-#endif
-#endif
-
-    ModuleBase::GlobalFunc::DONE(GlobalV::ofs_running, "INIT BASIS");
-=======
->>>>>>> 032727bd
 
     // ion optimization begins
     // electron density optimization is included in ion optimization
