--- conflicted
+++ resolved
@@ -55,124 +55,4 @@
     }
 
     return;
-<<<<<<< HEAD
-}
-
-
-void Variable_Cell::final_calculation_after_vc(void)
-{
-	ModuleBase::TITLE("Variable_Cell","final_after_vc");
-
-    std::cout<<" -----------------------------------------------------------------"<<std::endl;
-
-    std::cout<<"\n -----------------------------------------------------------------"<<std::endl;
-    std::cout<<" The structure has been fully relaxed or MD finished, and the following is a scf"<<std::endl;
-    std::cout<<" calculation at the final structure. The fft grids and G-vectors "<<std::endl;
-    std::cout<<" are recalculated for the final relaxed unit cell."<<std::endl;
-    std::cout<<" -----------------------------------------------------------------"<<std::endl;
-
-    ModuleBase::GlobalFunc::OUT(GlobalV::ofs_running," ------------------------------------------------------------------------------------");
-
-    ModuleBase::GlobalFunc::OUT(GlobalV::ofs_running,"\n ------------------------------------------------------------------------------------");
-    ModuleBase::GlobalFunc::OUT(GlobalV::ofs_running," The structure has been fully relaxed, and the following is a scf calculation");
-    ModuleBase::GlobalFunc::OUT(GlobalV::ofs_running," at the final structure. The fft grids and G-vectors are recalculated for the");
-    ModuleBase::GlobalFunc::OUT(GlobalV::ofs_running," final relaxed unit cell.");
-    ModuleBase::GlobalFunc::OUT(GlobalV::ofs_running," ------------------------------------------------------------------------------------");
-
-    // (5) Setup the unitcell.
-    GlobalC::ucell.setup_cell_after_vc(GlobalV::ofs_running);
-    ModuleBase::GlobalFunc::DONE(GlobalV::ofs_running, "SETUP UNITCELL");
-
-    // (6) symmetry analysize.
-    if(ModuleSymmetry::Symmetry::symm_flag)
-    {
-        GlobalC::symm.analy_sys(GlobalC::ucell, GlobalV::ofs_running);
-        ModuleBase::GlobalFunc::DONE(GlobalV::ofs_running, "SYMMETRY");
-    }
-
-
-    // (7) Setup the k points according to symmetry.
-    GlobalC::kv.set( GlobalC::symm, GlobalV::global_kpoint_card, GlobalV::NSPIN, GlobalC::ucell.G, GlobalC::ucell.latvec );
-    ModuleBase::GlobalFunc::DONE(GlobalV::ofs_running,"INIT K-POINTS");
-
-    // (1) Init the plane wave.
-    GlobalC::pw.gen_pw(GlobalV::ofs_running, GlobalC::ucell, GlobalC::kv);
-    ModuleBase::GlobalFunc::DONE(GlobalV::ofs_running,"INIT PLANEWAVE");
-    std::cout << " UNIFORM GRID DIM     : " << GlobalC::pw.nx <<" * " << GlobalC::pw.ny <<" * "<< GlobalC::pw.nz << std::endl;
-    std::cout << " UNIFORM GRID DIM(BIG): " << GlobalC::pw.nbx <<" * " << GlobalC::pw.nby <<" * "<< GlobalC::pw.nbz << std::endl;
-
-    // init the grid, then the charge
-    // on grid can be distributed.
-    GlobalC::Pgrid.init_final_scf(GlobalC::pw.ncx, GlobalC::pw.ncy, GlobalC::pw.ncz,
-		GlobalC::pw.nczp, GlobalC::pw.nrxx, GlobalC::pw.nbz, GlobalC::pw.bz); // mohan add 2010-07-22, update 2011-05-04
-
-    // Calculate Structure factor
-    GlobalC::pw.setup_structure_factor(GlobalC::rhopw);
-    //=====================
-    // init potential
-    //=====================
-    GlobalC::CHR.init_final_scf();
-    GlobalC::pot.allocate(GlobalC::pw.nrxx);
-
-    //=====================
-    // init wave functions
-    //=====================
-    if(GlobalV::BASIS_TYPE=="pw")
-    {
-        GlobalC::wf.allocate(GlobalC::kv.nks);
-    }
-    else
-    {
-        GlobalC::wf.allocate_ekb_wg(GlobalC::kv.nks);
-    }
-    GlobalC::UFFT.allocate();
-
-    //=======================
-    // init pseudopotential
-    //=======================
-    if(GlobalV::BASIS_TYPE=="pw")
-	{
-		GlobalC::ppcell.init(GlobalC::ucell.ntype);
-	}
-
-    //=====================
-    // init hamiltonian
-    //=====================
-    GlobalC::hm.hpw.allocate(GlobalC::wf.npwx, GlobalV::NPOL, GlobalC::ppcell.nkb, GlobalC::pw.nrxx);
-
-    //=================================
-    // initalize local pseudopotential
-    //=================================
-    GlobalC::ppcell.init_vloc( GlobalC::ppcell.vloc, GlobalC::rhopw );
-    ModuleBase::GlobalFunc::DONE(GlobalV::ofs_running,"LOCAL POTENTIAL");
-    //======================================
-    // Initalize non local pseudopotential
-    //======================================
-    if(GlobalV::BASIS_TYPE=="pw")
-    {
-        GlobalC::ppcell.init_vnl(GlobalC::ucell);
-        ModuleBase::GlobalFunc::DONE(GlobalV::ofs_running,"NON-LOCAL POTENTIAL");
-    }
-    //=========================================================
-    // calculate the total local pseudopotential in real space
-    //=========================================================
-    GlobalC::pot.init_pot(0, GlobalC::pw.strucFac);//atomic_rho, v_of_rho, set_vrs
-
-    //==================================================
-    // Create GlobalC::ppcell.tab_at , for trial wave functions.
-    // Initial start wave functions
-    //================================
-    if(GlobalV::BASIS_TYPE=="pw")
-    {
-		GlobalC::pot.newd();
-
-		GlobalC::wf.init_at_1();
-
-        GlobalC::wf.wfcinit();
-        ModuleBase::GlobalFunc::DONE(GlobalV::ofs_running,"INIT BASIS");
-    }
-
-	return;
-=======
->>>>>>> fdd07098
 }