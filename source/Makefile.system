--- conflicted
+++ resolved
@@ -41,13 +41,9 @@
 # LIBS and INCLUDES
 #==========================
 # comment out by mohan 2021-02-06
+#LIBS = -lifcore -lm -lpthread ${LAPACK_LIB} ${FFTW_LIB} ${ELPA_LIB} ${LIBXC_LIB}
+#LIBS = -lifcore -lm -lpthread ${LIBTORCH_LIB} ${LAPACK_LIB} ${FFTW_LIB} ${ELPA_LIB}	#for DeePKS
 LIBS = -lifcore -lm -lpthread ${LAPACK_LIB} ${FFTW_LIB} ${ELPA_LIB} ${LIBXC_LIB}
-#LIBS = -lifcore -lm -lpthread ${LIBTORCH_LIB} ${LAPACK_LIB} ${FFTW_LIB} ${ELPA_LIB}	#for DeePKS
-<<<<<<< HEAD
-#LIBS = -lifcore -lm -lpthread ${LAPACK_LIB} ${FFTW_LIB} ${ELPA_LIB}
-=======
-LIBS = -lifcore -lm -lpthread ${LAPACK_LIB} ${FFTW_LIB} ${ELPA_LIB} ${LIBXC_LIB}
->>>>>>> 391a956f
 #LIBS = -liomp5 -lpthread -lm -ldl ${BOOST_LIB} ${LAPACK_LIB} ${FFTW_LIB} ${LPA_LIB} ${LIBXC_LIB}
 
 INCLUDES = -I. -Icommands -I${ELPA_INCLUDE_DIR} -I${LAPACK_INCLUDE_DIR} -I${FFTW_INCLUDE_DIR} -I${LIBXC_INCLUDE_DIR} -I${CEREAL_INCLUDE_DIR} ${LIBTORCH_INCLUDE_DIR} -I${CNPY_INCLUDE_DIR}
