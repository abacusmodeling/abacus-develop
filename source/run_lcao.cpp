--- conflicted
+++ resolved
@@ -45,93 +45,8 @@
 			GlobalV::SEARCH_RADIUS,
 			GlobalV::test_atom_input,
 			INPUT.test_just_neighbor);
-<<<<<<< HEAD
-	}
-	// setup GlobalV::NBANDS
-	// Yu Liu add 2021-07-03
-	GlobalC::CHR.cal_nelec();
-
-	// it has been established that that
-	// xc_func is same for all elements, therefore
-	// only the first one if used
-	if(GlobalC::ucell.atoms[0].xc_func=="HSE" || GlobalC::ucell.atoms[0].xc_func=="PBE0")
-	{
-		XC_Functional::set_xc_type("pbe");
-	}
-	else
-	{
-		XC_Functional::set_xc_type(GlobalC::ucell.atoms[0].xc_func);
-	}
-
-    //GlobalC::ucell.setup_cell( GlobalV::global_pseudo_dir , GlobalV::global_atom_card , GlobalV::ofs_running, GlobalV::NLOCAL, GlobalV::NBANDS);
-    ModuleBase::GlobalFunc::DONE(GlobalV::ofs_running, "SETUP UNITCELL");
-
-    // symmetry analysis should be performed every time the cell is changed
-    if (ModuleSymmetry::Symmetry::symm_flag)
-    {
-        GlobalC::symm.analy_sys(GlobalC::ucell, GlobalV::ofs_running);
-        ModuleBase::GlobalFunc::DONE(GlobalV::ofs_running, "SYMMETRY");
     }
 
-    // Setup the k points according to symmetry.
-    GlobalC::kv.set(GlobalC::symm, GlobalV::global_kpoint_card, GlobalV::NSPIN, GlobalC::ucell.G, GlobalC::ucell.latvec );
-    ModuleBase::GlobalFunc::DONE(GlobalV::ofs_running,"INIT K-POINTS");
-
-    // print information
-    // mohan add 2021-01-30
-    Print_Info::setup_parameters(GlobalC::ucell, GlobalC::kv);
-
-    // * reading the localized orbitals/projectors
-	// * construct the interpolation tables.
-	GlobalC::LOWF.orb_con.read_orb_first(
-		GlobalV::ofs_running,
-		GlobalC::ORB,
-		GlobalC::ucell.ntype,
-		GlobalC::ucell.lmax,
-		INPUT.lcao_ecut,
-		INPUT.lcao_dk,
-		INPUT.lcao_dr,
-		INPUT.lcao_rmax,
-		GlobalV::out_descriptor,
-		INPUT.out_r_matrix,
-		GlobalV::FORCE,
-		GlobalV::MY_RANK);
-		
-	GlobalC::ucell.infoNL.setupNonlocal(
-		GlobalC::ucell.ntype,
-		GlobalC::ucell.atoms,
-		GlobalV::ofs_running,
-		GlobalC::ORB
-	);
-
-	GlobalC::LOWF.orb_con.set_orb_tables(
-		GlobalV::ofs_running,
-		GlobalC::UOT,
-		GlobalC::ORB,
-		GlobalC::ucell.lat0,
-		GlobalV::out_descriptor,
-		Exx_Abfs::Lmax,
-		GlobalC::ucell.infoNL.nprojmax,
-		GlobalC::ucell.infoNL.nproj,
-		GlobalC::ucell.infoNL.Beta);
-
-	// * allocate H and S matrices according to computational resources
-	// * set the 'trace' between local H/S and global H/S
-	GlobalC::LM.divide_HS_in_frag(GlobalV::GAMMA_ONLY_LOCAL, GlobalC::ParaO);
-
-//--------------------------------------
-// cell relaxation should begin here
-//--------------------------------------
-
-    // Initalize the plane wave basis set
-    GlobalC::pw.gen_pw(GlobalV::ofs_running, GlobalC::ucell, GlobalC::kv);
-    ModuleBase::GlobalFunc::DONE(GlobalV::ofs_running,"INIT PLANEWAVE");
-    std::cout << " UNIFORM GRID DIM     : " << GlobalC::pw.nx <<" * " << GlobalC::pw.ny <<" * "<< GlobalC::pw.nz << std::endl;
-    std::cout << " UNIFORM GRID DIM(BIG): " << GlobalC::pw.nbx <<" * " << GlobalC::pw.nby <<" * "<< GlobalC::pw.nbz << std::endl;
-=======
-    }
-
->>>>>>> 1209a0c2
 
     // the symmetry of a variety of systems.
     if (GlobalV::CALCULATION == "test")
@@ -147,38 +62,6 @@
     p_esolver->Init(INPUT, GlobalC::ucell);
     //------------------------------------------------------------
 
-<<<<<<< HEAD
-	// Initializee the potential.
-    GlobalC::pot.allocate(GlobalC::pw.nrxx);
-    ModuleBase::GlobalFunc::DONE(GlobalV::ofs_running,"INIT POTENTIAL");
-
-	if(GlobalV::CALCULATION=="nscf")
-	{
-		switch(GlobalC::exx_global.info.hybrid_type)
-		{
-			case Exx_Global::Hybrid_Type::HF:
-			case Exx_Global::Hybrid_Type::PBE0:
-			case Exx_Global::Hybrid_Type::HSE:
-				XC_Functional::set_xc_type(GlobalC::ucell.atoms[0].xc_func);
-				break;
-		}
-	}
-
-#ifdef __DEEPKS
-	//wenfei 2021-12-19
-	//if we are performing DeePKS calculations, we need to load a model
-	if (GlobalV::out_descriptor)
-	{
-		if (GlobalV::deepks_scf)
-		{
-			// load the DeePKS model from deep neural network
-    		GlobalC::ld.load_model(INPUT.model_file);
-		}
-	}
-#endif
-
-	if(GlobalV::CALCULATION=="md")
-=======
     //------------------init Basis_lcao----------------------
     // Init Basis should be put outside of Ensolver.
     // * reading the localized orbitals/projectors
@@ -197,7 +80,6 @@
 
     //---------------------------MD/Relax------------------
     if (GlobalV::CALCULATION == "md")
->>>>>>> 1209a0c2
 	{
 		Run_MD_LCAO run_md_lcao(orb_con.ParaV);
 		run_md_lcao.opt_cell(orb_con, p_esolver);
