#include "input_conv.h"

#include "input.h"
#include "module_base/global_function.h"
#include "module_base/global_variable.h"
#include "module_cell/unitcell.h"
#include "module_surchem/surchem.h"
#include "module_symmetry/symmetry.h"
#include "src_io/berryphase.h"
#include "src_io/chi0_hilbert.h"
#include "src_io/chi0_standard.h"
#include "src_io/epsilon0_pwscf.h"
#include "src_io/epsilon0_vasp.h"
#include "src_io/optical.h"
#include "module_relaxation/ions_move_basic.h"
#include "src_pw/global.h"
#include "src_pw/occupy.h"
#ifdef __EXX
#include "src_ri/exx_abfs-jle.h"
#endif
#ifdef __LCAO
#include "module_orbital/ORB_read.h"
#include "src_lcao/ELEC_evolve.h"
#include "src_lcao/FORCE_STRESS.h"
#include "src_lcao/dftu.h"
#include "src_lcao/global_fp.h"
#include "src_lcao/local_orbital_charge.h"
#endif
#include "module_base/timer.h"
#include "module_elecstate/elecstate_lcao.h"
#include "module_hsolver/hsolver_lcao.h"
#include "module_surchem/efield.h"
#include "module_surchem/gatefield.h"

void Input_Conv::Convert(void)
{
    ModuleBase::TITLE("Input_Conv", "Convert");
    ModuleBase::timer::tick("Input_Conv", "Convert");
    //----------------------------------------------------------
    // main parameters / electrons / spin ( 10/16 )
    //----------------------------------------------------------
    //  suffix
    if (INPUT.stru_file != "")
        GlobalV::stru_file = INPUT.stru_file;
    GlobalV::global_wannier_card = INPUT.wannier_card;
    if (INPUT.kpoint_file != "")
        GlobalV::global_kpoint_card = INPUT.kpoint_file;
    if (INPUT.pseudo_dir != "")
        GlobalV::global_pseudo_dir = INPUT.pseudo_dir + "/";
    if (INPUT.orbital_dir != "")
        GlobalV::global_orbital_dir = INPUT.orbital_dir + "/";
    // GlobalV::global_pseudo_type = INPUT.pseudo_type;
    GlobalC::ucell.setup(INPUT.latname, INPUT.ntype, INPUT.lmaxmax, INPUT.init_vel, INPUT.fixed_axes);

    GlobalV::KSPACING = INPUT.kspacing;
    GlobalV::MIN_DIST_COEF = INPUT.min_dist_coef;
    GlobalV::NBANDS = INPUT.nbands;
    GlobalC::wf.pw_seed = INPUT.pw_seed;
    GlobalV::NBANDS_ISTATE = INPUT.nbands_istate;
#if ((defined __CUDA) || (defined __ROCM))
    int temp_nproc;
    MPI_Comm_size(MPI_COMM_WORLD, &temp_nproc);
    if (temp_nproc != INPUT.kpar)
    {
        ModuleBase::WARNING("Input_conv", "None kpar set in INPUT file, auto set kpar value.");
    }
    GlobalV::KPAR = temp_nproc;
#else
    GlobalV::KPAR = INPUT.kpar;
    GlobalV::NSTOGROUP = INPUT.bndpar;
#endif
    GlobalV::CALCULATION = INPUT.calculation;

    GlobalV::PSEUDORCUT = INPUT.pseudo_rcut;
    GlobalV::PSEUDO_MESH = INPUT.pseudo_mesh;

    GlobalV::DFT_FUNCTIONAL = INPUT.dft_functional;
    GlobalV::XC_TEMPERATURE = INPUT.xc_temperature;
    GlobalV::NSPIN = INPUT.nspin;
    GlobalV::CURRENT_SPIN = 0;

    GlobalV::CAL_FORCE = INPUT.cal_force;
    GlobalV::FORCE_THR = INPUT.force_thr;

    GlobalV::STRESS_THR = INPUT.stress_thr;
    GlobalV::PRESS1 = INPUT.press1;
    GlobalV::PRESS2 = INPUT.press2;
    GlobalV::PRESS3 = INPUT.press3;
    GlobalV::out_element_info = INPUT.out_element_info;
#ifdef __LCAO
    Force_Stress_LCAO::force_invalid_threshold_ev = INPUT.force_thr_ev2;
#endif

    if((INPUT.calculation=="relax" || INPUT.calculation=="cell-relax") && INPUT.chg_extrap!="atomic")
    {
        std::cout << " For relaxation, charge extrapolation is set to atomic." << std::endl;
        INPUT.chg_extrap="atomic";
    }

    BFGS_Basic::relax_bfgs_w1 = INPUT.relax_bfgs_w1;
    BFGS_Basic::relax_bfgs_w2 = INPUT.relax_bfgs_w2;

    Ions_Move_Basic::relax_bfgs_rmax = INPUT.relax_bfgs_rmax;
    Ions_Move_Basic::relax_bfgs_rmin = INPUT.relax_bfgs_rmin;
    Ions_Move_Basic::relax_bfgs_init = INPUT.relax_bfgs_init;
    Ions_Move_Basic::out_stru = INPUT.out_stru; // mohan add 2012-03-23
    Lattice_Change_Basic::out_stru = INPUT.out_stru;

    GlobalV::CAL_STRESS = INPUT.cal_stress;

    GlobalV::RELAX_METHOD = INPUT.relax_method;
    GlobalV::OUT_LEVEL = INPUT.out_level;
    Ions_Move_CG::RELAX_CG_THR = INPUT.relax_cg_thr; // pengfei add 2013-09-09

    ModuleSymmetry::Symmetry::symm_flag = INPUT.symmetry; // 9
    GlobalC::symm.epsilon = INPUT.symmetry_prec; // LiuXh add 2021-08-12, accuracy for symmetry
    GlobalV::BASIS_TYPE = INPUT.basis_type;
    GlobalV::KS_SOLVER = INPUT.ks_solver;
    GlobalV::SEARCH_RADIUS = INPUT.search_radius;
    GlobalV::SEARCH_PBC = INPUT.search_pbc;

    //----------------------------------------------------------
    // planewave (8/8)
    //----------------------------------------------------------
    GlobalC::sf.set(INPUT.nbspline);
    GlobalV::GAMMA_ONLY_LOCAL = INPUT.gamma_only_local;

    //----------------------------------------------------------
    // diagonalization  (5/5)
    //----------------------------------------------------------
    GlobalV::DIAGO_PROC = INPUT.diago_proc;
    GlobalV::PW_DIAG_NMAX = INPUT.pw_diag_nmax;
    GlobalV::DIAGO_CG_PREC = INPUT.diago_cg_prec;
    GlobalV::PW_DIAG_NDIM = INPUT.pw_diag_ndim;
    GlobalV::PW_DIAG_THR = INPUT.pw_diag_thr;
    GlobalV::NB2D = INPUT.nb2d;
    GlobalV::NURSE = INPUT.nurse;
    GlobalV::COLOUR = INPUT.colour;
    GlobalV::T_IN_H = INPUT.t_in_h;
    GlobalV::VL_IN_H = INPUT.vl_in_h;
    GlobalV::VNL_IN_H = INPUT.vnl_in_h;
    GlobalV::VH_IN_H = INPUT.vh_in_h;
    GlobalV::VION_IN_H = INPUT.vion_in_h;
    GlobalV::TEST_FORCE = INPUT.test_force;
    GlobalV::TEST_STRESS = INPUT.test_stress;
    GlobalV::test_skip_ewald = INPUT.test_skip_ewald;

    //----------------------------------------------------------
    // iteration (1/3)
    //----------------------------------------------------------
    GlobalV::SCF_THR = INPUT.scf_thr;

    //----------------------------------------------------------
    // wavefunction / charge / potential / (2/4)
    //----------------------------------------------------------
    GlobalC::wf.init_wfc = INPUT.init_wfc;
    GlobalC::wf.mem_saver = INPUT.mem_saver; // mohan add 2010-09-07
    GlobalC::en.printe = INPUT.printe; // mohan add 2011-03-16

    if (INPUT.dft_plus_u)
    {
        GlobalC::dftu.dftu_type = INPUT.dftu_type;
        GlobalC::dftu.double_counting = INPUT.double_counting;
        GlobalC::dftu.Yukawa = INPUT.yukawa_potential;
        GlobalC::dftu.omc = INPUT.omc;
        GlobalC::dftu.orbital_corr = INPUT.orbital_corr;
        if (!INPUT.yukawa_potential)
        {
            GlobalC::dftu.U = INPUT.hubbard_u; // Hubbard Coulomb interaction parameter U(ev)
            GlobalC::dftu.J = INPUT.hund_j; // Hund exchange parameter J(ev)
        }
    }
    /*
#ifndef __CMD
    GlobalC::ucell.n_mag_at=INPUT.n_mag_at;
    GlobalC::ucell.atom_mag=INPUT.atom_mag;
#endif*/
    //--------------------------------------------
    // added by zhengdy-soc
    //--------------------------------------------
    if (INPUT.noncolin || INPUT.lspinorb)
    {
        GlobalV::NSPIN = 4;
    }

    if (GlobalV::NSPIN == 4)
    {
        GlobalV::NONCOLIN = INPUT.noncolin;
        // wavefunctions are spinors with 2 components
        GlobalV::NPOL = 2;
        // set the domag variable to make a spin-orbit calculation with zero magnetization
        if (GlobalV::NONCOLIN)
        {
            GlobalV::DOMAG = true;
            GlobalV::DOMAG_Z = false;
        }
        else
        {
            GlobalV::DOMAG = false;
            GlobalV::DOMAG_Z = true;
        }
        GlobalV::LSPINORB = INPUT.lspinorb;
        GlobalV::soc_lambda = INPUT.soc_lambda;
    }
    else
    {
        GlobalV::LSPINORB = false;
        GlobalV::NONCOLIN = false;
        GlobalV::DOMAG = false;
        GlobalV::DOMAG_Z = false;
        GlobalV::NPOL = 1;
    }

    //----------------------------------------------------------
    // Yu Liu add 2022-05-18
    //----------------------------------------------------------
    GlobalV::EFIELD_FLAG = INPUT.efield_flag;
    GlobalV::DIP_COR_FLAG = INPUT.dip_cor_flag;
    Efield::efield_dir = INPUT.efield_dir;
    Efield::efield_pos_max = INPUT.efield_pos_max;
    Efield::efield_pos_dec = INPUT.efield_pos_dec;
    Efield::efield_amp = INPUT.efield_amp;

    //----------------------------------------------------------
    // Yu Liu add 2022-09-13
    //----------------------------------------------------------
    GlobalV::GATE_FLAG = INPUT.gate_flag;
    GlobalV::NELEC = INPUT.nelec;
    Gatefield::zgate = INPUT.zgate;
    Gatefield::relax = INPUT.relax;
    Gatefield::block = INPUT.block;
    Gatefield::block_down = INPUT.block_down;
    Gatefield::block_up = INPUT.block_up;
    Gatefield::block_height = INPUT.block_height;

//----------------------------------------------------------
// Fuxiang He add 2016-10-26
//----------------------------------------------------------
#ifdef __LCAO
    ELEC_evolve::tddft = INPUT.tddft;
    ELEC_evolve::td_scf_thr = INPUT.td_scf_thr;
    ELEC_evolve::td_dt = INPUT.td_dt;
    ELEC_evolve::td_force_dt = INPUT.td_force_dt;
    ELEC_evolve::td_val_elec_01 = INPUT.td_val_elec_01;
    ELEC_evolve::td_val_elec_02 = INPUT.td_val_elec_02;
    ELEC_evolve::td_val_elec_03 = INPUT.td_val_elec_03;
    ELEC_evolve::td_vext = INPUT.td_vext;
    ELEC_evolve::td_vext_dire = INPUT.td_vext_dire;
    ELEC_evolve::td_timescale = INPUT.td_timescale;
    ELEC_evolve::td_vexttype = INPUT.td_vexttype;
    ELEC_evolve::td_vextout = INPUT.td_vextout;
    ELEC_evolve::td_dipoleout = INPUT.td_dipoleout;
#endif

    // setting for constrained DFT, jiyy add 2020.10.11
    // For example, when we studying nitrogen-vacancy center,
    // it requires an additional excitation of an electron conduction band to simulate the excited state,
    // used for TDDFT only.
    if (GlobalV::ocp == 1)
    {
        int count = 0;
        std::string pattern("([0-9]+\\*[0-9.]+|[0-9,.]+)");
        std::vector<std::string> str;
        std::string::size_type pos1, pos2;
        std::string c = " ";
        pos2 = GlobalV::ocp_set.find(c);
        pos1 = 0;
        while (std::string::npos != pos2)
        {
            str.push_back(GlobalV::ocp_set.substr(pos1, pos2 - pos1));

            pos1 = pos2 + c.size();
            pos2 = GlobalV::ocp_set.find(c, pos1);
        }
        if (pos1 != GlobalV::ocp_set.length())
        {
            str.push_back(GlobalV::ocp_set.substr(pos1));
        }

        regex_t reg;
        regcomp(&reg, pattern.c_str(), REG_EXTENDED);
        regmatch_t pmatch[1];
        const size_t nmatch = 1;
        for (int i = 0; i < str.size(); ++i)
        {
            if (str[i] == "")
            {
                continue;
            }
            int status = regexec(&reg, str[i].c_str(), nmatch, pmatch, 0);
            std::string sub_str = "";
            for (int j = pmatch[0].rm_so; j != pmatch[0].rm_eo; ++j)
            {
                sub_str += str[i][j];
            }
            std::string sub_pattern("\\*");
            regex_t sub_reg;
            regcomp(&sub_reg, sub_pattern.c_str(), REG_EXTENDED);
            regmatch_t sub_pmatch[1];
            const size_t sub_nmatch = 1;
            if (regexec(&sub_reg, sub_str.c_str(), sub_nmatch, sub_pmatch, 0) == 0)
            {
                int pos = sub_str.find("*");
                int num = stoi(sub_str.substr(0, pos));
                double occ = stof(sub_str.substr(pos + 1, sub_str.size()));
                std::vector<double> ocp_temp(num, occ);
                const std::vector<double>::iterator dest = GlobalV::ocp_kb.begin() + count;
                copy(ocp_temp.begin(), ocp_temp.end(), dest);
                count += num;
            }
            else
            {
                GlobalV::ocp_kb[count] = stof(sub_str);
                count += 1;
            }
        }
    }

    GlobalV::out_mul = INPUT.out_mul; // qifeng add 2019/9/10

    //----------------------------------------------------------
    // about restart, // Peize Lin add 2020-04-04
    //----------------------------------------------------------
    if (INPUT.restart_save)
    {
        GlobalC::restart.folder = GlobalV::global_out_dir + "restart/";
        const std::string command0 = "test -d " + GlobalC::restart.folder + " || mkdir " + GlobalC::restart.folder;
        if (GlobalV::MY_RANK == 0)
            system(command0.c_str());
        if (INPUT.dft_functional == "hf" || INPUT.dft_functional == "pbe0" || INPUT.dft_functional == "hse"
            || INPUT.dft_functional == "opt_orb" || INPUT.dft_functional == "scan0")
        {
            GlobalC::restart.info_save.save_charge = true;
            GlobalC::restart.info_save.save_H = true;
        }
        else
        {
            GlobalC::restart.info_save.save_charge = true;
        }
    }
    if (INPUT.restart_load)
    {
        GlobalC::restart.folder = GlobalV::global_out_dir + "restart/";
        if (INPUT.dft_functional == "hf" || INPUT.dft_functional == "pbe0" || INPUT.dft_functional == "hse"
            || INPUT.dft_functional == "opt_orb" || INPUT.dft_functional == "scan0")
        {
            GlobalC::restart.info_load.load_charge = true;
        }
        else
        {
            GlobalC::restart.info_load.load_charge = true;
            GlobalC::restart.info_load.load_H = true;
        }
    }

//----------------------------------------------------------
// about exx, Peize Lin add 2018-06-20
//----------------------------------------------------------
#ifdef __MPI // liyuanbo 2022/2/23
#ifdef __LCAO

    if (INPUT.dft_functional == "hf")
    {
        GlobalC::exx_info.info_global.hybrid_type = Exx_Info::Hybrid_Type::HF;
    }
    else if (INPUT.dft_functional == "pbe0")
    {
        GlobalC::exx_info.info_global.hybrid_type = Exx_Info::Hybrid_Type::PBE0;
    }
    else if (INPUT.dft_functional == "scan0")
    {
        GlobalC::exx_info.info_global.hybrid_type = Exx_Info::Hybrid_Type::SCAN0;
    }
    else if (INPUT.dft_functional == "hse")
    {
        GlobalC::exx_info.info_global.hybrid_type = Exx_Info::Hybrid_Type::HSE;
    }
    else if (INPUT.dft_functional == "opt_orb")
    {
        GlobalC::exx_info.info_global.hybrid_type = Exx_Info::Hybrid_Type::Generate_Matrix;
    }
    else
    {
        GlobalC::exx_info.info_global.hybrid_type = Exx_Info::Hybrid_Type::No;
    }

    if (GlobalC::exx_info.info_global.hybrid_type != Exx_Info::Hybrid_Type::No)
    {
<<<<<<< HEAD
        GlobalC::exx_info.info_global.hybrid_alpha = INPUT.exx_hybrid_alpha;
=======
        //EXX case, convert all EXX related variables 
        GlobalC::exx_global.info.hybrid_alpha = INPUT.exx_hybrid_alpha;
>>>>>>> a363e449
        XC_Functional::get_hybrid_alpha(INPUT.exx_hybrid_alpha);
        GlobalC::exx_info.info_global.hse_omega = INPUT.exx_hse_omega;
        GlobalC::exx_info.info_global.separate_loop = INPUT.exx_separate_loop;
        GlobalC::exx_info.info_global.hybrid_step = INPUT.exx_hybrid_step;
        GlobalC::exx_info.info_lip.lambda = INPUT.exx_lambda;
        GlobalC::exx_lcao.info.pca_threshold = INPUT.exx_pca_threshold;
        GlobalC::exx_lcao.info.c_threshold = INPUT.exx_c_threshold;
        GlobalC::exx_lcao.info.v_threshold = INPUT.exx_v_threshold;
        GlobalC::exx_lcao.info.dm_threshold = INPUT.exx_dm_threshold;
        GlobalC::exx_lcao.info.schwarz_threshold = INPUT.exx_schwarz_threshold;
        GlobalC::exx_lcao.info.cauchy_threshold = INPUT.exx_cauchy_threshold;
        GlobalC::exx_lcao.info.ccp_threshold = INPUT.exx_ccp_threshold;
        GlobalC::exx_lcao.info.ccp_rmesh_times = INPUT.exx_ccp_rmesh_times;

        GlobalC::exx_info.info_ri.pca_threshold = INPUT.exx_pca_threshold;
        GlobalC::exx_info.info_ri.C_threshold = INPUT.exx_c_threshold;
        GlobalC::exx_info.info_ri.V_threshold = INPUT.exx_v_threshold;
        GlobalC::exx_info.info_ri.dm_threshold = INPUT.exx_dm_threshold;
        GlobalC::exx_info.info_ri.cauchy_threshold = INPUT.exx_cauchy_threshold;
        GlobalC::exx_info.info_ri.ccp_threshold = INPUT.exx_ccp_threshold;
        GlobalC::exx_info.info_ri.ccp_rmesh_times = INPUT.exx_ccp_rmesh_times;

        if (INPUT.exx_distribute_type == "htime")
        {
            GlobalC::exx_lcao.info.distribute_type = Exx_Lcao::Distribute_Type::Htime;
        }
        else if (INPUT.exx_distribute_type == "kmeans2")
        {
            GlobalC::exx_lcao.info.distribute_type = Exx_Lcao::Distribute_Type::Kmeans2;
        }
        else if (INPUT.exx_distribute_type == "kmeans1")
        {
            GlobalC::exx_lcao.info.distribute_type = Exx_Lcao::Distribute_Type::Kmeans1;
        }
        else if (INPUT.exx_distribute_type == "order")
        {
            GlobalC::exx_lcao.info.distribute_type = Exx_Lcao::Distribute_Type::Order;
        }
        Exx_Abfs::Jle::Lmax = INPUT.exx_opt_orb_lmax;
        Exx_Abfs::Jle::Ecut_exx = INPUT.exx_opt_orb_ecut;
        Exx_Abfs::Jle::tolerence = INPUT.exx_opt_orb_tolerence;

        //EXX does not support any symmetry analyse, force symmetry setting to -1
        ModuleSymmetry::Symmetry::symm_flag = -1;
    }
#endif
#endif
    GlobalC::ppcell.cell_factor = INPUT.cell_factor; // LiuXh add 20180619

    //----------------------------------------------------------
    // main parameters / electrons / spin ( 2/16 )
    //----------------------------------------------------------
    //	electrons::nelup = INPUT.nelup;
    //	electrons::neldw = INPUT.neldw;

    //----------------------------------------------------------
    // occupation (3/3)
    //----------------------------------------------------------
    Occupy::decision(INPUT.occupations, INPUT.smearing_method, INPUT.smearing_sigma);
    //----------------------------------------------------------
    // charge mixing(3/3)
    //----------------------------------------------------------
    GlobalC::CHR.set_mixing(INPUT.mixing_mode,
                            INPUT.mixing_beta,
                            INPUT.mixing_ndim,
                            INPUT.mixing_gg0); // mohan modify 2014-09-27, add mixing_gg0

    //----------------------------------------------------------
    // iteration
    //----------------------------------------------------------
    GlobalV::SCF_NMAX = INPUT.scf_nmax;
    GlobalV::RELAX_NMAX = INPUT.relax_nmax;
    GlobalV::MD_NSTEP = INPUT.mdp.md_nstep;

    //----------------------------------------------------------
    // wavefunction / charge / potential / (2/4)
    //----------------------------------------------------------
    GlobalV::OUT_FREQ_ELEC = INPUT.out_freq_elec;
    GlobalV::OUT_FREQ_ION = INPUT.out_freq_ion;
    GlobalC::pot.init_chg = INPUT.init_chg;
    GlobalC::pot.chg_extrap = INPUT.chg_extrap; // xiaohui modify 2015-02-01
    GlobalC::CHR.out_chg = INPUT.out_chg;
    GlobalC::CHR.nelec = INPUT.nelec;
    GlobalC::pot.out_pot = INPUT.out_pot;
    GlobalC::wf.out_wfc_pw = INPUT.out_wfc_pw;
    GlobalC::wf.out_wfc_r = INPUT.out_wfc_r;
    GlobalC::en.out_dos = INPUT.out_dos;
    GlobalC::en.out_band = INPUT.out_band;
    GlobalC::en.out_proj_band = INPUT.out_proj_band;
#ifdef __LCAO
    Local_Orbital_Charge::out_dm = INPUT.out_dm;
    hsolver::HSolverLCAO::out_mat_hs = INPUT.out_mat_hs;
    hsolver::HSolverLCAO::out_mat_hsR = INPUT.out_mat_hs2; // LiuXh add 2019-07-16
    elecstate::ElecStateLCAO::out_wfc_lcao = INPUT.out_wfc_lcao;
    if (INPUT.calculation == "nscf" && !INPUT.towannier90 && !INPUT.berry_phase)
    {
        elecstate::ElecStateLCAO::need_psi_grid = false;
    }
    if(INPUT.calculation == "test_neighbour" && GlobalV::NPROC>1)
    {
        ModuleBase::WARNING_QUIT("Input_conv", "test_neighbour must be done with 1 processor");
    }
#endif

    GlobalC::en.dos_emin_ev = INPUT.dos_emin_ev;
    GlobalC::en.dos_emax_ev = INPUT.dos_emax_ev;
    GlobalC::en.dos_edelta_ev = INPUT.dos_edelta_ev;
    GlobalC::en.dos_scale = INPUT.dos_scale;
    GlobalC::en.bcoeff = INPUT.b_coef;

    //----------------------------------------------------------
    // About LCAO
    //----------------------------------------------------------
    // mohan add 2021-04-16
    //	ORB.ecutwfc = INPUT.lcao_ecut;
    //	ORB.dk = INPUT.lcao_dk;
    //	ORB.dR = INPUT.lcao_dr;
    //	ORB.Rmax = INPUT.lcao_rmax;

    // mohan add 2021-02-16
    berryphase::berry_phase_flag = INPUT.berry_phase;

//-----------------------------------------------
// caoyu add for DeePKS
//-----------------------------------------------
#ifdef __DEEPKS
    GlobalV::deepks_scf = INPUT.deepks_scf;
    GlobalV::deepks_bandgap = INPUT.deepks_bandgap; // QO added for bandgap label 2021-12-15
    GlobalV::deepks_out_unittest = INPUT.deepks_out_unittest;
    GlobalV::deepks_out_labels = INPUT.deepks_out_labels;
    if (GlobalV::deepks_out_unittest)
    {
        GlobalV::deepks_out_labels = 1;
        GlobalV::deepks_scf = 1;
        if (GlobalV::NPROC > 1)
            ModuleBase::WARNING_QUIT("Input_conv", "generate deepks unittest with only 1 processor");
        if (GlobalV::CAL_FORCE != 1)
            ModuleBase::WARNING_QUIT("Input_conv", "force is required in generating deepks unittest");
        if (GlobalV::CAL_STRESS != 1)
            ModuleBase::WARNING_QUIT("Input_conv", "stress is required in generating deepks unittest");
    }
    if (GlobalV::deepks_scf || GlobalV::deepks_out_labels)
        GlobalV::deepks_setorb = 1;
#endif
    //-----------------------------------------------
    // sunml add for implicit solvation model
    //-----------------------------------------------
    GlobalV::imp_sol = INPUT.imp_sol;
    GlobalV::eb_k = INPUT.eb_k;
    GlobalV::tau = INPUT.tau;
    GlobalV::sigma_k = INPUT.sigma_k;
    GlobalV::nc_k = INPUT.nc_k;

    ModuleBase::timer::tick("Input_Conv", "Convert");
    return;
}<|MERGE_RESOLUTION|>--- conflicted
+++ resolved
@@ -386,12 +386,8 @@
 
     if (GlobalC::exx_info.info_global.hybrid_type != Exx_Info::Hybrid_Type::No)
     {
-<<<<<<< HEAD
+        //EXX case, convert all EXX related variables 
         GlobalC::exx_info.info_global.hybrid_alpha = INPUT.exx_hybrid_alpha;
-=======
-        //EXX case, convert all EXX related variables 
-        GlobalC::exx_global.info.hybrid_alpha = INPUT.exx_hybrid_alpha;
->>>>>>> a363e449
         XC_Functional::get_hybrid_alpha(INPUT.exx_hybrid_alpha);
         GlobalC::exx_info.info_global.hse_omega = INPUT.exx_hse_omega;
         GlobalC::exx_info.info_global.separate_loop = INPUT.exx_separate_loop;
