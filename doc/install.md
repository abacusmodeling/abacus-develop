# Download and install

- [Installation](#installation)
  - [Prerequisites](#prerequisites)
  - [Build and install ABACUS with CMake](#build-and-install-abacus-with-cmake)
  - [Build ABACUS with make](#build-abacus-with-make)
    - [Link LIBXC](#link-libxc)
- [Structure of the package](#structure-of-the-package)
  - [Structure of source code](#structure-of-source-code)

  - [Building the program](#building-the-program)
- [Installation with DeePKS](#installation-with-deepks)
  - [Extra prerequisites](#extra-prerequisites)
  - [Extra settings for building](#extra-settings-for-building)
  [back to main page](../README.md)

# Structure of the package
Under the ABACUS directory, there are the following subdirectories:

- cmake/

  which contains relevant files for compiling the code with cmake
- documents/

  which contains a copy of the manual in pdf format
- examples/

  which contains some examples
- source/

  which contains the source code and makefiles
- tests/

  which contains test examples
- tools/

  which currently contains the script for generating the numerical atomic orbitals

[back to top](#download-and-install)

## Structure of source code
The source directory further contains the following folders, where the source files of ABACUS are located:
- module_base
- module_cell
- module_grid
- module_grid
- module_neighbor
- module_orbital
- obj
- src_external
- src_global
- src_io
- src_ions
- src_lcao
- src_parallel
- src_pdiag
- src_pw
- src_ri

## Installation

### Prerequisites

In order to compile ABACUS, users should make sure that the following prerequisites are
present:

- C++ compiler, supporting C++11. For example, [Intel C++ compiler](https://software.intel.com/enus/c-compilers) or [GCC](https://gcc.gnu.org/);
- Fortran compiler;
- MPI compiler. The recommended version are [Intel MPI](https://software.intel.com/enus/mpi-library) or [MPICH](https://www.mpich.org/);
- [Boost C++ library](https://www.boost.org/);
- The ScaLAPACK library. For example, [Intel MKL](https://software.intel.com/en-us/mkl)
or [Netlib ScaLAPACK](http://www.netlib.org/scalapack/);
- The [FFTW library](http://www.fftw.org/). ABACUS now supports both FFTW2 and
FFTW3;
- The [ELPA library](https://elpa.mpcdf.mpg.de/);
- The [CEREAL library](https://uscilab.github.io/cereal/);

[back to top](#download-and-install)

### Build and install ABACUS with CMake

#### Configure

We recommend building ABACUS with `cmake` to avoid dependency issues.
ABACUS requires a minimum `cmake` version of `3.18`. Check the version of `cmake`  on your machine with:

```bash
cmake --version
```

You can specify the bin path of ABACUS binary to install by `CMAKE_INSTALL_PREFIX`. If no install prefix is specified, the binary will be installed to `/usr/local/bin/abacus` by default.

```bash
cmake -B build -DCMAKE_INSTALL_PREFIX=${ABACUS_BIN_PATH}
```

You can provide path of each dependent package if the package cannot be automatically found by cmake.
Keys `LAPACK_DIR`, `SCALAPACK_DIR`, `ELPA_DIR`, `FFTW3_DIR`, `CEREAL_INCLUDEDIR`, `BOOST_INCLUDEDIR`, `MPI_CXX_COMPILER` and `MKL_DIR` are currently available to specify.
For example:

```bash
cmake -B build -DFFTW3_ROOT=/opt/fftw3 -DBOOST_INCLUDEDIR=/usr/include/boost
```

You can also choose to build with which components.

```bash
cmake -B build -DUSE_LIBXC=1
```

If Libxc is not installed in standard path (i.e. installed with a custom prefix path), you may add the installation prefix of `FindLibxc.cmake` to `CMAKE_MODULE_PATH` environment variable, or set `Libxc_DIR` to the directory containing the file.

```bash
cmake -B build -DLibxc_DIR=~/libxc
```

#### Build and Install

After configuring, start build and install by:

```bash
cmake --build build -j9
cmake --install build
```

[back to top](#download-and-install)

### Build ABACUS with make

<!-- Before starting to build the program, note that if you are using Intel MKL library, please set the following environmental variable:

```bash
export MKL_NUM_THREAD=1
``` -->

To compile the ABACUS program using legacy `make`, first edit the file `Makefile.vars` under `source` directory:

```bash
cd source/
vi Makefile.vars
```

Specify the location of the compiler and libraries present in your own machine:

```bash
CPLUSPLUS =
CPLUSPLUS_MPI =
FORTRAN =
LAPACK_DIR =
FFTW_DIR =
BOOST_DIR =
ELPA_DIR =
CEREAL_DIR =
```

For example, below is a case where the Intel C++ compiler, Intel MPI are used, along with Intel MKL library. The file Makefile.vars can be set as
follows:

```bash
CPLUSPLUS = icpc
CPLUSPLUS_MPI = mpiicpc
FORTRAN = ifort
LAPACK_DIR = /opt/intel/.../mkl/lib/intel64/
FFTW_DIR = /opt/fftw-3.3.8/
BOOST_DIR = /opt/boost/1.64.0/
ELPA_DIR = /opt/elpa/2016.05.004/
CEREAL_DIR = /opt/cereal/
```

Another example is where GCC, GFORTRAN, MPICH and ScaLAPACK are used:

```bash
CPLUSPLUS = g++
CPLUSPLUS_MPI = mpicxx
FORTRAN = gfortran
SCALAPACK_DIR = /opt/scalapack/
FFTW3_DIR = /opt/fftw-3.3.8/
BOOST_DIR = /opt/boost/1.64.0/
ELPA_DIR = /opt/elpa/2016.05.004/
CEREAL_DIR = /opt/cereal/
```

For this option, it is further required to set the parameter `LIBS` in `Makefile.system`:

```bash
LIBS = \
  -lgfortran -lm \
  -openmp -lpthread \
  ${SCALAPACK_DIR}/lib/libscalapack.a \
  /opt/lapack/lib/liblapack.a \
  /opt/blas/lib/libblas.a \
  /opt/blacs/lib/libblacs.a \
  ${FFTW_LIB} \
  ${ELPA_LIB} \

```

After modifying the `Makefile.vars` file, execute `make` to build the program.

```bash
make -j
```

After the compilation finishes without error messages (except perhaps for some warnings), an executable program `ABACUS.mpi` will be created in directory `bin/`.

[back to top](#download-and-install)

#### Link LIBXC

The program compiled using the above instructions do not link with LIBXC and use exchange-correlation functionals as written in the ABACUS program. However, for some functionals (such as HSE hybrid functional), LIBXC is required.

To compile ABACUS with LIBXC, modifications should be made in three files:

First of all, in the file `Makefile.vars`, apart from the variables above, further provide the location of LIBXC:
```bash
LIBXC_DIR =
```

Then, in the file 'Makefile.system', add "${LIBXC_LIB}" to the `LIBS` flag, for example:
```
LIBS = -lifcore -lm -lpthread ${LAPACK_LIB} ${FFTW_LIB} ${ELPA_LIB} ${LIBXC_LIB}
```

Finally, in `Makefile`, add "-DUSE_LIBXC" to the `HONG` flag, for example:
```
HONG_MPI_SELINV_20210523 = -D__FP ${HONG_FFTW} ${HONG_LAPACK} -D__LCAO -D__MPI -D__OPENMP -D__SELINV -DMETIS -DEXX_DM=3 -DEXX_H_COMM=2 -DTEST_EXX_LCAO=0 -DTEST_EXX_RADIAL=1 -DUSE_CEREAL_SERIALIZATION -D__EXX -DUSE_LIBXC
HONG=${HONG_MPI_SELINV_20210523}
```

[back to top](#download-and-install)


# Installation with DeePKS

This part of installation is based on [Installation](#installation). If DeePKS feature is requied for [DeePKS-kit](https://github.com/deepmodeling/deepks-kit), the following prerequisites and steps are needed:

## Extra prerequisites
- C++ compiler, supporting **C++14**. For example, Intel C++ compiler 18
- [LibTorch](https://download.pytorch.org/libtorch/cpu/libtorch-cxx11-abi-shared-with-deps-1.9.0%2Bcpu.zip) for cpu, with c++11 ABI;
- [Libnpy](https://github.com.cnpmjs.org/llohse/libnpy/);

## Extra settings for building

### Using Cmake

```
cmake -B build -DENABLE_DEEPKS=1
```

### Using Makefile
Set `LIBTORCH_DIR`and `LIBNPY_DIR`in `Makefile.vars`. For example:
```
LIBTORCH_DIR = /opt/libtorch/
LIBNPY_DIR = /opt/libnpy/
```

In `Makefile.system`, add `LIBTORCH_LIB` to  `LIBS`, then set `-std=c++14` in `OPTS`:
```
LIBS = -lifcore -lm -lpthread ${LIBTORCH_LIB} ${LAPACK_LIB} ${FFTW_LIB} ${ELPA_LIB}	#for DeePKS
#LIBS = -lifcore -lm -lpthread ${LAPACK_LIB} ${FFTW_LIB} ${ELPA_LIB}
```
```
OPTS = ${INCLUDES} -Ofast -traceback -std=c++14 -simd -march=native -xHost -m64 -qopenmp -Werror -Wall -pedantic -g
```

- module_base
- module_cell
- module_grid
- module_md
- module_neighbor
- module_orbital
- obj
- src_external
- src_global
- src_io
- src_ions
- src_lcao
- src_parallel
- src_pdiag
- src_pw
- src_ri
<<<<<<< HEAD
In `Makefile`, set the Macro as `HONG_DEEPKS`:
```
#!!!!!!!!!!!!!!!!!!!! CHANE HERE IF YOU LIKE !!!!!!!!!!!!!!
#! change series version or parallel version~~~
#HONG=${HONG_MPI_SELINV_20210523}
#HONG=${HONG_SER_SELINV}
HONG=${HONG_DEEPKS}
```
=======
>>>>>>> 8c6c3122

[back to top](#download-and-install)<|MERGE_RESOLUTION|>--- conflicted
+++ resolved
@@ -12,7 +12,9 @@
 - [Installation with DeePKS](#installation-with-deepks)
   - [Extra prerequisites](#extra-prerequisites)
   - [Extra settings for building](#extra-settings-for-building)
+
   [back to main page](../README.md)
+
 
 # Structure of the package
 Under the ABACUS directory, there are the following subdirectories:
@@ -230,6 +232,7 @@
 [back to top](#download-and-install)
 
 
+
 # Installation with DeePKS
 
 This part of installation is based on [Installation](#installation). If DeePKS feature is requied for [DeePKS-kit](https://github.com/deepmodeling/deepks-kit), the following prerequisites and steps are needed:
@@ -249,6 +252,7 @@
 
 ### Using Makefile
 Set `LIBTORCH_DIR`and `LIBNPY_DIR`in `Makefile.vars`. For example:
+
 ```
 LIBTORCH_DIR = /opt/libtorch/
 LIBNPY_DIR = /opt/libnpy/
@@ -279,7 +283,6 @@
 - src_pdiag
 - src_pw
 - src_ri
-<<<<<<< HEAD
 In `Makefile`, set the Macro as `HONG_DEEPKS`:
 ```
 #!!!!!!!!!!!!!!!!!!!! CHANE HERE IF YOU LIKE !!!!!!!!!!!!!!
@@ -288,7 +291,5 @@
 #HONG=${HONG_SER_SELINV}
 HONG=${HONG_DEEPKS}
 ```
-=======
->>>>>>> 8c6c3122
 
 [back to top](#download-and-install)